/*
 * Copyright (C) 2009 Emweb bvba, Kessel-Lo, Belgium.
 *
 * See the LICENSE file for terms of use.
 */

#include <boost/test/unit_test.hpp>

<<<<<<< HEAD
#include <Wt/Dbo/Dbo>
#include <Wt/WDate>
#include <Wt/WDateTime>
#include <Wt/WTime>
#include <Wt/Dbo/WtSqlTraits>
#include <Wt/Dbo/ptr_tuple>
=======
#include <Wt/Dbo/Dbo.h>
#include <Wt/WDate.h>
#include <Wt/WDateTime.h>
#include <Wt/WTime.h>
#include <Wt/Dbo/WtSqlTraits.h>
#include <Wt/Dbo/ptr_tuple.h>
>>>>>>> 65e32ff2

#include "DboFixture.h"

#include <string>
namespace dbo = Wt::Dbo;

//----------------------------------- DBOs -------------------------------------
//Fwd dec
class Page;
class Module;
struct PageKeys;
typedef Wt::Dbo::collection< Wt::Dbo::ptr<Page> > PageCollections;

//Module Dbo
class Module
{
public:
  PageCollections PageCollection;

  template<class Action>void persist(Action &a)
  {
    Wt::Dbo::hasMany(a, PageCollection, Wt::Dbo::ManyToOne, "Module");
  }
};

//Page Dbo
struct PageKeys
{
  long long id;
  Wt::Dbo::ptr<Module> ModulePtr;

  PageKeys();
  PageKeys(long long id, Wt::Dbo::ptr<Module> ModulePtr);

  bool operator< (const PageKeys &other) const;
  bool operator== (const PageKeys &other) const;
};
std::ostream &operator<< (std::ostream &o, const PageKeys &c);


//Mapping for PageKeys composite key
namespace Wt
{
  namespace Dbo
  {
    template<class Action>
      void field(Action &action, PageKeys &Keys, const std::string &name, int size = -1)
      {
<<<<<<< HEAD
	field(action, Keys.id, name + "_page_id");
	belongsTo(action, Keys.ModulePtr, name + "_Module", Wt::Dbo::OnDeleteCascade | Wt::Dbo::OnUpdateCascade | Wt::Dbo::NotNull);
=======
        field(action, Keys.id, name + "_page_id");
        belongsTo(action, Keys.ModulePtr, name + "_Module", Wt::Dbo::OnDeleteCascade | Wt::Dbo::OnUpdateCascade | Wt::Dbo::NotNull);
>>>>>>> 65e32ff2
      }
    template<>
      struct dbo_traits<Page> : public dbo_default_traits
      {
<<<<<<< HEAD
	typedef PageKeys IdType;
	static IdType invalidId();
	static const char *surrogateIdField();
=======
        typedef PageKeys IdType;
        static IdType invalidId();
        static const char *surrogateIdField();
>>>>>>> 65e32ff2
      };
  }
}

class Page
{
public:
  PageCollections ChildrenPages;
  Wt::Dbo::ptr<Page> ParentPage;

  Page();
  Page(long long id, Wt::Dbo::ptr<Module> ModulePtr = Wt::Dbo::ptr<Module>());

  template<class Action>void persist(Action &a)
  {
    Wt::Dbo::id(a, _Id, "Page");

    Wt::Dbo::hasMany(a, ChildrenPages, Wt::Dbo::ManyToOne, "Parent_Page");
#ifndef MSSQLSERVER
    Wt::Dbo::belongsTo(a, ParentPage, "Parent_Page", Wt::Dbo::OnDeleteCascade | Wt::Dbo::OnUpdateCascade);
#else
    Wt::Dbo::belongsTo(a, ParentPage, "Parent_Page");
#endif
  }

private:
  PageKeys _Id;
};

PageKeys::PageKeys()
  : id(-1)
{ }
PageKeys::PageKeys(long long id, Wt::Dbo::ptr<Module> ModulePtr)
  : id(id), ModulePtr(ModulePtr)
{ }
bool PageKeys::operator== (const PageKeys &other) const
{
  return id == other.id && ModulePtr == other.ModulePtr;
}
bool PageKeys::operator< (const PageKeys &other) const
{
  if(id < other.id)
  {
    return true;
  }
  else if(id == other.id)
  {
    return ModulePtr < other.ModulePtr;
  }
  else
  {
    return false;
  }
}
std::ostream &operator<< (std::ostream &o, const PageKeys &c)
{
  return o << "(" << c.id << ", " << c.ModulePtr << ")";
}

Wt::Dbo::dbo_traits<Page>::IdType Wt::Dbo::dbo_traits<Page>::invalidId()
{
  return Wt::Dbo::dbo_traits<Page>::IdType();
}
const char* Wt::Dbo::dbo_traits<Page>::surrogateIdField()
{
  return 0;
}

Page::Page()
{ }
Page::Page(long long id, Wt::Dbo::ptr<Module> ModulePtr)
  : _Id(id, ModulePtr)
{ }
//------------------------------- End of DBOs ----------------------------------

struct DboCompositeKeyFixture : DboFixtureBase
{
  DboCompositeKeyFixture() :
    DboFixtureBase()
  {
    session_->mapClass<Module>("modules");
    session_->mapClass<Page>("pages");

    //Drop/Create
    try
    {
      session_->dropTables(); //todo:remove
    }
    catch(...)
    { }
    std::cout << "-------------------------- end of drop ----------------------*********" << std::endl;
    session_->createTables();
  }
};

BOOST_AUTO_TEST_CASE( dbo_test_composite_concat )
{
  DboCompositeKeyFixture f;
}<|MERGE_RESOLUTION|>--- conflicted
+++ resolved
@@ -6,21 +6,12 @@
 
 #include <boost/test/unit_test.hpp>
 
-<<<<<<< HEAD
-#include <Wt/Dbo/Dbo>
-#include <Wt/WDate>
-#include <Wt/WDateTime>
-#include <Wt/WTime>
-#include <Wt/Dbo/WtSqlTraits>
-#include <Wt/Dbo/ptr_tuple>
-=======
 #include <Wt/Dbo/Dbo.h>
 #include <Wt/WDate.h>
 #include <Wt/WDateTime.h>
 #include <Wt/WTime.h>
 #include <Wt/Dbo/WtSqlTraits.h>
 #include <Wt/Dbo/ptr_tuple.h>
->>>>>>> 65e32ff2
 
 #include "DboFixture.h"
 
@@ -69,26 +60,15 @@
     template<class Action>
       void field(Action &action, PageKeys &Keys, const std::string &name, int size = -1)
       {
-<<<<<<< HEAD
-	field(action, Keys.id, name + "_page_id");
-	belongsTo(action, Keys.ModulePtr, name + "_Module", Wt::Dbo::OnDeleteCascade | Wt::Dbo::OnUpdateCascade | Wt::Dbo::NotNull);
-=======
         field(action, Keys.id, name + "_page_id");
         belongsTo(action, Keys.ModulePtr, name + "_Module", Wt::Dbo::OnDeleteCascade | Wt::Dbo::OnUpdateCascade | Wt::Dbo::NotNull);
->>>>>>> 65e32ff2
       }
     template<>
       struct dbo_traits<Page> : public dbo_default_traits
       {
-<<<<<<< HEAD
-	typedef PageKeys IdType;
-	static IdType invalidId();
-	static const char *surrogateIdField();
-=======
         typedef PageKeys IdType;
         static IdType invalidId();
         static const char *surrogateIdField();
->>>>>>> 65e32ff2
       };
   }
 }
