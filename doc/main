
namespace Wt {

/*!

  \mainpage %Wt documentation.

   <a href="http://www.webtoolkit.eu/wt">%Wt</a> is a C++ library for
   developing web applications.
  
   For learning web application programming with %Wt, we recommend
   reading the <a href="../../tutorial/wt.html"> hands-on introduction
   to %Wt</a>, which includes a complete tutorial (reworked in
   December 2011).

   This is a reference manual which has been generated from the source code,
   which we aim to be thorough and complete. There are a number of starting
   points we recommend for specific information:

   In addition, there is also:
   - \ref overview - Overview of the main %Wt components (recommended!).
   - \ref InstallationUnix - How to build %Wt and your applications
     on Unix-like systems.
   - \ref InstallationWindows - How to build %Wt and your applications on
     Microsoft Windows systems.
   - \ref Releasenotes - Release notes.
   - \ref example - A line-by-line explanation, mainly shows how to implement
      client-side event handling in C++ (a parodox!).
   - <a href="../../tutorial/dbo.html">Tutorial for Dbo</a> - %Wt's C++ ORM
     library.
   - <a href="../../tutorial/auth.html">Tutorial for Auth</a> - %Wt's
     Authentication module.
   - <a href="../../examples/html/modules.html">Examples documentation</a>.

   \page overview Library overview
  
   \section contents Contents
  
   <div style="margin-left: 10px; margin-bottom: 5px;">
   \ref wwidget_sec
     <div style="margin-left: 10px; margin-bottom: 7px;">
     \ref layout <br>
     \ref style <br>
     \ref containers <br>
     </div>
   \ref urls_sec <br>
     <div style="margin-left: 10px; margin-bottom: 7px;"></div>
   \ref application_sec <br>
     <div style="margin-left: 10px; margin-bottom: 7px;"></div>
   \ref signal_slot <br>
     <div style="margin-left: 10px; margin-bottom: 7px;"></div>
   \ref eventhandling <br>
     <div style="margin-left: 10px; margin-bottom: 7px;"></div>
   \ref bootstrap <br>
     <div style="margin-left: 10px; margin-bottom: 7px;">
     \ref default_bootstrap <br>
     \ref progressive_bootstrap <br>
     </div>
   \ref sec_painting <br>
     <div style="margin-left: 10px; margin-bottom: 7px;"></div>
   \ref internationalization_sec <br>
     <div style="margin-left: 10px; margin-bottom: 7px;"></div>
   \ref deployment <br>
     <div style="margin-left: 10px; margin-bottom: 7px;">
     \ref wthttpd <br>
     \ref fastcgi <br>
     \ref wtisapi <br>
     </div>  
   \ref configuration_sec
     <div style="margin-left: 10px; margin-bottom: 7px;">
     \ref config_session <br>
     \ref config_general <br>
     \ref config_wthttpd <br>
     \ref config_fastcgi <br>
     \ref config_isapi <br>
     </div>
     <div style="margin-left: 10px; margin-bottom: 7px;"></div>
   \ref error_sec
   </div>
  
   \section wwidget_sec &nbsp;1. Widgets
  
   The WWidget class represents a widget, which provides an
   abstraction of a visual entity. The entire user interface is
   specified by creating a hierarchical structure of WWidgets, rooted
   at WApplication::root(). By reacting to events related to these
   widgets, you can perform business logic, and manipulate the widget
   hierarchy to update the user interface.

   When inserting a widget in the widget hierarchy, ownership is
   transferred to its parent in the tree. Thus, when deleting a
   widget, all of its children are deleted as well, significantly
   reducing the burden of memory management related to widgets. When
   the WApplication object is deleted, the root of the tree is
   deleted, and in this way all resources associated with any widget
   are freed.
  
   Any descendent class of WWidget is a self-contained (reusable)
   class that encapsulates both the look and behaviour, enabling the
   design of the user interface in an orthogonal way.

   \subsection layout 1.1 Layout
  
   Widgets are layed out (with a few exceptions) following this
   hierarchical structure. You have two choices for layout of
   children within a container.

    - Either you use a CSS based layout (perhaps in combination with a
   WTemplate for the HTML markup), in which case the CSS style
   properties of the container and children together determine the
   result: each child manages its layout with respect to its sibling
   following a (rather complex) set of rules.

    - Alternatively, %Wt provides \link WLayout layout managers\endlink
   that may be used for layout.

   CSS distinguishes between inline and block level elements (widgets)
   for deciding how to add them to the layout. Text-like widgets
   (\link WWidget::setInline(bool) inline\endlink) flow with sibling
   inline widgets in lines, wrapping at the right edge of the parent
   container. In contrast, widgets displayed as a \link
   WWidget::setInline(bool) block \endlink stack vertically with
   respect to sibling widgets. Block widgets allow more control over
   their position and size than inline widgets, and may also float to
   the left or right border of the parent container.

   Layout managers are implemented by classes that derive from
   WLayout, and are used in conjunction with the WContainerWidget
   container. A layout manager adapts the size and location of the
   children to the width and height of the parent. If you want the
   opposite (i.e. to adapt the size (width and/or height) of the
   parent to the size of the children), then you can still use layout
   managers, but you need to set additional alignment flags which
   determine how the layout is positioned in the parent in case of
   excess width and/or height.

   \subsection style 1.2 Style

   For visual markup of widgets, the recommended way is to use CSS
   style sheets. These allow the visual look to be defined separately
   from the the rest of the application. External style sheets may be
   loaded using WApplication::useStyleSheet(), and the internal
   style sheet may be manipulated using WApplication::styleSheet().

   In the style sheets, you describe rules that are prefixed by CSS
   selectors. By setting matching style classes for your widgets using
   WWidget::setStyleClass(), these rules will be applied to your
   widgets. The recommended way for visual response to events is by
   changing the style class for the widget.

   In addition to style sheets, %Wt also supports the direct
   manipulation of a widget's style, using WWidget::decorationStyle().

   \subsection containers 1.3 Widget containers
  
   With a few exceptions, all widgets are children of (and contained in)
   a container widget such as WContainerWidget or WTableCell. A widget
   may be inserted into a WContainerWidget by adding the widget to the
   container using WContainerWidget::addWidget(). You may also
   add a widget to a container using a layout manager.

   \section urls_sec &nbsp;2. Application URL(s)

   By default, a %Wt application is a single page web application:
   the URL does not change. Still, an application may manage multiple
   URLs that correspond to internal paths. These are URLs that are created by
   appending an internal path to the application URL. The internal
   path may be manipulated through WApplication::setInternalPath().
   When the internal path changes, this is reflected in the browser
   URL and an entry is added to the browser history, allowing the user
   to use the back and forward buttons to navigate through your
   application.

   To avoid rerendering the entire widget tree for each internal path
   change, when Ajax is available, the internal path is indicated
   either by manipulating the URL using the HTML5 History API, or by 
   using a named anchor (#) after the deployment URL. For a plain HTML
   session, the session ID is appended to the URL to avoid the session
   from reloading when the user navigates to a new internal URL using
   a WAnchor.

   To effectively change the internal path and obtain consistent
   behaviour with or without JavaScript, you should use a WAnchor to
   let the user navigate to a new internal path. The easiest way to do
   this is by using WAnchor::setLink(). This refers the
   WAnchor to a URL generated by WApplication::bookmarkUrl() for the
   new internal path (handling the plain HTML case), and binds a
   JavaScript slot to its WAnchor::clicked() signal, which changes the
   internal path (handling the Ajax case).

   Finally, you can listen for path changes using the
   WApplication::internalPathChanged() event to react to the user
   navigating through his history.

   \section application_sec &nbsp;3. Startup and session management
  
   In your application, e.g. from within your main(), you can use
   WRun() to start the %Wt application server. This method will return
   only when shutdown is signaled by the environment, and after the
   application server (and all remaining active sessions) has been
   properly shut down. One parameter to the WRun() function is a \em
   createApplication function object. Alternatively, if you wish to
   have more control over the application server, you may also
   instantiate and configure a WServer instance directly.

   For every new session (which corresponds to a new user accessing
   your web application), the library calls your createApplication
   callback function to create a new WApplication object for that
   session. The request arguments (as part of the WEnvironment object)
   are passed to this createApplication function, and may be used to
   customize the application or authenticate the user. See also \ref
   bootstrap for details on the application bootstrap method.
  
   At all times, the WApplication instance is accessible using the
   static method WApplication::instance(), and is useful to inspect
   startup arguments and settings (using WApplication::environment()),
   to set or change the application title (WApplication::setTitle()),
   to specify a locale (WApplication::setLocale()) for rendering, and
   many other application-wide settings. In a multi-threaded
   environment, access to this instance is implemented using thread
   local storage.
  
   A session exits when the user browses away from the application,
   when WApplication::quit() is called, or when the application server
   is shut down. In any case, the application object together with the
   entire widget tree for that session is first properly
   deleted. Therefore, you should release resources held by your
   widgets or application in the destructors of these objects.
  
   The library offers two different mechanisms to map sessions onto
   processes: <b>dedicated processes</b> (not with ISAPI
   deployment) and <b>shared processes</b>. The first mechanism forks
   a dedicated process for every distinct session. This provides the
   kernel-level isolation of different sessions, which may be useful
   for highly security sensitive applications. The second mechanism
   spawns a number of processes and allocates new sessions randomly to
   one of these processes (when using the built-in httpd, only one
   process is used in total). This reduces the danger for DoS attacks,
   but requires more careful programming as memory corruption affects
   all sessions in a single process, and sessions are not isolated by
   any other mechanism but correct programming.

   \section signal_slot &nbsp;4. Signal/slot event handling
  
   To respond to user-interactivity events, or in general to communicate
   events from one widget to any other, %Wt uses a signal/slot system.
  
   A slot can be any function, bound using std::bind(), but special support exists
   for methods of descendants of WObject with respect to connection management:
   the signal will be disconnected when the bound object is deleted.

   To connect a signal with a slot, the only requirement is that the
   method signature of the slot must be compatible with the signal
   definition. In this way every method may be used as a slot, and it
   is not necessary to explicitly indicate a particular method to be a
   slot (as is needed in Qt), by putting them in a special
   section. Nevertheless, you may still do that if you wish to
   emphasize that these functions can be used as slots, or, if you
   have done extra work to optimize the implementation of these
   methods as client-side JavaScript code (see below).
  
   A signal may be created by adding a \link Signal Signal<X,
   ...>\endlink object. You may specify arguments which may be
   of arbitrary types that are Copyable, that may be passed through
   the signal to connected slots.
  
   The library defines several user event signals on various widgets,
   and it is easy and convenient to add signals and slots to widget
   classes to communicate events and trigger callbacks.
  
   Event signals (\link EventSignal EventSignal<E>\endlink)
   are signals that may be triggered internally by the library to
   respond to user interactivity events. The abstract base classes
   WInteractWidget and WFormWidget define most of these event
   signals. To react to one of these events, the programmer connects a
   self-defined or already existing slot to such a signal.
  
   \section eventhandling &nbsp;5. Optimizing client-side event handling
  
   By default, %Wt performs all event processing server-side. Every
   connected event signal will cause the web browser to communicate
   with the web server in order to invoke the callback code, and
   visual changes will be updated in the web page.
  
   However, %Wt offers several options for incorporating client-side event
   handling. This may in general increase responsiveness of the application
   since the user gets an instant feedback, avoiding the typical
   communication delay is avoided.
  
   The least flexible but most convenient option for client-side event
   handling is letting %Wt learn the visual effect of a slot and cache
   it in JavaScript code in the browser.  In this way, the
   functionality is still specified in C++, and therefore the
   application still works equally when JavaScript is not available.
   The only restriction is that this is only possible for stateless
   callback code -- i.e. when the visual update does not depend on
   state that may change in the course of the application, or event
   details.  See the documentation of WObject::implementStateless
   for details, or the \ref example for the use of stateless
   implementations to create a treelist widget that does all node
   expansion / collapsing client-side, at least if JavaScript is
   available.
  
   The stateless slot learning allows applications to be developed entirely
   in C++, with only one specification of the desired behaviour, and decide
   at run-time to optimize certain event handling in client-side JavaScript
   if possible, and fallback to server-side event handling otherwise.
  
   When the requirements for stateless slot learning cannot be met you will
   have to resort to writing JavaScript manually. %Wt provides a number
   of mechanisms to integrate JavaScript code with C++:

   - Using JSlot, you can specify the JavaScript for a slot, when
     connected to an EventSignal.

   - Using JSignal, you can emit a C++ signal from JavaScript code,
     using a JavaScript function <tt>Wt.emit()</tt>.

   - Using WApplication::doJavaScript(), you can call JavaScript code
     directly as part of event handling.

  \section bootstrap &nbsp;6. Application bootstrap

  A %Wt application may support both plain HTML and Ajax-enabled user
  agents. When a first request is made for a new session, there is no
  way of knowing whether the agent supports Ajax (and has it
  enabled). The bootstrap procedure therefore has two strategies of
  making the choice between a plain HTML and Ajax-enabled application
  mode.

  \subsection default_bootstrap 6.1 Default bootstrap

  In the default bootstrap mode, for the normal case, a small
  bootstrap HTML file is served, which detects presence of Ajax (and
  various other environment properties such as presence of an internal
  path as an anchor, cookie support, and IE VML DPI setting). If no
  JavaScript support is available, it automatically redirects the user
  to a plain HTML version of the application.

  In this mode, the application is not started until the library has
  determined Ajax support, which is made available in
  WEnvironment::ajax() which is passed to the application constructor.

  In some special cases, this bootstrap is skipped and a plain HTML
  version is served. This is for user agents that are identified as
  spider bots, or user agents which are configured to not support Ajax
  (well), see the \ref config_general "user-agents configuration setting".

  There are some drawbacks to this bootstrap method:

  - the redirection without JavaScript support may not be supported by
    all user agents, leaving these with a link and a redirect message
    (see the \ref config_general "redirect-message configuration"
    setting)

  - there is an additional roundtrip before any contents is rendered
 
  - for an Ajax user interface, all contents will be loaded through
    JavaScript. This has a drawback that some 3rd party JavaScript
    libraries do not support being loaded on-demand (with as most
    notable example, Google ads).

  \subsection progressive_bootstrap 6.1 Progressive bootstrap

  Since %Wt 2.99.4, a new bootstrap method has been added (initially
  proposed by Anthony Roger Buck). While the default bootstrap already
  honors the principle of graceful degradation, this bootstrap
  implements this using the principle of <a
  href="http://en.wikipedia.org/wiki/Progressive_enhancement">progressive
  enhancement</a> (and quite literally so).

  This bootstrap method may be enabled with the \ref config_general
  "progressive-bootstrap configuration setting".

  This bootstrap method will initially assume that the user agent is a
  plain HTML user agent and immediately create the application (with
  WEnvironment::ajax() always returning <tt>false</tt>). The initial
  response will contain the initial page suitable for a plain HTML
  user-agent.

  JavaScript embedded in this page will sense for Ajax support and
  trigger a second request which progresses the application to an Ajax
  application (without repainting the user interface). To that extent,
  it will change WEnvironment::ajax() to return <tt>true</tt>, and
  invoke WApplication::enableAjax() which in turn propagates
  WWidget::enableAjax() through the widget hierarchy. This upgrade
  happens in the back-ground, unnoticed to the user.

  This mitigates disadvantages associated with the default bootstrap,
  but has the drawback of requiring consistent enableAjax() implementations
  and requiring more server-side processing.

  \section sec_painting &nbsp;7. Painting

  %Wt provides a vector graphics painting system which depending on
  the browser support uses one of three different methods to paint the
  graphics (inline SVG, inline VML or HTML 5 &lt;canvas&gt;
  element). Vector graphics has as benefit a lower bandwidth usage,
  which is indepedent of the image size and quality, and can be
  embedded within the HTML, avoiding an additional roundtrip. To use
  the paint system, you need to specialize WPaintedWidget and use a
  WPainter to paint the contents of the widget inside its
  WPaintedWidget::paintEvent().

  \section internationalization_sec &nbsp;8. Internationalization

  %Wt's WString class offers an interface to translate strings by
  using the static WString::tr("key") method to construct a WString.
  These key values will be lookup up in so-called message resource
  bundles (see WMessageResourceBundle). These are a set of xml files
  that translate the keys to a localized string. The name of the xml
  file determines the language contained therein (e.g. foo.xml, foo-nl.xml,
  foo-cn.xml)

  The strings that are used by classes within the %Wt library use the
  same system to translate their strings. English messages will be
  used by default and are built into %Wt. If you want to translate e.g.
  the months of a WCalendar, copy src/xml/wt.xml and translate them to
  your language of choice. From then on, you can call
  WMessageResourceBundle::use() in your application and use your own
  replacement XML files, which will take precedence over the built-in
  translations.

  %Wt also supports plural forms of nouns, to translate such string
  use the static WString::trn("key", n) function. The WMessageResourceBundle
  class documentation contains an example on how to format the xml resource 
  bundle to use this functionality. 

  \section deployment &nbsp;9. Deployment

  The library is designed so that, besides the application binary,
  only files from the <tt>resources/</tt> folder are needed to deploy
  the application. The resources folder contains icons, style sheets
  associated with themes, and other resources specific for special
  widgets. The URL at which the <tt>resources/</tt> folder is deployed
  is based on the <i>resourcesURL</i> configuration property (see see
  \ref config_general "configuration properties"), which defaults to
  "/resources".

  In addition, you may need to deploy also your own CSS files, custom
  icons/images, and/or static pages that you reference from your
  application, onto your web server.

  Your application may also use other files which do not need to be
  published online, but are instead read only by your
  application. These files include message resource files (containing
  localized text strings), the wt configuration file, your own
  configuration files, etc... You can deploy these to an
  <i>application root</i> (see WApplication::appRoot()), whose
  location is configured in a way that is specific for each connector.

  \subsection wthttpd 9.1 Built-in httpd

  When linking your application against <tt>libwthttp</tt>, the
  resulting binary is a stand-alone HTTP/WebSockets server.  The web
  server will act as a plain web server in addition to serving the %Wt
  application.

  The following locations for the wt_config.xml configuration file are
  considered, in this order:

  - command-line parameter <tt>--config</tt> or <tt>-c</tt>
  - value of environment variable <tt>$WT_CONFIG_XML</tt>
  - within the appRoot, as configured by command line paramater
    <tt>--approot</tt>, or the environment variable <tt>$WT_APP_ROOT</tt>:
    appRoot<tt>/wt_config.xml</tt>
  - the compile-time default (<tt>/etc/wt/wt_config.xml</tt>)

  Use the <tt>--deploy-path</tt> parameter to deploy the application at
  a specific URL. By default, the application is deployed at '/'.

  When the application is deployed at a path ending with '/' (i.e. a
  folder path), only an exact match for a requested URL will be routed
  to the application itself. This behaviour avoids deployment problems with
  the singular case where you deploy at '/' and no static files would
  be served by the web server. As a consequence, ugly URLs will be
  generated for internal paths. Since version 3.1.9, it is however
  possible to have clean URLs also when deploying at the root by
  specifically listing the folders that contain static assets in
  --docroot, followed by ';':

  \code
$ ../../build/examples/wt-homepage/Home.wt --docroot=".;/favicon.ico,/css,/resources,/style,/icons" ...
  \endcode

  If a static file (e.g. \c style.css) is requested, and the static file with \c .gz extension (e.g. \c style.css.gz)
  exists, then the built-in httpd will assume that the \c .gz file is the gzipped version of the file without \c .gz,
  and will serve the \c .gz file instead of applying compression.

<<<<<<< HEAD
=======
  \subsection fastcgi 9.2 FastCGI

  When linking your application against <tt>libwtfcgi</tt>, the
  resulting binary is a FastCGI binary. This binary may then be
  deployed and managed within a web server which supports the FastCGI
  protocol (these include apache, lighttpd and many other popular web
  servers).

  The following locations for the wt_config.xml configuration file are
  considered, in this order:

  - value of environment variable <tt>$WT_CONFIG_XML</tt>
  - within the app root, as configured by the environment variable
    <tt>$WT_APP_ROOT</tt>: <tt>$WT_APP_ROOT/wt_config.xml</tt>
  - the compile-time default (<tt>/etc/wt/wt_config.xml</tt>),

  Environment variables can be specified to a FastCGI application depending
  on the web server. E.g. for FastCGI, this is:

\code
-initial-env WT_APP_ROOT=/opt/myapp
\endcode


>>>>>>> 65e32ff2
  \subsection wtisapi 9.3 ISAPI

  When linking your application against <tt>wtisapi</tt>, the
  resulting binary is an ISAPI plugin. This DLL may then be
  deployed and managed within Microsoft IIS.

  The following locations for the wt_config.xml configuration file are
  considered, in this order:

  - within the app root, as configured by the INI file which has the same
    name as the application DLL, but with .INI append to it
    (e.g. \htmlonly <tt>C:\Program Files\WtApplications\Public\MyApplication.dll.ini</tt> \endhtmlonly):
\htmlonly <pre>
[isapi]
appRoot=C:\Program Files\MyApplications\AppRoot
</pre> \endhtmlonly
  - the compile-time default (<tt>/etc/wt/wt_config.xml</tt>)
 
  \section configuration_sec &nbsp;10. Configuration

  %Wt has one main XML configuration file, which by default is located
  in <tt>/etc/wt/wt_config.xml</tt>, but whose location can be overridden
  use environment settings and/or commandline parameters that are connector
  specific (see the connector supra).

  The configuration file may specify several
  <b>&lt;application-settings&gt;</b>. The settings that apply are
  determined by the <i>location</i> attribute. Application settings
  for the '*' location are general settings, which may be overridden
  on a per-application level by settings with a location attribute
  that matches the location of the application (on the file system).

  \subsection config_session 10.1 Session management (wt_config.xml)

  These are options related to session management, and are specified
  inside <b>&lt;session-management&gt;</b> subsection.

  <dl>

    <dt><strong>dedicated-process</strong></dt>

    <dd>Every session is mapped a dedicated process, allowing maximal
      session isolation, but at an increased session cost. This is
      not supported by the ISAPI connector. Note: when using the
      <tt>wthttp</tt> adapter, this will create a listening socket
      on the loopback interface (<tt>127.0.0.1</tt>) for every session,
      with the parent process acting as a proxy. The following options
      can be put in the <b>&lt;dedicated-process&gt;</b> subsection.
      <dl>

        <dt><strong>max-num-sessions</strong></dt>
        <dd>
        Limits the amount of session processes.
        </dd>

        <dt><strong>num-session-threads</strong></dt>
        <dd>
        Usually the dedicated session processes uses the same amount
        of threads as the parent process. This option changes the
        amount of threads the session processes use independently of
        the parent process. When this option is set the
        <strong>num-threads</strong> configuration option and the <strong>-t</strong>
        command line argument will only affect the parent process.
        </dd>

      </dl>
    </dd>

    <dt><strong>shared-process</strong></dt>

    <dd>Sessions share a fixed number of processes, yielding a lower
      session cost. If neither <tt>dedicated-process</tt> nor the <tt>shared-process</tt>
      tags exist, Wt defaults to the shared process strategy.</dd>

    <dt><strong>tracking</strong></dt>

    <dd>How session tracking is implemented: automatically (using
      cookies when available, otherwise using URL rewriting),
      strictly using URL rewriting (which allows multiple concurrent
      sessions from one user), or a combined tracking strategy that uses
	  URL rewriting in combination with a shared cookie between
	  sessions in the same browser for extra session hijacking protection.
	  The combined strategy does not fall back to only URL rewriting when
	  cookies are not available: it will simply refuse access.</dd>

    <dt><strong>reload-is-new-session</strong></dt>

    <dd>Should a brower reload spawn a new session (convenient for
      debugging) or simply refresh (using WApplication::refresh()) the
      current session ? This setting may have implications for the URL
      that is displayed, because session information in needed in the
      URL to handle the reload within the current session.</dd>

    <dt><strong>timeout</strong></dt>

    <dd>The timeout (in seconds) for detecting an idle session. A %Wt
      application uses a keep-alive messages to keep the session alive
      as long as the user is visiting the page. Increasing this number
      will result in a longer time between keep-alive message,
      resulting in a lower server load, but at the same time will
      detect a dead session with a longer delay, and thus have on
      average more sessions in memory that are no longer used.</dd>
  
    <dt><strong>server-push-timeout</strong></dt>

    <dd>When using server-initiated updates, the client uses
      long-polling requests or WebSockets. Proxies (including reverse
      proxies) are notorious for silently closing idle requests; the
      client therefore cancels the long polling request after a
      timeout, and starts a new one, or does a ping/pong message over
      the WebSocket connection.</dd>

  </dl>

  \subsection config_general 10.2 General application settings (wt_config.xml)

  These options are indicated directly within
  <b>&lt;application-settings&gt;</b>, and specify settings that
  affect the run-time behaviour of the application.

  <dl>
    <dt><strong>debug</strong></dt>

    <dd>When debugging is enabled, JavaScript errors are not caught,
    and thus will provide stack information when using a JavaScript
    debugger.</dd>

    <dt><strong>log-file</strong></dt>

    <dd>Path to the log file used for application logging (see
      Wt::log()). If not specified, logging is directed to stderr,
      which depending on the connector used ends up in the server
      error log, into the big void, or, simply to stderr.  </dd>

    <dt><strong>log-config</strong></dt>

    <dd>Configuration for the built-in logger, which is passed on to
    WLogger::configure()</dd>

    <dt><strong>max-request-size</strong></dt>

    <dd>The maximum HTTP request size (Kb) that is accepted. An oversized
      request will result in a WApplication::requestTooLarge() signal.
      </dd>

    <dt><strong>num-threads</strong></dt>

    <dd>Sets the number of threads to be used to handle %Wt traffic.
      Depending on your application, you may want to increase the
      default size of 10 threads. </dd>

    <dt><strong>session-id-length</strong></dt>

    <dd>The length (in number of characters) for the unique session ID.</dd>

    <dt><strong>session-id-prefix</strong></dt>

    <dd>A fixed prefix for the session ID. You can use this to implement
      aid a load-balancer to figure out the destination for a particular
      request.</dd>

    <dt><strong>plain-ajax-sessions-ratio-limit</strong></dt>

    <dd>DoS prevention: limit plain HTML sessions. This is a simple
      measure which avoids Denial-of-Service attacks on plain HTML
      sessions, which are easy to mount in particular in the case of
      progressive bootstrap mode. This setting may be used to keep the
      ratio of plain HTML versus Ajax sessions under a certain
      ratio. Typically, most of your sessions will be Ajax sessions,
      and only a tiny fraction (e.g. less than 5%) will be plain HTML
      sessions. This ratio is only enforced when more than 20 sessions
      have been created.  </dd>

    <dt><strong>ajax-puzzle</strong></dt>

    <dd>DoS prevention: adds a puzzle to validate Ajax sessions.  This
      is a simple measure which avoids Denial-of-Service attacks on
      Ajax sessions. When enabled, a puzzle needs to be solved in the
      first Ajax request which eliminates agents that do not build a
      proper DOM tree.  </dd>

    <dt><strong>send-xhtml-mime-type</strong></dt>

    <dd>Whether the application presents rendered content as XHTML or
      HTML. %Wt always renders XHTML1 compatible HTML, but by default
      indicates to the browser that it is in fact HTML. Before the adoption
      of HTML5, use inline SVG (see WSvgImage), it was necessary to present
      an XHTML mime type. Setting this option will do so only for
      browsers that indicate support for XHTML. Nowadays, this option
      is rarely useful.</dd>

    <dt><strong>web-sockets</strong></dt>

    <dd>By default Ajax and long polling are used to communicate
      between server and browser.

      By enabling web socket support, if the browser supports
      WebSockets, then WebSocket is the protocol used for
      communication between client and server. WebSockets are
      currently only supported by the built-in httpd Connector, which
      acts as both an HTTP and WebSocket server, multiplexed on the
      same port(s).

      %Wt implements the final Web Sockets RFC candidate, as well as
      all prior drafts.</dd>

    <dt><strong>redirect-message</strong></dt>

    <dd>When the default bootstrap method is used, this message is used
    in the link which redirects to the user to a plain HTML version, in
    case his user agent does not support the automatic redirect.</dd>

    <dt><strong>behind-reverse-proxy</strong></dt>

    <dd>When enabling this option to indicate that the application is
      deployed behind a reverse proxy (as would be common if you use
      the wthttpd connector), the server location is not read from the
      "Host" header, but from the <tt>X-Forwarded-For</tt> header, if
      present.</dd>

    <dt><strong>user-agents</strong></dt>

    <dd>%Wt considers three types of sessions:
      <ul>
        <li>Ajax sessions: use Ajax and JavaScript</li>
	<li>plain HTML sessions: use plain old server POSTs</li>
	<li>bots: have clean internal paths, no persistent sessions, no
	  html &lt;form&gt; elements, and no auto-generated DOM element
	  id's.</li>
      </ul>

      <p>By default, %Wt does a browser detection to distinguish
      between the first two: if a browser supports JavaScript (and has
      it enabled), and has an Ajax DOM API, then Ajax sessions are
      chosen, otherwise plain HTML sessions.</p>

      <p>Here, you may indicate which user agents should or should
      not receive an Ajax session regardless of what they report as
      capabilities, and which user agents should be treated as search bots.
      You can define three types of <user-agents> lists:

      - <tt>type="ajax" mode="white-list"</tt>: these are the only
      user agents that are considered as Ajax-capable.
      - <tt>type="ajax" mode="black-list"</tt>: these are user agents that
      are not considered as Ajax-capable.
      - <tt>type="bot"</tt>: these are user-agents that are treated as bots.
      </p>

      Example:

      \code
<user-agents type="bot">
  <user-agent>.*Googlebot.*</user-agent>
  <user-agent>.*msnbot.*</user-agent>
  <user-agent>.*Slurp.*</user-agent>
  <user-agent>.*Crawler.*</user-agent>
  <user-agent>.*Bot.*</user-agent>
  <user-agent>.*ia_archiver.*</user-agent>
  <user-agent>.*Twiceler.*</user-agent>
  <user-agent>Yandex.*</user-agent>
  <user-agent>.*Nutch.*</user-agent>
  <user-agent>.*MJ12bot.*</user-agent>
  <user-agent>Baiduspider.*</user-agent>
</user-agents>
      \endcode

    </dd>

    <dt><strong>progressive-bootstrap</strong></dt>

    <dd>This boolean configuration option configures which bootstrap
      method is used, see \ref bootstrap.
    </dd>

    <dt><strong>properties</strong></dt>

    <dd>Application-specific properties which may be accessed using
      WApplication::readConfigurationProperty(). For example:
      \code
 <properties>
    <property name="tinyMCEVersion">4</property>
    <property name="tinyMCEBaseURL">/tinymce</property>
    <property name="resourcesURL">/resources</property>
    <property name="appRoot">/opt/myapp</property>
 </properties>
      \endcode
    </dd>

    <dt><strong>head-matter</strong></dt>

    <dd>HTML that should be inserted into the <tt>&lt;head%gt;</tt>
        of every page. This can be used e.g. for adding meta and
        link tags.</dd>
  </dl>

  \subsection config_wthttpd 10.3 Wt httpd (command-line or configuration file) options

These options are not specified in the wt_config.xml configuration
file, but may be indicated on the command-line, or within a
configuration file that is located at /etc/wt/wthttpd.

The configuration file syntax is line based:
<ul>
      	<li>
		<p>A line in the form:</p>
		<p><code>name = value</code></p>
		<p>gives a value to an option.</p>
	</li>

	<li>
		<p>The <code>#</code> character introduces a
        	comment that spans until the end of the line.</p>
	</li>
</ul>

\code
Allowed options:

General options:
  -h [ --help ]                         produce help message
<<<<<<< HEAD
  -t [ --threads ] arg (=-1)            number of threads (-1 indicates that
                                        num_threads from wt_config.xml is to be
                                        used, which defaults to 10)
  --servername arg                      servername (IP address or DNS name)
  --docroot arg                         document root for static files,
                                        optionally followed by a
                                        comma-separated list of paths with
                                        static files (even if they are within a
                                        deployment path), after a ';'

                                        e.g. --docroot=".;/favicon.ico,/resourc
                                        es,/style"

  --approot arg                         application root for private support
                                        files; if unspecified, the value of the
                                        environment variable $WT_APP_ROOT is
                                        used, or else the current working
                                        directory
  --errroot arg                         root for error pages
  --accesslog arg                       access log file (defaults to stdout),
                                        to disable access logging completely,
                                        use --accesslog=-
  --no-compression                      do not use compression
  --deploy-path arg (=/)                location for deployment
  --session-id-prefix arg               prefix for session IDs (overrides
                                        wt_config.xml setting)
  -p [ --pid-file ] arg                 path to pid file (optional)
  -c [ --config ] arg                   location of wt_config.xml; if
                                        unspecified, the value of the
                                        environment variable $WT_CONFIG_XML is
                                        used, or else the built-in default
                                        (/etc/wt/wt_config.xml) is tried,
                                        or else built-in defaults are used
=======
  -t [ --threads ] arg (=-1)            number of threads (-1 indicates that 
                                        num_threads from wt_config.xml is to be
                                        used, which defaults to 10)
  --servername arg                      servername (IP address or DNS name)
  --docroot arg                         document root for static files, 
                                        optionally followed by a 
                                        comma-separated list of paths with 
                                        static files (even if they are within a
                                        deployment path), after a ';' 
                                        
                                        e.g. --docroot=".;/favicon.ico,/resourc
                                        es,/style"
                                        
  --resources-dir arg                   path to the Wt resources folder. By 
                                        default, Wt will look for its resources
                                        in the resources subfolder of the 
                                        docroot (see --docroot). If a file is 
                                        not found in that resources folder, 
                                        this folder will be checked instead as 
                                        a fallback. If this option is omitted, 
                                        then Wt will not use a fallback 
                                        resources folder.
  --approot arg                         application root for private support 
                                        files; if unspecified, the value of the
                                        environment variable $WT_APP_ROOT is 
                                        used, or else the current working 
                                        directory
  --errroot arg                         root for error pages
  --accesslog arg                       access log file (defaults to stdout), 
                                        to disable access logging completely, 
                                        use --accesslog=-
  --no-compression                      do not use compression
  --deploy-path arg (=/)                location for deployment
  --session-id-prefix arg               prefix for session IDs (overrides 
                                        wt_config.xml setting)
  -p [ --pid-file ] arg                 path to pid file (optional)
  -c [ --config ] arg                   location of wt_config.xml; if 
                                        unspecified, the value of the 
                                        environment variable $WT_CONFIG_XML is 
                                        used, or else the built-in default 
                                        (/etc/wt/wt_config.xml) is tried, or else 
                                        built-in defaults are used
>>>>>>> 65e32ff2
  --max-memory-request-size arg (=131072)
                                        threshold for request size (bytes), for
                                        spooling the entire request to disk, to
                                        avoid DoS
<<<<<<< HEAD
  --gdb                                 do not shutdown when receiving Ctrl-C
                                        (and let gdb break instead)

HTTP/WebSocket server options:
  --http-address arg                    IPv4 (e.g. 0.0.0.0) or IPv6 Address
                                        (e.g. 0::0). You must specify either
                                        this option or --https-address (or
                                        both)
  --http-port arg (=80)                 HTTP port (e.g. 80)

HTTPS/Secure WebSocket server options:
  --https-address arg                   IPv4 (e.g. 0.0.0.0) or IPv6 Address
                                        (e.g. 0::0). You must specify either
                                        this option or --http-address (or both)
=======
  --gdb                                 do not shutdown when receiving Ctrl-C 
                                        (and let gdb break instead)

HTTP/WebSocket server options:
  --http-listen arg                     address/port pair to listen on. If no 
                                        port is specified, 80 is used as the 
                                        default, e.g. 127.0.0.1:8080 will cause
                                        the server to listen on port 8080 of 
                                        127.0.0.1 (localhost). For IPv6, use 
                                        square brackets, e.g. [::1]:8080 will 
                                        cause the server to listen on port 8080
                                        of [::1] (localhost). This argument can
                                        be repeated, e.g. --http-listen 
                                        0.0.0.0:8080 --http-listen [0::0]:8080 
                                        will cause the server to listen on port
                                        8080 of all interfaces using IPv4 and 
                                        IPv6. You must specify this option or 
                                        --https-listen at least once. The older
                                        style --http-address and 
                                        --https-address can also be used for 
                                        backwards compatibility. If a hostname 
                                        is provided instead of an IP address, 
                                        the server will listen on all of the 
                                        addresses (IPv4 and IPv6) that this 
                                        hostname resolves to.
  --http-address arg                    IPv4 (e.g. 0.0.0.0) or IPv6 Address 
                                        (e.g. 0::0). You must specify either 
                                        --http-listen, --https-listen, 
                                        --http-address, or --https-address.
  --http-port arg (=80)                 HTTP port (e.g. 80)

HTTPS/Secure WebSocket server options:
  --https-listen arg                    address/port pair to listen on. If no 
                                        port is specified, 80 is used as the 
                                        default, e.g. 127.0.0.1:8080 will cause
                                        the server to listen on port 8080 of 
                                        127.0.0.1 (localhost). For IPv6, use 
                                        square brackets, e.g. [::1]:8080 will 
                                        cause the server to listen on port 8080
                                        of [::1] (localhost). This argument can
                                        be repeated, e.g. --https-listen 
                                        0.0.0.0:8080 --https-listen [0::0]:8080
                                        will cause the server to listen on port
                                        8080 of all interfaces using IPv4 and 
                                        IPv6. If a hostname is provided instead
                                        of an IP address, the server will 
                                        listen on all of the addresses (IPv4 
                                        and IPv6) that this hostname resolves 
                                        to.
  --https-address arg                   IPv4 (e.g. 0.0.0.0) or IPv6 Address 
                                        (e.g. 0::0). You must specify either 
                                        --http-listen, --https-listen, 
                                        --http-address, or --https-address.
>>>>>>> 65e32ff2
  --https-port arg (=443)               HTTPS port (e.g. 443)
  --ssl-certificate arg                 SSL server certificate chain file
                                        e.g. "/etc/ssl/certs/vsign1.pem"
  --ssl-private-key arg                 SSL server private key file
                                        e.g. "/etc/ssl/private/company.pem"
<<<<<<< HEAD
  --ssl-tmp-dh arg                      File for temporary Diffie-Hellman
                                        parameters
                                        e.g. "/etc/ssl/dh512.pem"
  --ssl-enable-v3                       Switch on SSLv3 support (not
                                        recommended; disabled by default)
  --ssl-client-verification arg (=none) The verification mode for client
                                        certificates.
                                        This is either 'none', 'optional' or
                                        'required'. When 'none', the server
                                        will not request a client certificate.
                                        When 'optional', the server will
                                        request a certificate, but the client
                                        does not have to supply one. With
                                        'required', the connection will be
                                        terminated if the client does not
                                        provide a valid certificate.
  --ssl-verify-depth arg (=1)           Specifies the maximum length of the
                                        server certificate chain.

  --ssl-ca-certificates arg             Path to a file containing the
                                        concatenated trusted CA certificates,
                                        which can be used to authenticate the
                                        client. The file should contains a a
                                        number of PEM-encoded certificates.

  --ssl-cipherlist arg                  List of acceptable ciphers for SSL.
                                        This list is passed as-is to the SSL
                                        layer, so see openssl for the proper
                                        syntax. When empty, the default
                                        acceptable cipher list will be used.
                                        Example cipher list string:
                                        "TLSv1+HIGH:!SSLv2"

  --ssl-prefer-server-ciphers arg (=0)  By default, the client's preference is
                                        used for determining the cipher that is
                                        choosen during a SSL or TLS handshake.
                                        By enabling this option, the server's
=======
  --ssl-tmp-dh arg                      File for temporary Diffie-Hellman 
                                        parameters
                                        e.g. "/etc/ssl/dh512.pem"
  --ssl-enable-v3                       Switch on SSLv3 support (not 
                                        recommended; disabled by default)
  --ssl-client-verification arg (=none) The verification mode for client 
                                        certificates.
                                        This is either 'none', 'optional' or 
                                        'required'. When 'none', the server 
                                        will not request a client certificate. 
                                        When 'optional', the server will 
                                        request a certificate, but the client 
                                        does not have to supply one. With 
                                        'required', the connection will be 
                                        terminated if the client does not 
                                        provide a valid certificate.
  --ssl-verify-depth arg (=1)           Specifies the maximum length of the 
                                        server certificate chain.
                                        
  --ssl-ca-certificates arg             Path to a file containing the 
                                        concatenated trusted CA certificates, 
                                        which can be used to authenticate the 
                                        client. The file should contains a a 
                                        number of PEM-encoded certificates.
                                        
  --ssl-cipherlist arg                  List of acceptable ciphers for SSL. 
                                        This list is passed as-is to the SSL 
                                        layer, so see openssl for the proper 
                                        syntax. When empty, the default 
                                        acceptable cipher list will be used. 
                                        Example cipher list string: 
                                        "TLSv1+HIGH:!SSLv2"
                                        
  --ssl-prefer-server-ciphers arg (=0)  By default, the client's preference is 
                                        used for determining the cipher that is
                                        choosen during a SSL or TLS handshake. 
                                        By enabling this option, the server's 
>>>>>>> 65e32ff2
                                        preference will be used.

Settings may be set in the configuration file /etc/wt/wthttpd
\endcode

  \subsection config_fastcgi 10.4 FastCGI options (wt_config.xml)

  These options only apply to FastCGI-based deployment, and are
  specified inside a <b>&lt;connector-fcgi&gt;</b> subsection.

  <dl>
    <dt><strong>valgrind-path</strong></dt>

    <dd>Set the path to valgrind for debugging using valgrind. This
    requires that debugging is enabled and <tt>debug</tt> is passed to
    the application as last request parameter.</dd>

    <dt><strong>run-directory</strong></dt>

    <dd>The path that is used by the library for managing sessions.</dd>
  </dl>


  \subsection config_isapi 10.5 ISAPI options (wt_config.xml)

  These options only apply to ISAPI-based deployment, and are
  are specified inside a <b>&lt;connector-isapi&gt;</b> subsection.

  <dl>
    <dt><strong>max-memory-request-size</strong></dt>

    <dd>Every HTTP request whose size is smaller than this parameter will
    be buffered in memory. Larger requests, such as large file uploads, will
    be spooled to a file. You probably do not want to change this parameter.
    </dd>
  </dl>


   \section error_sec &nbsp;11. Error handling and logging

   %Wt provides logging of events to a log-file (see the \ref
   config_general "log-file configuration setting"). Every log entry
   has a timestamp, the process id and the session id. %Wt uses four
   different event types, from least to most severe:

  <dl>
    <dt><strong>notice</strong></dt>

    <dd>Informational notices. These are events that may be
    interesting for late analysis of other problems, for performance
    analysis, or estimating server load.</dd>

      <p>Generated using Wt::log(), e.g.:
      \code
Wt::log("info") << "Message";
      \endcode
      </p>

    <dt><strong>warn</strong></dt>

    <dd>Warnings. These events are generated when you are using the
    API in a way that may not have been as intended.</dd>

      <p>Generated using Wt::log(), e.g.:
      \code
Wt::log("warn") << "Message";
      \endcode
      </p>

    <dt><strong>error</strong></dt>

    <dd>Non-fatal application errors. These errors indicate for
      example unexpected input from the web browser or application
      user, XML parsing problems, but not necessarily a programming
      error.

      <p>Generated using Wt::log(), e.g.:
      \code
Wt::log("error") << "Message";
      \endcode
      </p>
    </dd>

    <dt><strong>secure</strong></dt>

    <dd>Non-fatal security errors and/or notices.</dd>

    <dt><strong>fatal</strong></dt>

    <dd>Fatal application errors. These errors terminate the current
      session (but not the application server), and are errors that
      indicate a programming error. For example, this error is
      triggered by misuses of the API.

      <p>Generated by throwing a std::exception.</p>
    </dd>
   </dl>

   You can now proceed to \ref InstallationUnix or \ref InstallationWindows
*/

/*! \page example Treelist example
  
   In this example we will step through the code of the <a
   href="https://webtoolkit.eu/wt/examples/treelist/demotreelist.wt">
   Tree List example</a>. The source code of the entire example is
   available as leaves of the tree. Note that %Wt offers a Tree List
   widget as part of the library (see WTreeNode), of which this
   example is a stripped down version.
  
   The example in particular demonstrates the use of stateless slot
   learning to simultaneously implement client-side and server-side
   event handling in C++.
  
   The tree is constructed as a hierarchy of tree nodes. A single tree node
   is implemented in the class TreeNode. TreeNode uses the helper
   class IconPair for rendering icons that have a state (such as the
   expand/collapse icons). We start with a walk-over of this class.
  
   \section stateicon_sec IconPair: a pair of icons that reflects state.
  
   For the implementation of the tree list expand/collapse icons, as
   well as the label icons (such as the folder icon), we use the
   IconPair class. It takes a pair of icons and shows only one at a
   time. Passing clickIsSwitch = true to the constructor will make the
   icon react to click events to switch the current icon.
  
   This is the class definition of IconPair:
  
   \dontinclude examples/treelist/IconPair.h
   \skip IconPair
   \until };
  
   IconPair is a composite widget, implemented as a WContainerWidget
   which contains two WImage objects. The class defines two slots:
   IconPair::showIcon1() and IconPair::showIcon2(), which show the
   respective icon, while hiding the other icon.

   Although %Wt is a C++ (server-side) library, it can also generate
   client-side JavaScript code for instant visual response. This
   example will use this capability to implement all of the tree
   navigation at the client-side for those clients that support
   JavaScript -- as if it were implemented as a JavaScript
   library. But since everything is still plain C++ code, it works
   regardless of what technology is available or lacking at the client
   side. Think of a stateless slot implementation as creating a forked
   implementation, with JavaScript in the client for visual response
   -- when JavaScript is available, and C++ at the server. When no
   JavaScript is available, everything happens at the server.
  
   The key concept behind %Wt's capability to implement things at the
   client-side is stateless slot implementations. A stateless slot is,
   besides a normal C++ function that may be connected to a signal, a
   C++ function that promises to always have the same behaviour (until
   it is reset, as we will see later).
  
   This applies to the two functions showIcon1() and showIcon2(), as
   they simply set the corresponding icon, irrespective of any
   application state. The library offers two methods for stateless
   slot implementations: AutoLearned and PreLearned. An AutoLearned
   stateless slot will only "become client-side" after the first
   invocation. Applied to our tree widget, this would mean that the
   first click on any icon would require a round-trip to the server
   the first time only. An AutoLearned stateless slot simply requires
   an indication that the particular slot confirms to the contract of
   being stateless. A PreLearned stateless slot, on the other hand, is
   "client-side" from the first invocation. To implement a PreLearned
   stateless however, we need to do some extra work by providing
   methods that exactly undo the effect of the slot. We provide here
   two such undo methods: undoShowIcon1() and undoShowIcon2().
  
   Enough talk! Let's look at the implementation, starting with
   the constructor.
  
   \dontinclude examples/treelist/IconPair.C
   \skip IconPair::
   \until icon2_->clicked();
  
   IconPair inherits from WCompositeWidget. A composite widget is
   a widget which is composed from other widgets, in a way not exposed
   in its API. In this way, you may later change the implementation
   without any problem.
  
   Notice how we constructed three widgets that are used in the
   implementation: two images (icon1_ and icon2_), and a container
   (impl_) to hold them. The images are added to the container by
   passing the container as the last argument in their constructor.
  
   WCompositeWidget requires to set the implementation widget,
   which is in our case a WContainerWidget:
  
   \line setImplementation
  
   We declare the slots showIcon1() and showIcon2() as stateless
   slots, allowing for client-side optimisation, and offer an undo
   function which facilitates a PreLearned client-side implementation.
  
   The calls to WObject::implementStateless() state that the slots
   showIcon1() and showIcon2() are stateless slots, and their visual
   effect may be learned in advance. The effect of these statements is
   merely an optimization. Any non-visual effects of these slots are
   still propagated and executed, as expected.
  
   \until undoShowIcon2
  
   Next, we declare the widget to be an inline widget. An inline
   widget will be layed out following the natural flow of text (left
   to right).  This does not really matter for our example, since
   TreeNode will do the layout with a WTable, but we do so to
   provide consistency with a WImage which is also inline by
   default.
  
   \line setInline 
  
   The initial state is to show the first icon:
  
   \line hide
  
   To react to click events, we connect signals with slots:
  
   \until ; //
  
   We change the cursor to a pointer to hint that clicking these icons
   may do something useful.
  
   \until } //
  
   We also change the cursor to a pointer to
   hint that clicking these icons will in fact perform an action.
  
   The rest of the class definition is:
  
   \until } //
  
   Note the implementations of undoShowIcon1() and undoShowIcon2():
   they simply, but accurately, reset the state to what it was before
   the respective showIcon1() and showIcon2() calls.
  
   \section treenode_sec TreeNode: an expandable tree node.
  
   TreeNode contains the implementation of the tree, as a hierarchy of
   tree nodes. The layout of a single node is done using a 2x2 WTable:
  
   \verbatim
   |-----------------------|
   | +/- | label           |
   |------------------------
   |     | child1          |
   |     | child2          |
   |     | child3          |
   |     |       ...       |
   |-----------------------| \endverbatim
  
   The TreeNode manages a list of child nodes in a WContainerWidget
   which will be hidden and shown when the node is expanded or
   collapsed, and children are collapsed when the node is expanded.
  
   This is the TreeNode class definition:
  
   \dontinclude examples/treelist/TreeNode.h
   \skip class TreeNode
   \until }; //
  
   The public interface of the TreeNode provides methods to manage
   its children, and two public slots to expand or collapse the node.
   Remember, a slot is nothing more than a method (and the public slots:
   does not actually mean anything, except providing a hint to the user
   of this class that these methods are made to be connected to signals).
  
   We start with the implementation of the constructor:
  
   \dontinclude examples/treelist/TreeNode.C
   \skip TreeNode::TreeNode
   \until {
  
   We start with declaring stateless implementations for the slots.
   It is good practice to do this first, since it must be done before
   any connections are made to the slots.
  
   \until undoCollapse
  
   We will implement the treenode as 2 by 2 table.
  
   \skipline setImplementation
  
   We create all icons. Since currently the node is empty, we only
   show the no-expand version (which is simply a horizontal line).
  
   \until noExpandIcon.get();
  
   The expanded content is a WContainerWidget.
  
   \until hide
  
   We create the label and child count text widgets:
  
   \until treenodechildcount
  
   Now we add all widgets in the proper table cell, and set the correct
   alignment.
  
   \until setContentAlignment(AlignmentFlag::Middle)
  
   Finally, we connect the click events of the expandIcon to the expand
   and collapse slots.
  
   \until } //
  
   WTable::elementAt(int row, int column) is used repeatedly to add or
   modify contents of the table cells, expanding the table geometry as
   needed. Finally, we make connections from the expand and collapse
   icons to the slots we define in the TreeNode class.
  
   Again, we optimize the visual effect of expand() and collaps() in
   client-side JavaScript, which is possible since they both have an
   effect independent of application state. Typically, one will start
   with a default dynamic slot implementation, and indicate stateless
   implementations where desired and possible, using one of the two
   mechanisms of stateless slot learning.
  
   The "business logic" of the TreeNode is simply to manage its children.
   Whenever a child is added or removed, adjustments to its look are
   updated by calling childNodesChanged().
  
   \until } //
  
   The expand icon of the last child is rendered differently, as it
   needs to terminate the vertical guide line. To keep the
   implementation simple, we simply let every child reset its proper
   look by calling adjustExpandIcon().
  
   \until adjustExpandIcon
  
   When getting a first child, or losing the last child, the expand icon
   changes too.
  
   \until adjustExpandIcon
  
   We also update the childCount label.
  
   \until setText("")
  
   Finally, we call WObject::resetLearnedSlots(). Because the expand()
   slot depends on the number of children, because it needs to
   collapse all children -- this slot is not entirely stateless,
   breaking the contract for a stateless slot. However, we can get
   away with still implementing as a stateless slot, by indicating
   when the state has changed.
  
   \until } //
  
   The implementation of the collapse slot is as follows:
  
   \until {
  
   First we record the current state, so the undo method can exactly undo
   what happened.
  
   \until isHidden()
  
   Next, we implement the actual collapse logic:
  
   \until } //
  
   Similarly, the implementation of the expand slot. However, in this
   case we need to collapse all children as well.
  
   \until } //
  
   Since we implement these slots as prelearned stateless slots, we
   also need to define the undo functions. Note that Because expand()
   also collapses all child nodes, the undo function of expand() is
   not simply collapse() and vice-versa.
  
   \until } //
  
   Finally, the adjustExpandIcon() function sets the correct images,
   which depends on how the node relates to its siblings. The last
   node looks a bit different.
  
   \until {
  
   We set the expand icon images:
  
   \until (imageLine
  
   Then, we set the vertical guide line if not the last child, and nothing
   if the last child:
  
   \until } //
  
   Finally, we select the correct icon, depending on whether the node
   has children:
  
   \until } //
  
   And that's it. By using the TreeNode class in a hierarchy, we can
   create a tree widget. The tree widget will be implemented entirely
   in JavaScript, if available, and otherwise as plain HTML. In any case,
   client-side and server-side state are completely synchronized, and
   identical by definition since they are derived from the same C++ code.
  
*/
/*! \page InstallationUnix Installation: Unix-like platforms (Linux, macOS, BSD,...)
  
   \htmlinclude INSTALL.html
*/
/*! \page InstallationWindows Installation: Windows
  
   \htmlinclude INSTALL.win32.html
*/

/*! \page Releasenotes Release notes
  
   \htmlinclude ReleaseNotes.html
 */

}<|MERGE_RESOLUTION|>--- conflicted
+++ resolved
@@ -487,8 +487,6 @@
   exists, then the built-in httpd will assume that the \c .gz file is the gzipped version of the file without \c .gz,
   and will serve the \c .gz file instead of applying compression.
 
-<<<<<<< HEAD
-=======
   \subsection fastcgi 9.2 FastCGI
 
   When linking your application against <tt>libwtfcgi</tt>, the
@@ -513,7 +511,6 @@
 \endcode
 
 
->>>>>>> 65e32ff2
   \subsection wtisapi 9.3 ISAPI
 
   When linking your application against <tt>wtisapi</tt>, the
@@ -834,41 +831,6 @@
 
 General options:
   -h [ --help ]                         produce help message
-<<<<<<< HEAD
-  -t [ --threads ] arg (=-1)            number of threads (-1 indicates that
-                                        num_threads from wt_config.xml is to be
-                                        used, which defaults to 10)
-  --servername arg                      servername (IP address or DNS name)
-  --docroot arg                         document root for static files,
-                                        optionally followed by a
-                                        comma-separated list of paths with
-                                        static files (even if they are within a
-                                        deployment path), after a ';'
-
-                                        e.g. --docroot=".;/favicon.ico,/resourc
-                                        es,/style"
-
-  --approot arg                         application root for private support
-                                        files; if unspecified, the value of the
-                                        environment variable $WT_APP_ROOT is
-                                        used, or else the current working
-                                        directory
-  --errroot arg                         root for error pages
-  --accesslog arg                       access log file (defaults to stdout),
-                                        to disable access logging completely,
-                                        use --accesslog=-
-  --no-compression                      do not use compression
-  --deploy-path arg (=/)                location for deployment
-  --session-id-prefix arg               prefix for session IDs (overrides
-                                        wt_config.xml setting)
-  -p [ --pid-file ] arg                 path to pid file (optional)
-  -c [ --config ] arg                   location of wt_config.xml; if
-                                        unspecified, the value of the
-                                        environment variable $WT_CONFIG_XML is
-                                        used, or else the built-in default
-                                        (/etc/wt/wt_config.xml) is tried,
-                                        or else built-in defaults are used
-=======
   -t [ --threads ] arg (=-1)            number of threads (-1 indicates that 
                                         num_threads from wt_config.xml is to be
                                         used, which defaults to 10)
@@ -911,27 +873,10 @@
                                         used, or else the built-in default 
                                         (/etc/wt/wt_config.xml) is tried, or else 
                                         built-in defaults are used
->>>>>>> 65e32ff2
   --max-memory-request-size arg (=131072)
                                         threshold for request size (bytes), for
                                         spooling the entire request to disk, to
                                         avoid DoS
-<<<<<<< HEAD
-  --gdb                                 do not shutdown when receiving Ctrl-C
-                                        (and let gdb break instead)
-
-HTTP/WebSocket server options:
-  --http-address arg                    IPv4 (e.g. 0.0.0.0) or IPv6 Address
-                                        (e.g. 0::0). You must specify either
-                                        this option or --https-address (or
-                                        both)
-  --http-port arg (=80)                 HTTP port (e.g. 80)
-
-HTTPS/Secure WebSocket server options:
-  --https-address arg                   IPv4 (e.g. 0.0.0.0) or IPv6 Address
-                                        (e.g. 0::0). You must specify either
-                                        this option or --http-address (or both)
-=======
   --gdb                                 do not shutdown when receiving Ctrl-C 
                                         (and let gdb break instead)
 
@@ -985,51 +930,11 @@
                                         (e.g. 0::0). You must specify either 
                                         --http-listen, --https-listen, 
                                         --http-address, or --https-address.
->>>>>>> 65e32ff2
   --https-port arg (=443)               HTTPS port (e.g. 443)
   --ssl-certificate arg                 SSL server certificate chain file
                                         e.g. "/etc/ssl/certs/vsign1.pem"
   --ssl-private-key arg                 SSL server private key file
                                         e.g. "/etc/ssl/private/company.pem"
-<<<<<<< HEAD
-  --ssl-tmp-dh arg                      File for temporary Diffie-Hellman
-                                        parameters
-                                        e.g. "/etc/ssl/dh512.pem"
-  --ssl-enable-v3                       Switch on SSLv3 support (not
-                                        recommended; disabled by default)
-  --ssl-client-verification arg (=none) The verification mode for client
-                                        certificates.
-                                        This is either 'none', 'optional' or
-                                        'required'. When 'none', the server
-                                        will not request a client certificate.
-                                        When 'optional', the server will
-                                        request a certificate, but the client
-                                        does not have to supply one. With
-                                        'required', the connection will be
-                                        terminated if the client does not
-                                        provide a valid certificate.
-  --ssl-verify-depth arg (=1)           Specifies the maximum length of the
-                                        server certificate chain.
-
-  --ssl-ca-certificates arg             Path to a file containing the
-                                        concatenated trusted CA certificates,
-                                        which can be used to authenticate the
-                                        client. The file should contains a a
-                                        number of PEM-encoded certificates.
-
-  --ssl-cipherlist arg                  List of acceptable ciphers for SSL.
-                                        This list is passed as-is to the SSL
-                                        layer, so see openssl for the proper
-                                        syntax. When empty, the default
-                                        acceptable cipher list will be used.
-                                        Example cipher list string:
-                                        "TLSv1+HIGH:!SSLv2"
-
-  --ssl-prefer-server-ciphers arg (=0)  By default, the client's preference is
-                                        used for determining the cipher that is
-                                        choosen during a SSL or TLS handshake.
-                                        By enabling this option, the server's
-=======
   --ssl-tmp-dh arg                      File for temporary Diffie-Hellman 
                                         parameters
                                         e.g. "/etc/ssl/dh512.pem"
@@ -1067,7 +972,6 @@
                                         used for determining the cipher that is
                                         choosen during a SSL or TLS handshake. 
                                         By enabling this option, the server's 
->>>>>>> 65e32ff2
                                         preference will be used.
 
 Settings may be set in the configuration file /etc/wt/wthttpd
