--- conflicted
+++ resolved
@@ -1,4 +1,3 @@
-<<<<<<< HEAD
 03-01-2012:
 	* Wt/Utils: new header with utility functions that implement
 	commonly used hash functions and encoding/decoding
@@ -16,12 +15,11 @@
 26-12-2011:
 	* WSlider: implement disabled rendering
 
+22-12-2011:
+	* hangman example: add Russian translation
+
 19-12-2011:
 	* Render/: optimize table rendering
-=======
-22-12-2011:
-	* hangman example: add Russian translation
->>>>>>> ece7799c
 
 07-12-2011:
 	* WGoogleMap: unify loading for v2 and v3, fixes bugs in loading
