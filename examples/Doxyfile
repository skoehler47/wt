--- conflicted
+++ resolved
@@ -4,11 +4,7 @@
 # Project related configuration options
 #---------------------------------------------------------------------------
 PROJECT_NAME           = "Wt examples"
-<<<<<<< HEAD
-PROJECT_NUMBER         = 3.3.8
-=======
 PROJECT_NUMBER         = 4.0.0
->>>>>>> 65e32ff2
 OUTPUT_DIRECTORY       = ../doc/examples
 CREATE_SUBDIRS         = NO
 OUTPUT_LANGUAGE        = English
