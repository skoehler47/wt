--- conflicted
+++ resolved
@@ -75,11 +75,8 @@
     # Windows SDK is always multithreaded
     SET(BOOST_WT_MT_FOUND true)
     SET(MULTI_THREADED true)
-<<<<<<< HEAD
-=======
     SET(MULTI_THREADED_BUILD true)
     SET(WT_HAS_WRASTERIMAGE true)
->>>>>>> 65e32ff2
   ENDIF(WIN32)
 ENDIF("${CMAKE_CURRENT_LIST_DIR}" STREQUAL "${CMAKE_SOURCE_DIR}")
 SET(EXAMPLES_DBO_LIBS ${EXAMPLES_WTDBO_LIB} ${EXAMPLES_WTDBOSQLITE3_LIB}) 
@@ -186,10 +183,6 @@
 	SET_TARGET_PROPERTIES(${name} PROPERTIES FOLDER "examples")
   ENDIF(MSVC)
   
-<<<<<<< HEAD
-  SET(EXAMPLES_WT_LIB debug wtd optimized wt)
-=======
->>>>>>> 65e32ff2
   TARGET_LINK_LIBRARIES(${name} ${EXAMPLES_CONNECTOR} ${EXAMPLES_WT_LIB})
 
   IF(INSTALL_EXAMPLES)
