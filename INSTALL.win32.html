<!DOCTYPE HTML PUBLIC "-//W3C//DTD HTML 4.01 Transitional//EN">
<html>
<head><meta http-equiv="Content-Type" content="text/html;charset=iso-8859-1">
</head>
<title>Wt Installation</title>
<body>
<h1>Wt Installation instructions for Windows</h1>

This page lists the instructions for building and installing Wt on Windows.
It is organized in 3 sections:
<ul>
<li>Requirements</li>
<li>Building and installing the library</li>
<li>Trying the examples (or your own Wt application)</li>
</ul>

<h2>Requirements</h2>

<p>
Wt for Windows uses the built-in web server connector or the ISAPI connector.
The fastcgi connector is not supported. The built-in web server is more
convenient during development and is easier to setup than the ISAPI connector.
It is also designed for production environments, where it is often used in
combination with a reverse proxy server.
To use the built-in server, you have to link your projects against libwt
and libwthttp. To use the ISAPI connector, you have to link to libwtisapi
instead of libwthttp.</p>

<p>The prebuilt binaries for Visual Studio include all necessary and optional dependencies,
and enable all features of Wt and can be downloaded from the
<a href="https://github.com/emweb/wt/releases">releases page on GitHub</a>.</p>

<p>Requirements:
<ul>
<<<<<<< HEAD
  <li>Microsoft Visual Studio C++ 2005 or newer. Wt and its dependencies also
      build on the Express Edition, which is free (as in beer) to use.
  <li>CMake cross-platform build system (www.cmake.org): cmake-2.6.x,
      Windows version (2.8 or newer recommended).</li>
=======
  <li>Microsoft Visual Studio 2015 or newer. Wt and its dependencies also
      build on the Community Edition, which is free (as in beer) to use.
  <li>CMake cross-platform build system (www.cmake.org): cmake-3.1.x or higher</li>
>>>>>>> 65e32ff2
  <li>Boost 1.46.1 (or later; a recent version is recommended)</li>
</ul>
</p>

<p>Additional and optional requirements for some of the examples
<ul>
<li>For HTTPS support: OpenSSL, version 0.9.8d or newer.</li>
<li>To compress traffic: zlib</li>
<li>PostgreSQL, MySQL, Firebird client libraries for Dbo database backends</li>
<li><a href="http://libharu.org/">Haru Free PDF Library</a>, which is used to
provide support for rendering PDF (WPdfImage, WPdfRenderer).</li>
</ul>
</p>

<p>
We strongly recommend to use libraries which are all built using the same
compiler and the same runtime configuration (/MT, /MD, /MTd
or /MDd) to avoid incompatibilities with the C runtime libraries. Mixing
CRTs is NOT recommended, the <a href="http://www.zlib.net/DLL_FAQ.txt">zlib
DLL FAQ</a> clearly explains why and what you should do about it (in
short: use prebuilt libraries for the exact same compiler as you use, and
if those are not available, rebuild the dependency libraries from the sources).
</p>

<hr />

<h2>Step by step instructions to build and install the Wt library</h2>

<p>
Up to date instructions are located on the Wt wiki page:
<a href="http://redmine.emweb.be/projects/wt/wiki/Installing_Wt_on_MS_Windows">Installing Wt on MS Windows</a>
</p>

<p>
Instructions on how to use the ISAPI connector for deployment under IIS are
also available on the wiki page:
<a href="http://redmine.emweb.be/projects/wt/wiki/ISAPI_on_Microsoft_IIS">ISAPI on Microsoft IIS</a>
</p>

<h2>Trying the examples (or your own Wt application) using wthttpd</h2>

<h4>1. Run the example in the MSVC IDE </h4>

Right-click on the example project you want to run, and select 'Properties'.
In Configuration Properties->Debugging, set the Command Arguments to
<pre>
--http-address=0.0.0.0 --http-port=8080 --deploy-path=/hello --docroot=.
</pre>

<p>
This will start a httpd server listening on all local interfaces, on
port 8080, and you may browse the example at <a
href="http://127.0.0.1:8080/hello">http://127.0.0.1:8080/hello</a></p>

<p>
Examples that need extra files to run should be executed from their source
directory in order to find their dependency files (icons, css files, etc.
Watch for 404 errors in Wt's output). To do so, set the 'Working directory'
for the example to wt-x.y.z/examples/ExampleName. Some examples (e.g. the
wt home page) need the 'resources' directory to work correctly. Copy
the wt-2.x.x/resources to the example's source directory to solve this
problem. Other examples (such as the Charts example) may require the
installation of ExtJs. See the Wt reference manual for more information
on how to obtain and install ExtJs. 
</p>

<p>
These are all the command-line options that are available (run the examples
with --help to see the most recent list of available options):

<pre>
General options:
  -h [ --help ]                         produce help message
  -t [ --threads ] arg (=-1)            number of threads (-1 indicates that
                                        num_threads from wt_config.xml is to be
                                        used, which defaults to 10)
  --servername arg (=diffie)            servername (IP address or DNS name)
  --docroot arg                         document root for static files,
                                        optionally followed by a
                                        comma-separated list of paths with
                                        static files (even if they are within a
                                        deployment path), after a ';'

                                        e.g. --docroot=".;/favicon.ico,/resourc
                                        es,/style"

  --approot arg                         application root for private support
                                        files; if unspecified, the value of the
                                        environment variable $WT_APP_ROOT is
                                        used, or else the current working
                                        directory
  --errroot arg                         root for error pages
  --accesslog arg                       access log file (defaults to stdout),
                                        to disable access logging completely,
                                        use --accesslog=-
  --no-compression                      do not use compression
  --deploy-path arg (=/)                location for deployment
  --session-id-prefix arg               prefix for session IDs (overrides
                                        wt_config.xml setting)
  -p [ --pid-file ] arg                 path to pid file (optional)
  -c [ --config ] arg                   location of wt_config.xml; if
                                        unspecified, the value of the
                                        environment variable $WT_CONFIG_XML is
                                        used, or else the built-in default
                                        (c:/witty/wt_config.xml) is tried, or
                                        else built-in defaults are used
  --max-memory-request-size arg (=131072)
                                        threshold for request size (bytes), for
                                        spooling the entire request to disk, to
                                        avoid DoS
  --gdb                                 do not shutdown when receiving Ctrl-C
                                        (and let gdb break instead)

HTTP/WebSocket server options:
  --http-address arg                    IPv4 (e.g. 0.0.0.0) or IPv6 Address
                                        (e.g. 0::0). You must specify either
                                        this option or --https-address (or
                                        both)
  --http-port arg (=80)                 HTTP port (e.g. 80)

HTTPS/Secure WebSocket server options:
  --https-address arg                   IPv4 (e.g. 0.0.0.0) or IPv6 Address
                                        (e.g. 0::0). You must specify either
                                        this option or --http-address (or both)
  --https-port arg (=443)               HTTPS port (e.g. 443)
  --ssl-certificate arg                 SSL server certificate chain file
                                        e.g. "/etc/ssl/certs/vsign1.pem"
  --ssl-private-key arg                 SSL server private key file
                                        e.g. "/etc/ssl/private/company.pem"
  --ssl-tmp-dh arg                      File for temporary Diffie-Hellman
                                        parameters
                                        e.g. "/etc/ssl/dh512.pem"
  --ssl-enable-v3                       Switch on SSLv3 support (not
                                        recommended; disabled by default)
  --ssl-client-verification arg (=none) The verification mode for client
                                        certificates.
                                        This is either 'none', 'optional' or
                                        'required'. When 'none', the server
                                        will not request a client certificate.
                                        When 'optional', the server will
                                        request a certificate, but the client
                                        does not have to supply one. With
                                        'required', the connection will be
                                        terminated if the client does not
                                        provide a valid certificate.
  --ssl-verify-depth arg (=1)           Specifies the maximum length of the
                                        server certificate chain.

  --ssl-ca-certificates arg             Path to a file containing the
                                        concatenated trusted CA certificates,
                                        which can be used to authenticate the
                                        client. The file should contains a a
                                        number of PEM-encoded certificates.

  --ssl-cipherlist arg                  List of acceptable ciphers for SSL.
                                        This list is passed as-is to the SSL
                                        layer, so see openssl for the proper
                                        syntax. When empty, the default
                                        acceptable cipher list will be used.
                                        Example cipher list string:
                                        "TLSv1+HIGH:!SSLv2"

  --ssl-prefer-server-ciphers arg (=0)  By default, the client's preference is
                                        used for determining the cipher that is
                                        choosen during a SSL or TLS handshake.
                                        By enabling this option, the server's
                                        preference will be used.

</pre>
</p>

</body>
</html><|MERGE_RESOLUTION|>--- conflicted
+++ resolved
@@ -32,16 +32,9 @@
 
 <p>Requirements:
 <ul>
-<<<<<<< HEAD
-  <li>Microsoft Visual Studio C++ 2005 or newer. Wt and its dependencies also
-      build on the Express Edition, which is free (as in beer) to use.
-  <li>CMake cross-platform build system (www.cmake.org): cmake-2.6.x,
-      Windows version (2.8 or newer recommended).</li>
-=======
   <li>Microsoft Visual Studio 2015 or newer. Wt and its dependencies also
       build on the Community Edition, which is free (as in beer) to use.
   <li>CMake cross-platform build system (www.cmake.org): cmake-3.1.x or higher</li>
->>>>>>> 65e32ff2
   <li>Boost 1.46.1 (or later; a recent version is recommended)</li>
 </ul>
 </p>
