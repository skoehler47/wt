// This may look like C code, but it's really -*- C++ -*-
/*
 * Copyright (C) 2017 Emweb bvba, Herent, Belgium.
 *
 * See the LICENSE file for terms of use.
 */
<<<<<<< HEAD
#ifndef WMENU_ITEM_H_
#define WMENU_ITEM_H_

#include <Wt/WContainerWidget>
#include <Wt/WString>

namespace Wt {

/*! \brief A single item in a menu.
 *
 * Since %Wt 3.3.0, this item is now a proper widget, which renders a
 * single item in a menu.
 *
 * An optional contents item can be associated with a menu item, which
 * is inserted and shown in the widget stack of the menu to which this
 * menu item belongs.
 *
 * <h3>CSS</h3>
 *
 * A menu item renders as a &gt;li&;lt with additional markup/style
 * classes provided by the theme. Unless you use the bootstrap theme,
 * you will need to provide appropriate CSS.
 */
class WT_API WMenuItem : public WContainerWidget
{
public:
  /*! \brief Enumeration that determines when contents should be loaded.
   */
  enum LoadPolicy {
    LazyLoading, //!< Lazy loading: on first use
    PreLoading   //!< Pre-loading: before first use
  };

  /*! \brief Creates a new item with given label.
   *
   * The optional contents is a widget that will be shown in the WMenu
   * contents stack when the item is selected. For this widget, a load
   * \p policy specifies whether the contents widgets is transmitted
   * only when it the item is activated for the first time
   * (LazyLoading) or transmitted prior to first rendering.
   *
   * If the menu supports internal path navigation, then a default
   * pathComponent() will be derived from the \p label, and can be
   * customized using setPathComponent().
   */
  WMenuItem(const WString& label, WWidget *contents = 0,
	    LoadPolicy policy = LazyLoading);

  /*
   * The icon is displayed left to the text.
   *
   * \note The icon should have a width of 16 pixels.
   */
  WMenuItem(const std::string& iconPath, const WString& label,
	    WWidget *contents = 0, LoadPolicy policy = LazyLoading);

  /* !\brief Destructor.
   *
   * Removes the item from the menu (if it was added previously to one), and
   * also deletes the contents that was associated with the item.
   *
   * \sa WMenu::removeItem()
   */
  ~WMenuItem();

  /*! \brief Sets the text for this item.
   *
   * Unless a custom path component was defined, the pathComponent()
   * is also updated based on the new text.
   *
   * The item widget is updated using updateItemWidget().
   *
   * \sa setPathComponent();
   */
  void setText(const WString& text);

  /*! \brief Returns the text for this item.
   *
   * \sa setText();
   */
  const WString& text() const;

  /*! \brief Sets the item icon path.
   *
   * The icon should have a width of 16 pixels.
   *
   * \sa setText()
   */
  void setIcon(const std::string& path);

  /*! \brief Returns the item icon path.
   *
   * \sa setIcon()
   */
  std::string icon() const;

  /*! \brief Sets if the item is checkable.
   *
   * When an item is checkable, a checkbox is displayed to the left of the
   * item text (instead of an icon).
   *
   * \sa setChecked(), isChecked()
   */
  void setCheckable(bool checkable);

  /*! \brief Returns whether the item is checkable.
   *
   * \sa setCheckable()
   */
  bool isCheckable() const { return checkBox_ != 0; }

  /*! \brief Sets the path component for this item.
   *
   * The path component is used by the menu item in the application
   * internal path (see WApplication::setInternalPath()), when
   * internal paths are enabled (see WMenu::setInternalPathEnabled())
   * for the menu.
   *
   * You may specify an empty \p path to let a menu item be the
   * "default" menu option.
   *
   * For example, if WMenu::internalBasePath() is
   * <tt>"/examples/"</tt> and pathComponent() for is
   * <tt>"charts/"</tt>, then the internal path for the item will be
   * <tt>"/examples/charts/"</tt>.
   *
   * By default, the path is automatically derived from text(). If a
   * \link WString::literal() literal text\endlink is used, the path
   * is based on the text itself, otherwise on the \link
   * WString::key() key\endlink. It is converted to lower case, and
   * replacing white space and special characters with '_'.
   *
   * \sa setText(), WMenu::setInternalPathEnabled()
   *
   * \if cpp
   * \note the \p path should be UTF8 encoded (we may fix the API
   *       to use WString in the future).
   * \endif
   */
  virtual void setPathComponent(const std::string& path);

  /*! \brief Returns the path component for this item.
   *
   * You may want to reimplement this to customize the path component
   * set by the item in the application internal path.
   *
   * \sa setPathComponent()
   *
   * \if cpp
   * \note the \p path component is UTF8 encoded (we may fix the API
   *       to use WString in the future).
   * \endif
   */
  virtual std::string pathComponent() const;

  /*! \brief Configures internal path support for the item.
   *
   * This configures whether the item supports internal paths (in a menu
   * which supports internal paths).
   *
   * The default value is \c true for all items but section headers and
   * separators.
   *
   * \sa WMenu::setInternalPathEnabled()
   */
  virtual void setInternalPathEnabled(bool enabled);

  /*! \brief Returns whether an item participates in internal paths.
   *
   * \sa setInternalPathEnabled()
   */
  virtual bool internalPathEnabled() const;

  /*! \brief Sets the associated link.
   *
   * \sa Link()
   */
  void setLink(const WLink& link);

  /*! \brief Returns the associated link.
   *
   * \sa setLink()
   */
  WLink link() const;

  /*! \brief Sets the link target.
   *
   * \sa setLink()
   */
  void setLinkTarget(AnchorTarget target);

  /*! \brief Returns the link target.
   *
   * \sa setLinkTarget()
   */
  AnchorTarget linkTarget() const;

  /*! \brief Sets a sub menu.
   *
   * Ownership of the \p subMenu is transferred to the item. In
   * most cases, the sub menu would use the same contents stack as the
   * parent menu.
   *
   * Note that adding a submenu makes this item not \link isSelectable() selectable\endlink by default.
   *
   * \note If the \link parentMenu() parent menu\endlink is a WPopupMenu, the submenu should also be a
   *       WPopupMenu.
   *
   * \sa setSelectable()
   */
  void setMenu(WMenu *menu);

  /*! \brief Sets a sub menu (<b>deprecated</b>)
   *
   * \deprecated use setMenu() instead
   */
  void setSubMenu(WMenu *menu);

  /*! \brief Returns the submenu.
   *
   * \sa setMenu()
   */
  WMenu *menu() const { return subMenu_; }

  /*! \brief Sets the checked state.
   *
   * This is only used when isCheckable() == \c true.
   *
   * \sa setCheckable(bool), isCheckable()
   */
  void setChecked(bool checked);

  /*! \brief Returns the checked state.
   *
   * This is only used when isCheckable() == \c true.
   *
   * \sa setChecked(bool), isCheckable()
   */
  bool isChecked() const;

  /*! \brief Sets whether the menu item can be selected.
   *
   * Only a menu item that can be selected can be the result of a
   * popup menu selection.
   *
   * The default value is \c true for a normal menu item, and \c false
   * for a menu item that has a submenu.
   *
   * An item that is selectable but is disabled can still not be
   * selected.
   */
  void setSelectable(bool selectable);

  /*! \brief Returns whether the menu item can be selected.
   *
   * \sa setSelectable()
   */
  bool isSelectable() const { return selectable_; }

  /*! \brief Sets associated additional data with the item.
   *
   * You can use this to associate model information with a menu item.
   */
  void setData(void *data) { data_ = data; }

  /*! \brief Returns additional data of the item.
   *
   * \sa setData()
   */
  void *data() const { return data_; }

  /*! \brief Returns the checkbox for a checkable item.
   *
   * \sa setCheckable()
   */
  WCheckBox *checkBox() const { return checkBox_; }

  /*! \brief Make it possible to close this item interactively or by close().
   *
   * \sa close(), isCloseable()
   */
  void setCloseable(bool closeable);

  /*! \brief Returns whether the item is closeable.
   *
   * \sa setCloseable()
   */
  bool isCloseable() const { return closeable_; }

  /*! \brief Closes this item.
   *
   * Hides the item widget and emits WMenu::itemClosed() signal. Only closeable
   * items can be closed.
   *
   * \sa setCloseable(), hide()
   */
  void close();

  /*! \brief Returns the menu that contains this item.
   */
  WMenu *parentMenu() const { return menu_; }

  /*! \brief Sets the contents widget for this item.
   *
   * The contents is a widget that will be shown in the WMenu contents
   * stack when the item is selected. For this widget, the load \p
   * policy specifies whether the contents widgets is transmitted only
   * when it the item is activated for the first time (LazyLoading) or
   * transmitted prior to first rendering.
   */
  void setContents(WWidget *contents, LoadPolicy policy = LazyLoading);

  /*! \brief Returns the contents widget for this item.
   *
   * \sa setContents()
   */
  WWidget *contents() const;

  WWidget *takeContents();

  /*! \brief Returns the widget that represents the item (<b>deprecated</b>).
   *
   * This returns this.
   *
   * \deprecated This is a pre-Wt 3.3.0 artifact which has lost its value
   *             since WMenuItem is now a widget.
   */
  WWidget *itemWidget();

  /*! \brief Selects this item.
   *
   * If the item was previously closed it will be shown.
   *
   * \sa close()
   */
  void select();

  /*! \brief %Signal emitted when an item is activated.
   *
   * Returns this item as argument.
   *
   * \sa WMenu::triggered()
   */
  Signal<WMenuItem *>& triggered() { return triggered_; }

  /*! \brief Returns whether this item is a separator.
   *
   * \sa WMenu::addSeparator()
   */
  bool isSeparator() const { return separator_; }

  /*! \brief Returns whether this item is a section header.
   *
   * \sa WMenu::addSectionHeader()
   */
  bool isSectionHeader() const;

  /*! \brief Returns the anchor of this menu item.
   *
   *  Can be used to add widgets to the menu.
   */
  WAnchor *anchor() const;

  /*! \brief Renders the item as selected or unselected.
   *
   * The default implementation sets the styleclass for itemWidget()
   * to 'item' for an unselected not closeable, 'itemselected' for
   * selected not closeable, 'citem' for an unselected closeable and
   * 'citemselected' for selected closeable item.
   *
   * Note that this method is called from within a stateless slot
   * implementation, and thus should be stateless as well.
   */
  virtual void renderSelected(bool selected);

  virtual void setFromInternalPath(const std::string& path);

  virtual void enableAjax();

  virtual void setHidden(bool hidden,
			 const WAnimation& animation = WAnimation());
  virtual void setDisabled(bool disabled);

protected:
  virtual void render(WFlags<RenderFlag> flags);

private:
  // Constructs a separator or header
  WMenuItem(bool separator, const WString& text);

  WContainerWidget *contentsContainer_;
  WWidget *contents_;
  WMenu *menu_, *subMenu_;
  WText *icon_;
  WLabel *text_;
  WCheckBox *checkBox_;
  void *data_;
  bool separator_, selectable_, signalsConnected_, customLink_;

  Signal<WMenuItem *> triggered_;
  Wt::Signals::connection contentsDestroyedConnection_;

  std::string pathComponent_;
  bool customPathComponent_, internalPathEnabled_;
  bool closeable_;

  void create(const std::string& iconPath, const WString& text,
	      WWidget *contents, LoadPolicy policy);
  void purgeContents();
  void updateInternalPath();
  bool contentsLoaded() const;
  void loadContents();
  void setParentMenu(WMenu *menu);
  void selectNotLoaded();
  void selectVisual();
  void undoSelectVisual();
  void connectClose();
  void connectSignals();
  void setItemPadding(bool padding);
  void contentsDestroyed();
  void setCheckBox();
  void setUnCheckBox();

  friend class WMenu;
  friend class WPopupMenu;
};

}

#endif // WMENU_ITEM_H_
=======
#ifndef WT_WMENUITEM_EXTENSIONLESS_H_
#define WT_WMENUITEM_EXTENSIONLESS_H_
#include <Wt/WConfig.h>
#if defined(WT_WARN_HEADER_MISSING_H)
#if defined(__GNUC__) || defined(__clang__)
#warning "The use of header files without .h is deprecated since Wt 4.0.0, please use WMenuItem.h instead"
#elif defined(_MSC_VER)
#pragma message("The use of header files without .h is deprecated since Wt 4.0.0, please use WMenuItem.h instead")
#endif
#endif // defined(WT_WARN_HEADER_MISSING_H)
#include "WMenuItem.h"
#endif // WT_WMENUITEM_EXTENSIONLESS_H_
>>>>>>> 65e32ff2
<|MERGE_RESOLUTION|>--- conflicted
+++ resolved
@@ -4,438 +4,6 @@
  *
  * See the LICENSE file for terms of use.
  */
-<<<<<<< HEAD
-#ifndef WMENU_ITEM_H_
-#define WMENU_ITEM_H_
-
-#include <Wt/WContainerWidget>
-#include <Wt/WString>
-
-namespace Wt {
-
-/*! \brief A single item in a menu.
- *
- * Since %Wt 3.3.0, this item is now a proper widget, which renders a
- * single item in a menu.
- *
- * An optional contents item can be associated with a menu item, which
- * is inserted and shown in the widget stack of the menu to which this
- * menu item belongs.
- *
- * <h3>CSS</h3>
- *
- * A menu item renders as a &gt;li&;lt with additional markup/style
- * classes provided by the theme. Unless you use the bootstrap theme,
- * you will need to provide appropriate CSS.
- */
-class WT_API WMenuItem : public WContainerWidget
-{
-public:
-  /*! \brief Enumeration that determines when contents should be loaded.
-   */
-  enum LoadPolicy {
-    LazyLoading, //!< Lazy loading: on first use
-    PreLoading   //!< Pre-loading: before first use
-  };
-
-  /*! \brief Creates a new item with given label.
-   *
-   * The optional contents is a widget that will be shown in the WMenu
-   * contents stack when the item is selected. For this widget, a load
-   * \p policy specifies whether the contents widgets is transmitted
-   * only when it the item is activated for the first time
-   * (LazyLoading) or transmitted prior to first rendering.
-   *
-   * If the menu supports internal path navigation, then a default
-   * pathComponent() will be derived from the \p label, and can be
-   * customized using setPathComponent().
-   */
-  WMenuItem(const WString& label, WWidget *contents = 0,
-	    LoadPolicy policy = LazyLoading);
-
-  /*
-   * The icon is displayed left to the text.
-   *
-   * \note The icon should have a width of 16 pixels.
-   */
-  WMenuItem(const std::string& iconPath, const WString& label,
-	    WWidget *contents = 0, LoadPolicy policy = LazyLoading);
-
-  /* !\brief Destructor.
-   *
-   * Removes the item from the menu (if it was added previously to one), and
-   * also deletes the contents that was associated with the item.
-   *
-   * \sa WMenu::removeItem()
-   */
-  ~WMenuItem();
-
-  /*! \brief Sets the text for this item.
-   *
-   * Unless a custom path component was defined, the pathComponent()
-   * is also updated based on the new text.
-   *
-   * The item widget is updated using updateItemWidget().
-   *
-   * \sa setPathComponent();
-   */
-  void setText(const WString& text);
-
-  /*! \brief Returns the text for this item.
-   *
-   * \sa setText();
-   */
-  const WString& text() const;
-
-  /*! \brief Sets the item icon path.
-   *
-   * The icon should have a width of 16 pixels.
-   *
-   * \sa setText()
-   */
-  void setIcon(const std::string& path);
-
-  /*! \brief Returns the item icon path.
-   *
-   * \sa setIcon()
-   */
-  std::string icon() const;
-
-  /*! \brief Sets if the item is checkable.
-   *
-   * When an item is checkable, a checkbox is displayed to the left of the
-   * item text (instead of an icon).
-   *
-   * \sa setChecked(), isChecked()
-   */
-  void setCheckable(bool checkable);
-
-  /*! \brief Returns whether the item is checkable.
-   *
-   * \sa setCheckable()
-   */
-  bool isCheckable() const { return checkBox_ != 0; }
-
-  /*! \brief Sets the path component for this item.
-   *
-   * The path component is used by the menu item in the application
-   * internal path (see WApplication::setInternalPath()), when
-   * internal paths are enabled (see WMenu::setInternalPathEnabled())
-   * for the menu.
-   *
-   * You may specify an empty \p path to let a menu item be the
-   * "default" menu option.
-   *
-   * For example, if WMenu::internalBasePath() is
-   * <tt>"/examples/"</tt> and pathComponent() for is
-   * <tt>"charts/"</tt>, then the internal path for the item will be
-   * <tt>"/examples/charts/"</tt>.
-   *
-   * By default, the path is automatically derived from text(). If a
-   * \link WString::literal() literal text\endlink is used, the path
-   * is based on the text itself, otherwise on the \link
-   * WString::key() key\endlink. It is converted to lower case, and
-   * replacing white space and special characters with '_'.
-   *
-   * \sa setText(), WMenu::setInternalPathEnabled()
-   *
-   * \if cpp
-   * \note the \p path should be UTF8 encoded (we may fix the API
-   *       to use WString in the future).
-   * \endif
-   */
-  virtual void setPathComponent(const std::string& path);
-
-  /*! \brief Returns the path component for this item.
-   *
-   * You may want to reimplement this to customize the path component
-   * set by the item in the application internal path.
-   *
-   * \sa setPathComponent()
-   *
-   * \if cpp
-   * \note the \p path component is UTF8 encoded (we may fix the API
-   *       to use WString in the future).
-   * \endif
-   */
-  virtual std::string pathComponent() const;
-
-  /*! \brief Configures internal path support for the item.
-   *
-   * This configures whether the item supports internal paths (in a menu
-   * which supports internal paths).
-   *
-   * The default value is \c true for all items but section headers and
-   * separators.
-   *
-   * \sa WMenu::setInternalPathEnabled()
-   */
-  virtual void setInternalPathEnabled(bool enabled);
-
-  /*! \brief Returns whether an item participates in internal paths.
-   *
-   * \sa setInternalPathEnabled()
-   */
-  virtual bool internalPathEnabled() const;
-
-  /*! \brief Sets the associated link.
-   *
-   * \sa Link()
-   */
-  void setLink(const WLink& link);
-
-  /*! \brief Returns the associated link.
-   *
-   * \sa setLink()
-   */
-  WLink link() const;
-
-  /*! \brief Sets the link target.
-   *
-   * \sa setLink()
-   */
-  void setLinkTarget(AnchorTarget target);
-
-  /*! \brief Returns the link target.
-   *
-   * \sa setLinkTarget()
-   */
-  AnchorTarget linkTarget() const;
-
-  /*! \brief Sets a sub menu.
-   *
-   * Ownership of the \p subMenu is transferred to the item. In
-   * most cases, the sub menu would use the same contents stack as the
-   * parent menu.
-   *
-   * Note that adding a submenu makes this item not \link isSelectable() selectable\endlink by default.
-   *
-   * \note If the \link parentMenu() parent menu\endlink is a WPopupMenu, the submenu should also be a
-   *       WPopupMenu.
-   *
-   * \sa setSelectable()
-   */
-  void setMenu(WMenu *menu);
-
-  /*! \brief Sets a sub menu (<b>deprecated</b>)
-   *
-   * \deprecated use setMenu() instead
-   */
-  void setSubMenu(WMenu *menu);
-
-  /*! \brief Returns the submenu.
-   *
-   * \sa setMenu()
-   */
-  WMenu *menu() const { return subMenu_; }
-
-  /*! \brief Sets the checked state.
-   *
-   * This is only used when isCheckable() == \c true.
-   *
-   * \sa setCheckable(bool), isCheckable()
-   */
-  void setChecked(bool checked);
-
-  /*! \brief Returns the checked state.
-   *
-   * This is only used when isCheckable() == \c true.
-   *
-   * \sa setChecked(bool), isCheckable()
-   */
-  bool isChecked() const;
-
-  /*! \brief Sets whether the menu item can be selected.
-   *
-   * Only a menu item that can be selected can be the result of a
-   * popup menu selection.
-   *
-   * The default value is \c true for a normal menu item, and \c false
-   * for a menu item that has a submenu.
-   *
-   * An item that is selectable but is disabled can still not be
-   * selected.
-   */
-  void setSelectable(bool selectable);
-
-  /*! \brief Returns whether the menu item can be selected.
-   *
-   * \sa setSelectable()
-   */
-  bool isSelectable() const { return selectable_; }
-
-  /*! \brief Sets associated additional data with the item.
-   *
-   * You can use this to associate model information with a menu item.
-   */
-  void setData(void *data) { data_ = data; }
-
-  /*! \brief Returns additional data of the item.
-   *
-   * \sa setData()
-   */
-  void *data() const { return data_; }
-
-  /*! \brief Returns the checkbox for a checkable item.
-   *
-   * \sa setCheckable()
-   */
-  WCheckBox *checkBox() const { return checkBox_; }
-
-  /*! \brief Make it possible to close this item interactively or by close().
-   *
-   * \sa close(), isCloseable()
-   */
-  void setCloseable(bool closeable);
-
-  /*! \brief Returns whether the item is closeable.
-   *
-   * \sa setCloseable()
-   */
-  bool isCloseable() const { return closeable_; }
-
-  /*! \brief Closes this item.
-   *
-   * Hides the item widget and emits WMenu::itemClosed() signal. Only closeable
-   * items can be closed.
-   *
-   * \sa setCloseable(), hide()
-   */
-  void close();
-
-  /*! \brief Returns the menu that contains this item.
-   */
-  WMenu *parentMenu() const { return menu_; }
-
-  /*! \brief Sets the contents widget for this item.
-   *
-   * The contents is a widget that will be shown in the WMenu contents
-   * stack when the item is selected. For this widget, the load \p
-   * policy specifies whether the contents widgets is transmitted only
-   * when it the item is activated for the first time (LazyLoading) or
-   * transmitted prior to first rendering.
-   */
-  void setContents(WWidget *contents, LoadPolicy policy = LazyLoading);
-
-  /*! \brief Returns the contents widget for this item.
-   *
-   * \sa setContents()
-   */
-  WWidget *contents() const;
-
-  WWidget *takeContents();
-
-  /*! \brief Returns the widget that represents the item (<b>deprecated</b>).
-   *
-   * This returns this.
-   *
-   * \deprecated This is a pre-Wt 3.3.0 artifact which has lost its value
-   *             since WMenuItem is now a widget.
-   */
-  WWidget *itemWidget();
-
-  /*! \brief Selects this item.
-   *
-   * If the item was previously closed it will be shown.
-   *
-   * \sa close()
-   */
-  void select();
-
-  /*! \brief %Signal emitted when an item is activated.
-   *
-   * Returns this item as argument.
-   *
-   * \sa WMenu::triggered()
-   */
-  Signal<WMenuItem *>& triggered() { return triggered_; }
-
-  /*! \brief Returns whether this item is a separator.
-   *
-   * \sa WMenu::addSeparator()
-   */
-  bool isSeparator() const { return separator_; }
-
-  /*! \brief Returns whether this item is a section header.
-   *
-   * \sa WMenu::addSectionHeader()
-   */
-  bool isSectionHeader() const;
-
-  /*! \brief Returns the anchor of this menu item.
-   *
-   *  Can be used to add widgets to the menu.
-   */
-  WAnchor *anchor() const;
-
-  /*! \brief Renders the item as selected or unselected.
-   *
-   * The default implementation sets the styleclass for itemWidget()
-   * to 'item' for an unselected not closeable, 'itemselected' for
-   * selected not closeable, 'citem' for an unselected closeable and
-   * 'citemselected' for selected closeable item.
-   *
-   * Note that this method is called from within a stateless slot
-   * implementation, and thus should be stateless as well.
-   */
-  virtual void renderSelected(bool selected);
-
-  virtual void setFromInternalPath(const std::string& path);
-
-  virtual void enableAjax();
-
-  virtual void setHidden(bool hidden,
-			 const WAnimation& animation = WAnimation());
-  virtual void setDisabled(bool disabled);
-
-protected:
-  virtual void render(WFlags<RenderFlag> flags);
-
-private:
-  // Constructs a separator or header
-  WMenuItem(bool separator, const WString& text);
-
-  WContainerWidget *contentsContainer_;
-  WWidget *contents_;
-  WMenu *menu_, *subMenu_;
-  WText *icon_;
-  WLabel *text_;
-  WCheckBox *checkBox_;
-  void *data_;
-  bool separator_, selectable_, signalsConnected_, customLink_;
-
-  Signal<WMenuItem *> triggered_;
-  Wt::Signals::connection contentsDestroyedConnection_;
-
-  std::string pathComponent_;
-  bool customPathComponent_, internalPathEnabled_;
-  bool closeable_;
-
-  void create(const std::string& iconPath, const WString& text,
-	      WWidget *contents, LoadPolicy policy);
-  void purgeContents();
-  void updateInternalPath();
-  bool contentsLoaded() const;
-  void loadContents();
-  void setParentMenu(WMenu *menu);
-  void selectNotLoaded();
-  void selectVisual();
-  void undoSelectVisual();
-  void connectClose();
-  void connectSignals();
-  void setItemPadding(bool padding);
-  void contentsDestroyed();
-  void setCheckBox();
-  void setUnCheckBox();
-
-  friend class WMenu;
-  friend class WPopupMenu;
-};
-
-}
-
-#endif // WMENU_ITEM_H_
-=======
 #ifndef WT_WMENUITEM_EXTENSIONLESS_H_
 #define WT_WMENUITEM_EXTENSIONLESS_H_
 #include <Wt/WConfig.h>
@@ -447,5 +15,4 @@
 #endif
 #endif // defined(WT_WARN_HEADER_MISSING_H)
 #include "WMenuItem.h"
-#endif // WT_WMENUITEM_EXTENSIONLESS_H_
->>>>>>> 65e32ff2
+#endif // WT_WMENUITEM_EXTENSIONLESS_H_