// This may look like C code, but it's really -*- C++ -*-
/*
 * Copyright (C) 2017 Emweb bvba, Herent, Belgium.
 *
 * See the LICENSE file for terms of use.
 */
<<<<<<< HEAD
#ifndef WFILEUPLOAD_H_
#define WFILEUPLOAD_H_

#include <Wt/WWebWidget>

namespace Wt {

/*! \class WFileUpload Wt/WFileUpload Wt/WFileUpload
 *  \brief A widget that allows a file to be uploaded.
 *
 * This widget is displayed as a box in which a filename can be
 * entered and a browse button.
 *
 * Depending on availability of JavaScript, the behaviour of the widget
 * is different, but the API is designed in a way which facilitates
 * a portable use.
 *
 * When JavaScript is available, the file will not be uploaded until
 * upload() is called. This will start an asynchronous upload (and
 * thus return immediately). \if cpp While the file is being uploaded,
 * the dataReceived() signal is emitted when data is being received
 * and if the connector library provides support (see also
 * WResource::setUploadProgress() for a more detailed
 * discussion). Although you can modify the GUI from this signal, you
 * still need to have a mechanism in place to update the client
 * interface (using a WTimer or using \link
 * WApplication::enableUpdates() server-push\endlink). When the file
 * has been uploaded, the uploaded() signal is emitted, or if the file
 * was too large, the fileTooLarge() signal is emitted. You may
 * configure a progress bar that is used to show the upload progress
 * using setProgressBar(). \endif
 *
 * When no JavaScript is available, the file will be uploaded with the
 * next click event. Thus, upload() has no effect -- the file will
 * already be uploaded, and the corresponding signals will already be
 * emitted. To test if upload() will start an upload, you may check
 * using the canUpload() call.
 *
 * Thus, to properly use the widget, one needs to follow these
 * rules:
 * <ul>
 *   <li>Be prepared to handle the uploaded() or fileTooLarge() signals
 *       also when upload() was not called.</li>
 *   <li>Check using canUpload() if upload() will schedule a new
 *       upload. if (!canUpload()) then upload() will not have any
 *       effect. if (canUpload()), upload() will start a new file upload,
 *       which completes succesfully using an uploaded() signal or a
 *       fileTooLarge() signals gets emitted.
 *   </li>
 * </ul>
 *
 * The %WFileUpload widget must be hidden or deleted when a file is
 * received. In addition it is wise to prevent the user from uploading
 * the file twice as in the example below.
 *
 * The uploaded file is automatically spooled to a local temporary
 * file which will be deleted together with the WFileUpload widget,
 * unless stealSpooledFile() is called.
 *
 * \if cpp
 * Usage example:
 * \code
 * Wt::WFileUpload *upload = new Wt::WFileUpload(this);
 * upload->setFileTextSize(40);
 *
 * // Provide a button
 * Wt::WPushButton *uploadButton = new Wt::WPushButton("Send", this);

 * // Upload when the button is clicked.
 * uploadButton->clicked().connect(upload, &Wt::WFileUpload::upload);
 * uploadButton->clicked().connect(uploadButton, &Wt::WPushButton::disable);
 *
 * // Upload automatically when the user entered a file.
 * upload->changed().connect(upload, &WFileUpload::upload);
 * upload->changed().connect(uploadButton, &Wt::WPushButton::disable);
 *
 * // React to a succesfull upload.
 * upload->uploaded().connect(this, &MyWidget::fileUploaded);
 *
 * // React to a fileupload problem.
 * upload->fileTooLarge().connect(this, &MyWidget::fileTooLarge);
 * \endcode
 * \endif
 *
 * %WFileUpload is an \link WWidget::setInline(bool) inline \endlink widget.
 *
 * <h3>CSS</h3>
 *
 * The file upload itself corresponds to a <tt>&lt;input
 * type="file"&gt;</tt> tag, but may be wrapped in a
 * <tt>&lt;form&gt;</tt> tag for an Ajax session to implement the
 * asynchronous upload action. This widget does not provide styling,
 * and styling through CSS is not well supported across browsers.
 */
class WT_API WFileUpload : public WWebWidget
{
public:
  /*! \brief Creates a file upload widget
   */
  WFileUpload(WContainerWidget *parent = 0);

  ~WFileUpload();

  /*! \brief Sets whether the file upload accepts multiple files.
   *
   * In browsers which support the "multiple" attribute for the file
   * upload (to be part of HTML5) control, this will allow the user to
   * select multiple files at once.
   *
   * All uploaded files are available from uploadedFiles(). The
   * single-file API will return only information on the first
   * uploaded file.
   *
   * The default value is \c false.
   */
  void setMultiple(bool multiple);

  /*! \brief Returns whether multiple files can be uploaded.
   *
   * \sa setMultiple()
   */
  bool multiple() const { return flags_.test(BIT_MULTIPLE); }

  /*! \brief Sets the size of the file input.
   */
  void setFileTextSize(int chars);

  /*! \brief Returns the size of the file input.
   */
  int fileTextSize() const { return textSize_; }

  /*! \brief Returns the spooled location of the uploaded file.
   *
   * Returns the temporary filename in which the uploaded file was
   * spooled. The file is guaranteed to exist as long as the
   * WFileUpload widget is not deleted, or a new file is not uploaded.
   *
   * When multiple files were uploaded, this returns the information
   * from the first file.
   *
   * \sa stealSpooledFile()
   * \sa uploaded
   */
  std::string spoolFileName() const;

  /*! \brief Returns the client filename.
   *
   * When multiple files were uploaded, this returns the information
   * from the first file.
   */
  WT_USTRING clientFileName() const;

  /*! \brief Returns the client content description.
   *
   * When multiple files were uploaded, this returns the information
   * from the first file.
   */
  WT_USTRING contentDescription() const;

  /*! \brief Steals the spooled file.
   *
   * By stealing the file, the spooled file will no longer be deleted
   * together with this widget, which means you need to take care of
   * managing that.
   *
   * When multiple files were uploaded, this returns the information
   * from the first file.
   */
  void stealSpooledFile();

  /*! \brief Returns whether one or more files have been uploaded.
   */
  bool empty() const;

  /*! \brief Checks if no filename was given and thus no file uploaded.
   *         (<b>Deprecated</b>)
   *
   * Return whether a non-empty filename was given.
   *
   * \deprecated This method was renamed to empty()
   */
  bool emptyFileName() const;

  /*! \brief Returns the uploaded files.
   */
  const std::vector<Http::UploadedFile>& uploadedFiles() const
    { return uploadedFiles_; }

  /*! \brief Returns whether upload() will start a new file upload.
   *
   * A call to upload() will only start a new file upload if there is
   * no JavaScript support. Otherwise, the most recent file will
   * already be uploaded.
   *
   * \if cpp
   * \note This method was renamed, and its result inverted, from the
   *       now deprecated method isUploaded()
   * \endif
   */
  bool canUpload() const { return fileUploadTarget_ != 0; }

#ifndef WT_DEPRECATED_3_0_0
  /*! \brief Returns whether the upload() slot will not start a new
   *         upload. (<b>Deprecated</b>)
   *
   * \deprecated use canUpload() instead -- canUpload() == !isUploaded().
   *             the name was confusing.
   */
  bool isUploaded() const { return !canUpload(); }
#endif // WT_DEPRECATED_3_0_0

  /*! \brief %Signal emitted when a new file was uploaded.
   *
   * This signal is emitted when file upload has been completed.  It
   * is good practice to hide or delete the WFileUpload widget when a
   * file has been uploaded succesfully.
   *
   * \sa upload()
   * \sa fileTooLarge()
   */
  EventSignal<>& uploaded();

  /*! \brief %Signal emitted when the user tried to upload a too large file.
   *
   * The parameter is the (approximate) size of the file the user
   * tried to upload.
   *
   * The maximum file size is determined by the maximum request size,
   * which may be configured in the configuration file (<max-request-size>).
   *
   * \sa uploaded()
   * \sa WApplication::requestTooLarge()
   */
  JSignal< ::int64_t >& fileTooLarge() { return fileTooLarge_; }

  /*! \brief %Signal emitted when the user selected a new file.
   *
   * One could react on the user selecting a (new) file, by uploading
   * the file immediately.
   *
   * Caveat: this signal is not emitted with konqueror and possibly
   * other browsers. Thus, in the above scenario you should still provide
   * an alternative way to call the upload() method.
   */
  EventSignal<>& changed();

  /*! \brief Starts the file upload.
   *
   * The uploaded() signal is emitted when a file is uploaded, or the
   * fileTooLarge() signal is emitted when the file size exceeded the
   * maximum request size.
   *
   * \sa uploaded()
   * \sa canUpload()
   */
  void upload();

  /*! \brief Sets a progress bar to indicate upload progress.
   *
   * When the file is being uploaded, upload progress is indicated
   * using the provided progress bar. Both the progress bar range and
   * values are configured when the upload starts.
   *
   * If the provided progress bar already has a parent, then the file
   * upload itself is hidden as soon as the upload starts. If the
   * provided progress bar does not yet have a parent, then the bar
   * becomes part of the file upload, and replaces the file prompt
   * when the upload is started.
   *
   * The default progress bar is 0 (no upload progress is indicated).
   *
   * \if java
   * To update the progess bar server push is used, you should only
   * use this functionality when using a Servlet 3.0 compatible servlet 
   * container.
   * \endif
   *
   * \sa dataReceived()
   */
  void setProgressBar(WProgressBar *progressBar);

  /*! \brief Returns the progress bar.
   *
   * \sa setProgressBar()
   */
  WProgressBar *progressBar() const { return progressBar_; }

  /*! \brief %Signal emitted while a file is being uploaded.
   *
   * When supported by the connector library, you can track the
   * progress of the file upload by listening to this signal.
   */
  Signal< ::uint64_t, ::uint64_t >& dataReceived() { return dataReceived_; }

  virtual void enableAjax();

  ///
  /// \brief Sets input accept attributes
  ///
  /// The accept attribute may be specified to provide user agents with a hint
  /// of what file types will be accepted.
  /// Use html input accept attributes as input.
  ///
  /// \code
  /// WFileUpload *fu = new WFileUpload(root());
  /// fu->setFilters("image/*");
  /// \endcode
  ///
  void setFilters(const std::string& acceptAttributes);

private:
  static const char *CHANGE_SIGNAL;
  static const char *UPLOADED_SIGNAL;

  static const int BIT_DO_UPLOAD        	= 0;
  static const int BIT_ENABLE_AJAX      	= 1;
  static const int BIT_UPLOADING        	= 2;
  static const int BIT_MULTIPLE         	= 3;
  static const int BIT_ENABLED_CHANGED  	= 4;
  static const int BIT_ACCEPT_ATTRIBUTE_CHANGED = 5;

  std::bitset<6> flags_;

  int textSize_;

  std::vector<Http::UploadedFile> uploadedFiles_;

  JSignal< ::int64_t > fileTooLarge_;

  Signal< ::uint64_t, ::uint64_t > dataReceived_;

  WResource *fileUploadTarget_;
  WProgressBar *progressBar_;

  std::string acceptAttributes_;
  void create();

  void onData(::uint64_t current, ::uint64_t total);
  void onDataExceeded(::uint64_t dataExceeded);

  virtual void setRequestTooLarge(::int64_t size);

protected:
  virtual void           updateDom(DomElement& element, bool all);
  virtual DomElement    *createDomElement(WApplication *app);
  virtual DomElementType domElementType() const;
  virtual void           propagateRenderOk(bool deep);
  virtual void           getDomChanges(std::vector<DomElement *>& result,
				       WApplication *app);
  virtual void propagateSetEnabled(bool enabled);
  virtual std::string renderRemoveJs(bool recursive);

private:
  void handleFileTooLarge(::int64_t fileSize);

  void onUploaded();

  virtual void setFormData(const FormData& formData);
  void setFiles(const std::vector<Http::UploadedFile>& files);

  friend class WFileUploadResource;
};

}

#endif // WFILEUPLOAD_H_
=======
#ifndef WT_WFILEUPLOAD_EXTENSIONLESS_H_
#define WT_WFILEUPLOAD_EXTENSIONLESS_H_
#include <Wt/WConfig.h>
#if defined(WT_WARN_HEADER_MISSING_H)
#if defined(__GNUC__) || defined(__clang__)
#warning "The use of header files without .h is deprecated since Wt 4.0.0, please use WFileUpload.h instead"
#elif defined(_MSC_VER)
#pragma message("The use of header files without .h is deprecated since Wt 4.0.0, please use WFileUpload.h instead")
#endif
#endif // defined(WT_WARN_HEADER_MISSING_H)
#include "WFileUpload.h"
#endif // WT_WFILEUPLOAD_EXTENSIONLESS_H_
>>>>>>> 65e32ff2
<|MERGE_RESOLUTION|>--- conflicted
+++ resolved
@@ -4,374 +4,6 @@
  *
  * See the LICENSE file for terms of use.
  */
-<<<<<<< HEAD
-#ifndef WFILEUPLOAD_H_
-#define WFILEUPLOAD_H_
-
-#include <Wt/WWebWidget>
-
-namespace Wt {
-
-/*! \class WFileUpload Wt/WFileUpload Wt/WFileUpload
- *  \brief A widget that allows a file to be uploaded.
- *
- * This widget is displayed as a box in which a filename can be
- * entered and a browse button.
- *
- * Depending on availability of JavaScript, the behaviour of the widget
- * is different, but the API is designed in a way which facilitates
- * a portable use.
- *
- * When JavaScript is available, the file will not be uploaded until
- * upload() is called. This will start an asynchronous upload (and
- * thus return immediately). \if cpp While the file is being uploaded,
- * the dataReceived() signal is emitted when data is being received
- * and if the connector library provides support (see also
- * WResource::setUploadProgress() for a more detailed
- * discussion). Although you can modify the GUI from this signal, you
- * still need to have a mechanism in place to update the client
- * interface (using a WTimer or using \link
- * WApplication::enableUpdates() server-push\endlink). When the file
- * has been uploaded, the uploaded() signal is emitted, or if the file
- * was too large, the fileTooLarge() signal is emitted. You may
- * configure a progress bar that is used to show the upload progress
- * using setProgressBar(). \endif
- *
- * When no JavaScript is available, the file will be uploaded with the
- * next click event. Thus, upload() has no effect -- the file will
- * already be uploaded, and the corresponding signals will already be
- * emitted. To test if upload() will start an upload, you may check
- * using the canUpload() call.
- *
- * Thus, to properly use the widget, one needs to follow these
- * rules:
- * <ul>
- *   <li>Be prepared to handle the uploaded() or fileTooLarge() signals
- *       also when upload() was not called.</li>
- *   <li>Check using canUpload() if upload() will schedule a new
- *       upload. if (!canUpload()) then upload() will not have any
- *       effect. if (canUpload()), upload() will start a new file upload,
- *       which completes succesfully using an uploaded() signal or a
- *       fileTooLarge() signals gets emitted.
- *   </li>
- * </ul>
- *
- * The %WFileUpload widget must be hidden or deleted when a file is
- * received. In addition it is wise to prevent the user from uploading
- * the file twice as in the example below.
- *
- * The uploaded file is automatically spooled to a local temporary
- * file which will be deleted together with the WFileUpload widget,
- * unless stealSpooledFile() is called.
- *
- * \if cpp
- * Usage example:
- * \code
- * Wt::WFileUpload *upload = new Wt::WFileUpload(this);
- * upload->setFileTextSize(40);
- *
- * // Provide a button
- * Wt::WPushButton *uploadButton = new Wt::WPushButton("Send", this);
-
- * // Upload when the button is clicked.
- * uploadButton->clicked().connect(upload, &Wt::WFileUpload::upload);
- * uploadButton->clicked().connect(uploadButton, &Wt::WPushButton::disable);
- *
- * // Upload automatically when the user entered a file.
- * upload->changed().connect(upload, &WFileUpload::upload);
- * upload->changed().connect(uploadButton, &Wt::WPushButton::disable);
- *
- * // React to a succesfull upload.
- * upload->uploaded().connect(this, &MyWidget::fileUploaded);
- *
- * // React to a fileupload problem.
- * upload->fileTooLarge().connect(this, &MyWidget::fileTooLarge);
- * \endcode
- * \endif
- *
- * %WFileUpload is an \link WWidget::setInline(bool) inline \endlink widget.
- *
- * <h3>CSS</h3>
- *
- * The file upload itself corresponds to a <tt>&lt;input
- * type="file"&gt;</tt> tag, but may be wrapped in a
- * <tt>&lt;form&gt;</tt> tag for an Ajax session to implement the
- * asynchronous upload action. This widget does not provide styling,
- * and styling through CSS is not well supported across browsers.
- */
-class WT_API WFileUpload : public WWebWidget
-{
-public:
-  /*! \brief Creates a file upload widget
-   */
-  WFileUpload(WContainerWidget *parent = 0);
-
-  ~WFileUpload();
-
-  /*! \brief Sets whether the file upload accepts multiple files.
-   *
-   * In browsers which support the "multiple" attribute for the file
-   * upload (to be part of HTML5) control, this will allow the user to
-   * select multiple files at once.
-   *
-   * All uploaded files are available from uploadedFiles(). The
-   * single-file API will return only information on the first
-   * uploaded file.
-   *
-   * The default value is \c false.
-   */
-  void setMultiple(bool multiple);
-
-  /*! \brief Returns whether multiple files can be uploaded.
-   *
-   * \sa setMultiple()
-   */
-  bool multiple() const { return flags_.test(BIT_MULTIPLE); }
-
-  /*! \brief Sets the size of the file input.
-   */
-  void setFileTextSize(int chars);
-
-  /*! \brief Returns the size of the file input.
-   */
-  int fileTextSize() const { return textSize_; }
-
-  /*! \brief Returns the spooled location of the uploaded file.
-   *
-   * Returns the temporary filename in which the uploaded file was
-   * spooled. The file is guaranteed to exist as long as the
-   * WFileUpload widget is not deleted, or a new file is not uploaded.
-   *
-   * When multiple files were uploaded, this returns the information
-   * from the first file.
-   *
-   * \sa stealSpooledFile()
-   * \sa uploaded
-   */
-  std::string spoolFileName() const;
-
-  /*! \brief Returns the client filename.
-   *
-   * When multiple files were uploaded, this returns the information
-   * from the first file.
-   */
-  WT_USTRING clientFileName() const;
-
-  /*! \brief Returns the client content description.
-   *
-   * When multiple files were uploaded, this returns the information
-   * from the first file.
-   */
-  WT_USTRING contentDescription() const;
-
-  /*! \brief Steals the spooled file.
-   *
-   * By stealing the file, the spooled file will no longer be deleted
-   * together with this widget, which means you need to take care of
-   * managing that.
-   *
-   * When multiple files were uploaded, this returns the information
-   * from the first file.
-   */
-  void stealSpooledFile();
-
-  /*! \brief Returns whether one or more files have been uploaded.
-   */
-  bool empty() const;
-
-  /*! \brief Checks if no filename was given and thus no file uploaded.
-   *         (<b>Deprecated</b>)
-   *
-   * Return whether a non-empty filename was given.
-   *
-   * \deprecated This method was renamed to empty()
-   */
-  bool emptyFileName() const;
-
-  /*! \brief Returns the uploaded files.
-   */
-  const std::vector<Http::UploadedFile>& uploadedFiles() const
-    { return uploadedFiles_; }
-
-  /*! \brief Returns whether upload() will start a new file upload.
-   *
-   * A call to upload() will only start a new file upload if there is
-   * no JavaScript support. Otherwise, the most recent file will
-   * already be uploaded.
-   *
-   * \if cpp
-   * \note This method was renamed, and its result inverted, from the
-   *       now deprecated method isUploaded()
-   * \endif
-   */
-  bool canUpload() const { return fileUploadTarget_ != 0; }
-
-#ifndef WT_DEPRECATED_3_0_0
-  /*! \brief Returns whether the upload() slot will not start a new
-   *         upload. (<b>Deprecated</b>)
-   *
-   * \deprecated use canUpload() instead -- canUpload() == !isUploaded().
-   *             the name was confusing.
-   */
-  bool isUploaded() const { return !canUpload(); }
-#endif // WT_DEPRECATED_3_0_0
-
-  /*! \brief %Signal emitted when a new file was uploaded.
-   *
-   * This signal is emitted when file upload has been completed.  It
-   * is good practice to hide or delete the WFileUpload widget when a
-   * file has been uploaded succesfully.
-   *
-   * \sa upload()
-   * \sa fileTooLarge()
-   */
-  EventSignal<>& uploaded();
-
-  /*! \brief %Signal emitted when the user tried to upload a too large file.
-   *
-   * The parameter is the (approximate) size of the file the user
-   * tried to upload.
-   *
-   * The maximum file size is determined by the maximum request size,
-   * which may be configured in the configuration file (<max-request-size>).
-   *
-   * \sa uploaded()
-   * \sa WApplication::requestTooLarge()
-   */
-  JSignal< ::int64_t >& fileTooLarge() { return fileTooLarge_; }
-
-  /*! \brief %Signal emitted when the user selected a new file.
-   *
-   * One could react on the user selecting a (new) file, by uploading
-   * the file immediately.
-   *
-   * Caveat: this signal is not emitted with konqueror and possibly
-   * other browsers. Thus, in the above scenario you should still provide
-   * an alternative way to call the upload() method.
-   */
-  EventSignal<>& changed();
-
-  /*! \brief Starts the file upload.
-   *
-   * The uploaded() signal is emitted when a file is uploaded, or the
-   * fileTooLarge() signal is emitted when the file size exceeded the
-   * maximum request size.
-   *
-   * \sa uploaded()
-   * \sa canUpload()
-   */
-  void upload();
-
-  /*! \brief Sets a progress bar to indicate upload progress.
-   *
-   * When the file is being uploaded, upload progress is indicated
-   * using the provided progress bar. Both the progress bar range and
-   * values are configured when the upload starts.
-   *
-   * If the provided progress bar already has a parent, then the file
-   * upload itself is hidden as soon as the upload starts. If the
-   * provided progress bar does not yet have a parent, then the bar
-   * becomes part of the file upload, and replaces the file prompt
-   * when the upload is started.
-   *
-   * The default progress bar is 0 (no upload progress is indicated).
-   *
-   * \if java
-   * To update the progess bar server push is used, you should only
-   * use this functionality when using a Servlet 3.0 compatible servlet 
-   * container.
-   * \endif
-   *
-   * \sa dataReceived()
-   */
-  void setProgressBar(WProgressBar *progressBar);
-
-  /*! \brief Returns the progress bar.
-   *
-   * \sa setProgressBar()
-   */
-  WProgressBar *progressBar() const { return progressBar_; }
-
-  /*! \brief %Signal emitted while a file is being uploaded.
-   *
-   * When supported by the connector library, you can track the
-   * progress of the file upload by listening to this signal.
-   */
-  Signal< ::uint64_t, ::uint64_t >& dataReceived() { return dataReceived_; }
-
-  virtual void enableAjax();
-
-  ///
-  /// \brief Sets input accept attributes
-  ///
-  /// The accept attribute may be specified to provide user agents with a hint
-  /// of what file types will be accepted.
-  /// Use html input accept attributes as input.
-  ///
-  /// \code
-  /// WFileUpload *fu = new WFileUpload(root());
-  /// fu->setFilters("image/*");
-  /// \endcode
-  ///
-  void setFilters(const std::string& acceptAttributes);
-
-private:
-  static const char *CHANGE_SIGNAL;
-  static const char *UPLOADED_SIGNAL;
-
-  static const int BIT_DO_UPLOAD        	= 0;
-  static const int BIT_ENABLE_AJAX      	= 1;
-  static const int BIT_UPLOADING        	= 2;
-  static const int BIT_MULTIPLE         	= 3;
-  static const int BIT_ENABLED_CHANGED  	= 4;
-  static const int BIT_ACCEPT_ATTRIBUTE_CHANGED = 5;
-
-  std::bitset<6> flags_;
-
-  int textSize_;
-
-  std::vector<Http::UploadedFile> uploadedFiles_;
-
-  JSignal< ::int64_t > fileTooLarge_;
-
-  Signal< ::uint64_t, ::uint64_t > dataReceived_;
-
-  WResource *fileUploadTarget_;
-  WProgressBar *progressBar_;
-
-  std::string acceptAttributes_;
-  void create();
-
-  void onData(::uint64_t current, ::uint64_t total);
-  void onDataExceeded(::uint64_t dataExceeded);
-
-  virtual void setRequestTooLarge(::int64_t size);
-
-protected:
-  virtual void           updateDom(DomElement& element, bool all);
-  virtual DomElement    *createDomElement(WApplication *app);
-  virtual DomElementType domElementType() const;
-  virtual void           propagateRenderOk(bool deep);
-  virtual void           getDomChanges(std::vector<DomElement *>& result,
-				       WApplication *app);
-  virtual void propagateSetEnabled(bool enabled);
-  virtual std::string renderRemoveJs(bool recursive);
-
-private:
-  void handleFileTooLarge(::int64_t fileSize);
-
-  void onUploaded();
-
-  virtual void setFormData(const FormData& formData);
-  void setFiles(const std::vector<Http::UploadedFile>& files);
-
-  friend class WFileUploadResource;
-};
-
-}
-
-#endif // WFILEUPLOAD_H_
-=======
 #ifndef WT_WFILEUPLOAD_EXTENSIONLESS_H_
 #define WT_WFILEUPLOAD_EXTENSIONLESS_H_
 #include <Wt/WConfig.h>
@@ -383,5 +15,4 @@
 #endif
 #endif // defined(WT_WARN_HEADER_MISSING_H)
 #include "WFileUpload.h"
-#endif // WT_WFILEUPLOAD_EXTENSIONLESS_H_
->>>>>>> 65e32ff2
+#endif // WT_WFILEUPLOAD_EXTENSIONLESS_H_