--- conflicted
+++ resolved
@@ -4,747 +4,6 @@
  *
  * See the LICENSE file for terms of use.
  */
-<<<<<<< HEAD
-#ifndef WENVIRONMENT_H_
-#define WENVIRONMENT_H_
-
-#include <string>
-#include <map>
-#include <vector>
-
-#include <Wt/WDllDefs.h>
-#include <Wt/Http/Request>
-#include <Wt/WLocale>
-#include <Wt/WSignal>
-
-namespace Wt {
-
-class WSslInfo;
-class WAbstractServer;
-class Configuration;
-class WServer;
-class WebRequest;
-class WebSession;
-
-/*! \class WEnvironment Wt/WEnvironment Wt/WEnvironment
- *  \brief A class that captures information on the application environment.
- *
- * The environment provides information on the client, and gives access
- * to startup arguments.
- *
- * Usage example:
- * \if cpp
- * \code
- * const WEnvironment& env = WApplication::instance()->environment();
- *
- * // read an application startup argument 
- * // (passed as argument in the URL or POST'ed to the application).
- * if (!env.getParameterValues("login").empty()) {
- *   std::string login = env.getParameterValues("login")[0];
- *   ...
- * }
- *
- * // Check for JavaScript/AJAX availability before using AJAX-only
- * // widgets
- * Wt::WTextArea *textEdit;
- * if (!env.ajax())
- *   textEdit = new Wt::WTextEdit(); // provide an HTML text editor
- * else
- *   textEdit = new Wt::WTextArea(); // fall-back to a plain old text area.
- *
- * \endcode
- * \elseif java
- * \code
- * WEnvironment env = WApplication.instance().environment();
- *	 
- * // read an application startup argument 
- * // (passed as argument in the URL or POST'ed to the application).
- * if (!env.getParameterValues("login").isEmpty()) {
- * String login = env.getParameterValues("login").get(0);
- * //...
- * }
- *	 
- * // Check for JavaScript/AJAX availability before using JavaScript-only
- * // widgets
- *  WTextArea textEdit;
- * if (!env.isAjax())
- *   textEdit = new WTextEdit(); // provide an HTML text editor
- * else
- *   textEdit = new WTextArea(); // fall-back to a plain old text area.
- * \endcode
- * \endif
- */
-class WT_API WEnvironment
-{
-public:
-  /*! \brief An enumeration type for specific user agent.
-   *
-   * \sa agent()
-   */
-  enum UserAgent {
-    Unknown = 0,                //!< Unknown user agent
-    IEMobile = 1000,            //!< Internet Explorer Mobile, or Internet Explorer 5 or older
-    IE6 = 1001,                 //!< Internet Explorer 6
-    IE7 = 1002,                 //!< Internet Explorer 7
-    IE8 = 1003,                 //!< Internet Explorer 8
-    IE9 = 1004,                 //!< Internet Explorer 9
-    IE10 = 1005,                //!< Internet Explorer 10
-    IE11 = 1006,                //!< Internet Explorer 11
-    Edge = 1100,		//!< Edge
-    Opera = 3000,               //!< Opera
-    Opera10 = 3010,             //!< Opera 10 or later
-    WebKit = 4000,              //!< WebKit
-    Safari = 4100,              //!< Safari 2 or older
-    Safari3 = 4103,             //!< Safari 3
-    Safari4 = 4104,             //!< Safari 4 or later
-    Chrome0 = 4200,             //!< Chrome 0
-    Chrome1 = 4201,             //!< Chrome 1
-    Chrome2 = 4202,             //!< Chrome 2
-    Chrome3 = 4203,             //!< Chrome 3
-    Chrome4 = 4204,             //!< Chrome 4
-    Chrome5 = 4205,             //!< Chrome 5 or later
-    Arora = 4300,               //!< Arora
-    MobileWebKit = 4400,        //!< Mobile WebKit
-    MobileWebKitiPhone = 4450,  //!< Mobile WebKit iPhone/iPad
-    MobileWebKitAndroid = 4500, //!< Mobile WebKit Android
-    Konqueror = 5000,           //!< Konqueror
-    Gecko = 6000,               //!< Gecko
-    Firefox = 6100,             //!< Firefox 2 or older
-    Firefox3_0 = 6101,          //!< Firefox 3.0
-    Firefox3_1 = 6102,          //!< Firefox 3.1
-    Firefox3_1b = 6103,         //!< Firefox 3.1b
-    Firefox3_5 = 6104,          //!< Firefox 3.5
-    Firefox3_6 = 6105,          //!< Firefox 3.6
-    Firefox4_0 = 6106,          //!< Firefox 4.0
-    Firefox5_0 = 6107,          //!< Firefox 5.0 or later
-    BotAgent = 10000            //!< Bot user agent
-  };
-
-  /*! \brief Enumeration for HTML content type.
-   */
-  enum ContentType {
-    XHTML1, //!< XHTML1.x
-    HTML4,  //!< HTML4
-    HTML5   //!< HTML5
-  }; 
-
-  /*! \brief Cookie map.
-   *
-   * A std::map which associates a cookie name with a cookie value.
-   *
-   * \sa cookies()
-   */
-  typedef std::map<std::string, std::string> CookieMap;
-
-#ifdef WT_TARGET_JAVA
-  /*! \brief Wt's JavaScript scope.
-   */
-  static std::string javaScriptWtScope() { return WT_CLASS; } 
-#endif //WT_TARGET_JAVA
-
-  /*! \brief Parameters passed to the application.
-   *
-   * Arguments passed to the application, either in the URL for a
-   * http GET, or in both the URL and data submitted in a http POST.
-   *
-   * \if cpp
-   * \note The parameter map will be updated when the page is refreshed
-   * (e.g. in non-Ajax sessions and when reload-is-new-session is false),
-   * so you will have to make a copy of values in the parameter map if you want
-   * to preserve them across different requests.
-   * \endif
-   *
-   * \sa getParameterValues()
-   */
-  const Http::ParameterMap& getParameterMap() const { return parameters_; }
-
-  /*! \brief Returns values for a query parameter.
-   *
-   * Returns an empty list if the parameter was not defined.
-   *
-   * One or more values may be associated with a single argument.
-   *
-   * For example a %Wt application <tt>foo.wt</tt> started as
-   * <tt>http://.../foo.wt?hello=Hello&hello=World</tt> will result in
-   * both values <tt>"Hello"</tt> and <tt>"World"</tt> to be
-   * associated with the argument <tt>"hello"</tt>.
-   *
-   * \if cpp
-   * \note The parameter map will be updated when the page is refreshed
-   * (e.g. in non-Ajax sessions and when reload-is-new-session is false),
-   * so you will have to make a copy of these values to preserve it across
-   * different requests.
-   * \endif
-   *
-   * \sa getParameterMap()
-   */
-  const Http::ParameterValues& getParameterValues(const std::string& name)
-    const;
-
-  /*! \brief Returns a single value for a query parameter.
-   *
-   * Returns the first value for a parameter, or \c 0 if the parameter is
-   * not found.
-   *
-   * \if cpp
-   * \note The parameter map will be updated when the page is refreshed
-   * (e.g. in non-Ajax sessions and when reload-is-new-session is false),
-   * so you will have to make a copy of the returned string if you want to
-   * preserve this parameter across different requests.
-   * \endif
-   *
-   * \sa getParameterValues()
-   */
-  const std::string *getParameter(const std::string& name) const;
-
-  /*! \brief Returns the cookies from the environment.
-   *
-   * This returns all cookies that were present in initial request for
-   * the application. Cookies set with WApplication::setCookie() are
-   * not taken into consideration.
-   *
-   * Cookies allow you to persist information across sessions, but
-   * note that not all clients may support cookies or may some clients
-   * may be configured to block cookies.
-   *
-   * \sa supportsCookies(), getCookie(), getCookieValue()
-   */
-  const CookieMap& cookies() const { return cookies_; }
-
-  /*! \brief Returns a cookie value.
-   *
-   * \if cpp
-   * Throws a <tt>std::runtime_error("Missing cookie: ...")</tt> when
-   * the cookie is missing, or returns cookie value otherwise.
-   * \elseif java
-   * Throws a <tt>RuntimeException("Missing cookie: ...")</tt> when
-   * the cookie is missing, or returns cookie value otherwise.
-   * \endif
-   *
-   * \sa getCookieValue()
-   */
-  const std::string getCookie(const std::string& cookieName) const;
-
-  /*! \brief Returns a cookie value.
-   *
-   * Returns 0 if no value was set for the given cookie.
-   *
-   * \sa getCookie()
-   */
-  const std::string *getCookieValue(const std::string& cookieName) const;
-
-  /*! \brief Returns a header value.
-   *
-   * Returns a header value, or an empty string if the header was 
-   * present.
-   *
-   * \note Currently, the header name is case sensitive, although this should
-   * not be the case according to RFC2616
-   */
-  const std::string headerValue(const std::string& field) const;
-
-  /*! \brief Returns whether the browser has enabled support for cookies.
-   *
-   * When the user disables cookies during the visit of the page, this
-   * value is not updated.
-   *
-   * \sa cookies(), getCookie()
-   */
-  bool supportsCookies() const { return doesCookies_; }
-
-  /*! \brief Returns whether the browser has enabled support for JavaScript.
-   *
-   * This is the same as ajax(): %Wt only considers using JavaScript
-   * when it has detected AJAX support.
-   *
-   * \sa ajax()
-   */
-  bool javaScript() const { return doesAjax_; }
-
-  /*! \brief Returns whether the browser has enabled support for AJAX.
-   *
-   * Without support for JavaScript/AJAX, %Wt will still be able to
-   * serve the application, but with one considerable limitation: only
-   * the WTimer::timeout(), WInteractWidget::clicked(),
-   * WApplication::internalPathChanged(), and WAbstractArea::clicked()
-   * signals (and any derived signals) will generate events.
-   *
-   * Every event will cause the complete page to be rerendered.
-   *
-   * \sa javaScript()
-   */
-  bool ajax() const { return doesAjax_; }
-
-  /*! \brief Returns whether the browser has support for WebGL.
-   *
-   * Support for WebGL is required for client-side rendering of
-   * WGLWidget.
-   */
-  bool webGL() const { return webGLsupported_; }
-
-  /*! \brief Returns the horizontal resolution of the client's screen.
-   *
-   * Returns -1 if screen width is not known.
-   *
-   * \sa screenHeight()
-   */
-  int screenWidth() const { return screenWidth_; }
-
-  /*! \brief Returns the vertical resolution of the client's screen.
-   *
-   * Returns -1 if screen height is not known.
-   *
-   * \sa screenWidth()
-   */
-  int screenHeight() const { return screenHeight_; }
-
-  /*! \brief Returns the browser-side DPI scaling factor
-   *
-   * Internet Explorer scales all graphics, fonts and other elements
-   * on high-density screens to make them readable. This is controlled
-   * by the DPI setting of the display. If all goes well, you do not
-   * have to worry about this scaling factor. Unfortunately, not
-   * all elements are scaled appropriately. The scaling factor is
-   * supposed to be used only internally in %Wt and is in this interface
-   * for informational purposes.
-   *
-   * \sa WVmlImage
-   */
-  double dpiScale() const { return dpiScale_; }
-
-  /*! \brief Returns the preferred language indicated in the request
-   *         header.
-   *
-   * The language is parsed from the HTTP <tt>Accept-Language</tt>
-   * field, if present. If not, the locale is empty.
-   *
-   * If multiple languages are present, the one with the highest
-   * "q"uality is assumed, and if a tie is present, the first one
-   * is taken.
-   *
-   * \sa WApplication::setLocale()
-   */
-  const WLocale& locale() const { return locale_; }
-
-  /*! \brief Returns the time zone offset as reported by the client.
-   *
-   * This returns the time offset that the client has relative to
-   * UTC. A positive value thus means that the local time is ahead of
-   * UTC.
-   *
-   * This requires JavaScript support.
-   *
-   * \sa WLocalDateTime::timeZoneOffset()
-   */
-  int timeZoneOffset() const { return timeZoneOffset_; }
-
-  /*! \brief Returns the server host name that is used by the client.
-   *
-   * The hostname is the unresolved host name with optional port number,
-   * which the browser used to connect to the application.
-   *
-   * Examples:
-   *   - <tt>www.mydomain.com</tt>
-   *   - <tt>localhost:8080</tt>
-   *
-   * For HTTP 1.1 requests, this information is fetched from the HTTP
-   * <tt>Host</tt> header. If %Wt is configured behind a reverse
-   * proxy, then the last entry in the HTTP <tt>X-Forwarded-Host</tt>
-   * header field is used instead (to infer the name of the reverse
-   * proxy instead).
-   *
-   * For HTTP 1.0 requests, the HTTP <tt>Host</tt> header is not
-   * required. When not present, the server host name is inferred from
-   * the configured server name, which defaults to the DNS name.
-   */
-  const std::string& hostName() const { return host_; }
-
-  /*! \brief Returns the URL scheme used for the current request
-   * (<tt>"http"</tt> or <tt>"https"</tt>).
-   */
-  const std::string& urlScheme() const { return urlScheme_; }
-
-  /*! \brief Returns the user agent.
-   *
-   * The user agent, as reported in the HTTP <tt>User-Agent</tt> field.
-   *
-   * \sa agent()
-   */
-  const std::string& userAgent() const { return userAgent_; }
-
-  /*! \brief Returns the referer.
-   *
-   * The referer, as reported in the HTTP <tt>Referer</tt> field.
-   */
-  const std::string& referer() const { return referer_; }
-
-  /*! \brief Returns the accept header.
-   *
-   * The accept header, as reported in the HTTP <tt>Accept</tt> field.
-   */
-  const std::string& accept() const { return accept_; }
-
-  /*! \brief Returns if the user agent is a (known) indexing spider bot.
-   *
-   * Note: currently the list of know bots is quite small. This method
-   * is used internally to render the web application for optimal
-   * indexing by bots:
-   * - there is no detection for JavaScript, instead the application is
-   *   directly served assuming no JavaScript support.
-   * - session information is omitted from the Urls.
-   * - no sessions are created (they are immediately stopped after the request
-   *   has been handled).
-   * - auto-generated <tt>id</tt> and <tt>name</tt> attributes are omitted
-   *   from DOM nodes. In this way, the generated page is always exactly the
-   *   same.
-   */
-  bool agentIsSpiderBot() const { return agent_ == BotAgent; }
-
-  /*! \brief Returns the web server signature.
-   *
-   * The value of the CGI variable <tt>SERVER_SIGNATURE</tt>.
-   *
-   * Example: <tt>&lt;address&gt;Apache Server at localhost Port 80&lt;/address&gt;</tt>.
-   */
-  const std::string& serverSignature() const { return serverSignature_; }
-
-  /*! \brief Returns the web server software.
-   *
-   * The value of the CGI variable <tt>SERVER_SOFTWARE</tt>.
-   *
-   * Example: <tt>"Apache"</tt>
-   */
-  const std::string& serverSoftware() const { return serverSoftware_; }
-
-  /*! \brief Returns the email address of the server admin.
-   *
-   * The value of the CGI variable <tt>SERVER_ADMIN</tt>.
-   *
-   * Example: <tt>"root@localhost"</tt>
-   */
-  const std::string& serverAdmin() const { return serverAdmin_; }
-
-  /*! \brief Returns the IP address of the client.
-   *
-   * The (most likely) IP address of the client that is connected to
-   * this session.
-   *
-   * This is taken to be the first public address that is given in the
-   * Client-IP header, or in the X-Forwarded-For header (in case the
-   * client is behind a proxy). If none of these headers is present,
-   * the remote socket IP address is used. 
-   */
-  const std::string& clientAddress() const { return clientAddress_; }
-
-#ifndef WT_DEPRECATED_3_0_0
-  /*! \brief Returns the path info of the original request (<b>deprecated</b>)
-   *
-   * \deprecated Use internalPath() instead, which is consistent with the
-   *             internal paths generated by %Wt.
-   *
-   * This is the equivalent of the CGI PATH_INFO environment variable.
-   *
-   * Assume for example that the application was deployed at
-   * <tt>"stuff/app.wt"</tt>. When the user accesses the application
-   * using the URL
-   * <tt>"http://www.mydomain.com/stuff/app.wt"</tt>, this
-   * method would return an empty string (<tt>""</tt>). When the user
-   * accesses the site using
-   * <tt>"http://www.mydomain.com/stuff/app.wt/this/there"</tt>, the
-   * result would be <tt>"/this/there"</tt>.
-   *
-   * Together with getParameter(), this allows you to supply the
-   * application with initial information.
-   *
-   * \sa getParameter(), internalPath()
-   */
-  const std::string& pathInfo() const { return pathInfo_; }
-#endif // WT_DEPRECATED_3_0_0
-
-  /*! \brief Returns the initial internal path.
-   *
-   * This is the internal path with which the application was started.
-   *
-   * For an application deployed at <tt>"/stuff/app.wt"</tt>, the following
-   * two URLs are considered equivalent, and indicate an internal path 
-   * <tt>"/this/there"</tt>:
-   * \code
-   * http://www.mydomain.com/stuff/app.wt/this/there
-   * http://www.mydomain.com/stuff/app.wt/this/there
-   * \endcode
-   *
-   * \if cpp
-   * For the built-in httpd, when the application is deployed at a folder
-   * (ending with '/'), only an exact matching path is routed to
-   * the application (this can be changed since Wt 3.1.9, see
-   * \ref wthttpd), making clean URLs impossible. Then, also the
-   * following URL is supported (assuming deployment at <tt>"/stuff/"</tt>:
-   * \code
-   * http://www.mydomain.com/stuff/?_=/this/there
-   * \endcode
-   * \endif
-   *
-   * \sa WApplication::setInternalPath(), deploymentPath()
-   */
-  const std::string& internalPath() const { return internalPath_; }
-
-  /*! \brief Returns the deployment path.
-   *
-   * This is the path at which the application is deployed.
-   *
-   * \sa internalPath().
-   */
-  const std::string& deploymentPath() const;
-
-  /*! \brief Returns the version of the %Wt library.
-   *
-   * Example: <tt>"1.99.2"</tt>
-   */
-  static std::string libraryVersion();
-
-  /*! \brief Returns the version of the %Wt library, broken down.
-   *
-   * The version of the %Wt library, broken down in its three numbers,
-   *
-   * Example: <i>series</i> = 1, <i>major</i> = 99, \p minor = 2.
-   */
-  void libraryVersion(int& series, int& major, int& minor) const;
-
-  /*! \brief Returns the %Wt session id (<b>deprecated</b>).
-   *
-   * Retrieves the session id for this session. This is an
-   * auto-generated random alpha-numerical id, whose length is
-   * determined by settings in the configuration file.
-   *
-   * \deprecated Use WApplication::sessionId() instead
-   */
-  std::string sessionId() const;
-
-  /*! \brief Returns a raw CGI environment variable.
-   *
-   * Retrieves the value for the given CGI environment variable (like
-   * <tt>"SSL_CLIENT_S_DN_CN"</tt>), if it is defined, otherwise an
-   * empty string.
-   *
-   * \sa serverSignature(), serverSoftware(), serverAdmin(),
-   */
-  std::string getCgiValue(const std::string& varName) const;
-
-  /*! \brief The type of the content provided to the browser.
-   *
-   * This is here for backwards compatibility, but the implementation now
-   * alwasy returns HTML5.
-   */
-  ContentType contentType() const { return HTML5; }
-
-  /*! \brief Returns the user agent type.
-   *
-   * This returns an interpretation of the userAgent(). It should be
-   * used only for user-agent specific work-arounds (as a last
-   * resort).
-   *
-   * \sa agentIsIE(), agentIsOpera(), agentIsGecko(), agentIsChrome(),
-   *     agentIsSafari(), agentIsWebKit()
-   */
-  UserAgent agent() const { return agent_; }
-
-  /*! \brief Returns whether the user agent is Microsoft Internet Explorer.
-   *
-   * \sa agent()
-   */
-  bool agentIsIE() const {
-    return agent_ >= IEMobile && agent_ < Opera;
-  }
-
-  /*! \brief Returns whether the user agent is an older version of IE
-   *
-   * Returns whether the agent is an IE version older than the given version.
-
-   * \sa agentIsIE()
-   */
-  bool agentIsIElt(int version) const {
-    if (agentIsIE())
-      return agent_ < IEMobile + (version - 5);
-    else
-      return false;
-  }
-
-  /*! \brief Returns whether the user agent is Internet Explorer Mobile.
-   *
-   * Returns also \c true when the agent is Internet Explorer 5 or older.
-   *
-   * \sa agent()
-   */
-  bool agentIsIEMobile() const {
-    return agent_ == IEMobile;
-  }
-
-  /*! \brief Returns whether the user agent is Opera.
-   *
-   * \sa agent()
-   */
-  bool agentIsOpera() const {
-    return agent_ >= Opera && agent_ < Safari;
-  }
-
-  /*! \brief Returns whether the user agent is WebKit-based.
-   *
-   * Webkit-based browsers include Safari, Chrome, Arora and Konquerer
-   * browsers.
-   *
-   * \sa agent()
-   */
-  bool agentIsWebKit() const {
-    return agent_ >= WebKit && agent_ < Konqueror;
-  }
-
-   /*! \brief Returns whether the user agent is Mobile WebKit-based.
-   *
-   * Mobile Webkit-based browsers include the Android Mobile WebKit
-   * and the iPhone Mobile WebKit browsers.
-   *
-   * \sa agent()
-   */
-  bool agentIsMobileWebKit() const {
-    return agent_ >= MobileWebKit && agent_ < Konqueror;
-  }
-
-  /*! \brief Returns whether the user agent is Safari.
-   *
-   * \sa agent()
-   */
-  bool agentIsSafari() const {
-    return agent_ >= Safari && agent_ < Chrome0;
-  }
-
-  /*! \brief Returns whether the user agent is Chrome.
-   *
-   * \sa agent()
-   */
-  bool agentIsChrome() const {
-    return agent_ >= Chrome0 && agent_ < Konqueror;
-  }
-  
-  /*! \brief Returns whether the user agent is Gecko-based.
-   *
-   * Gecko-based browsers include Firefox.
-   *
-   * \sa agent()
-   */
-  bool agentIsGecko() const {
-    return agent_ >= Gecko && agent_ < BotAgent;
-  }
-
-#ifndef WT_TARGET_JAVA
-  /*! \brief Returns the server.
-   *
-   * This returns the server environment of this session.
-   */
-#else
-  /*! \brief Returns the servlet.
-   *
-   * This returns the servlet environment of this session.
-   */
-#endif // WT_TARGET_JAVA
-  WServer *server() const;
-
-#ifndef WT_TARGET_JAVA
-  /*! \brief Returns information on the SSL client certificate or \c 0
-   *  if no authentication took place.
-   *
-   * This function will return \c 0 if no verification took place, %Wt
-   * was compiled without SSL support, or the web server was
-   * configured without client SSL certificates.
-   *
-   * This method may return a pointer to a WSslInfo object, while the
-   * authentication may have failed. This depends on the configuration
-   * of the web server. It is therefore important to always check the
-   * verification result with WSslInfo::clientVerificationResult().
-   *
-   * Remember that WEnvironment is 'const', thus the object returned
-   * by this function will represent the SSL information of the
-   * first request for this session. It will not be updated during
-   * the lifetime of the session.
-   *
-   * The object returned is owned by WEnvironment and will be deleted
-   * when WEnvironment is destroyed (= at the end of the session).
-   *
-   * \sa Wt::Http::Request::sslInfo()
-   */
-  WSslInfo *sslInfo() const {
-    return sslInfo_;
-  }
-#endif
-
-  /*! \brief Returns whether internal paths are implemented using URI fragments.
-   *
-   * This may be the case for older non-HTML5 browsers which do not support
-   * HTML5 History APIs.
-   */
-  bool internalPathUsingFragments() const { 
-    return internalPathUsingFragments_; 
-  }
-
-  /*! \brief Returns whether this agent supports CSS3 animations.
-   */
-  bool supportsCss3Animations() const;
-
-  virtual Signal<WDialog *>& dialogExecuted() const;
-  virtual Signal<WPopupMenu *>& popupExecuted() const;
-
-  /*! \brief Returns whether this is a mocked test environment.
-   */
-  virtual bool isTest() const;
-
-protected:
-  WebSession *session_;
-  bool        doesAjax_;
-  bool        doesCookies_;
-  bool        internalPathUsingFragments_;
-  UserAgent   agent_;
-  int         screenWidth_;
-  int         screenHeight_;
-  double      dpiScale_;
-  std::string queryString_;
-  bool        webGLsupported_;
-
-  Http::ParameterMap parameters_;
-  CookieMap   cookies_;
-
-  WLocale locale_;
-  int timeZoneOffset_;
-  std::string host_;
-  std::string userAgent_;
-  std::string urlScheme_;
-  std::string referer_;
-  std::string accept_;
-  std::string serverSignature_;
-  std::string serverSoftware_;
-  std::string serverAdmin_;
-  std::string clientAddress_;
-  std::string pathInfo_;
-  std::string internalPath_;
-  std::string publicDeploymentPath_;
-
-#ifndef WT_TARGET_JAVA
-  WSslInfo *sslInfo_;
-#endif
-
-  WEnvironment();
-  virtual ~WEnvironment();
-
-  void setUserAgent(const std::string& agent);
-  void setInternalPath(const std::string& path);
- 
-private:
-  WEnvironment(WebSession *session);
-
-  void init(const WebRequest& request);
-  void updateHostName(const WebRequest& request);
-  void updateUrlScheme(const WebRequest& request);
-#ifndef WT_TARGET_JAVA
-  void parseSSLInfo(const std::string& json);
-=======
 #ifndef WT_WENVIRONMENT_EXTENSIONLESS_H_
 #define WT_WENVIRONMENT_EXTENSIONLESS_H_
 #include <Wt/WConfig.h>
@@ -753,7 +12,6 @@
 #warning "The use of header files without .h is deprecated since Wt 4.0.0, please use WEnvironment.h instead"
 #elif defined(_MSC_VER)
 #pragma message("The use of header files without .h is deprecated since Wt 4.0.0, please use WEnvironment.h instead")
->>>>>>> 65e32ff2
 #endif
 #endif // defined(WT_WARN_HEADER_MISSING_H)
 #include "WEnvironment.h"
