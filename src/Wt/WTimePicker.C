--- conflicted
+++ resolved
@@ -18,36 +18,12 @@
 LOGGER("WTimePicker");
 
 WTimePicker::WTimePicker(WTimeEdit *timeEdit)
-<<<<<<< HEAD
-    : timeEdit_(timeEdit),
-      toggleAmPm_(2, this)
-=======
   : timeEdit_(timeEdit),
     toggleAmPm_(2, this)
->>>>>>> 65e32ff2
 {
   init();
 }
 
-<<<<<<< HEAD
-WTimePicker::~WTimePicker()
-{
-  // The widgets may or may not be bound to the template. Take them and delete them
-  // to make sure they're all properly deleted.
-  WTemplate *container = dynamic_cast<WTemplate *>(implementation());
-  container->takeWidget("hour");
-  container->takeWidget("minute");
-  container->takeWidget("second");
-  container->takeWidget("millisecond");
-  container->takeWidget("ampm");
-
-  delete sbhour_;
-  delete sbminute_;
-  delete sbsecond_;
-  delete sbmillisecond_;
-  delete cbAP_;
-}
-=======
 void WTimePicker::init(const WTime &time)
 {
     WTemplate *container = setNewImplementation<WTemplate>();
@@ -71,7 +47,6 @@
     container->bindEmpty("millisecond");
     cbAP_ = nullptr;
     container->bindEmpty("ampm");
->>>>>>> 65e32ff2
 
     configure();
 }
