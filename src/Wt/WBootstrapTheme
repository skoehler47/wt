// This may look like C code, but it's really -*- C++ -*-
/*
 * Copyright (C) 2017 Emweb bvba, Herent, Belgium.
 *
 * See the LICENSE file for terms of use.
 */
<<<<<<< HEAD
#ifndef WT_WBOOTSTRAP_THEME_H
#define WT_WBOOTSTRAP_THEME_H

#include <Wt/WTheme>

#include <string>

namespace Wt {

/*! \class WBootstrapTheme Wt/WBootstrapTheme Wt/WBootstrapTheme
 *  \brief Theme based on the Twitter Bootstrap CSS framework.
 *
 * This theme implements support for building a %Wt web application
 * that uses Twitter Bootstrap as a theme for its (layout and)
 * styling. The theme comes with CSS from Bootstrap version 2.2.2 or
 * version 3.1. Only the CSS components of twitter bootstrap are used,
 * but not the JavaScript (i.e. the functional parts), since the
 * functionality is already built-in to the widgets from the library.
 *
 * Using this theme, various widgets provided by the library are
 * rendered using markup that is compatible with Twitter
 * Bootstrap. The bootstrap theme is also extended with a proper
 * (compatible) styling of widgets for which bootstrap does not
 * provide styling (table views, tree views, sliders, etc...).
 *
 * By default, the theme will use CSS resources that are shipped
 * together with the %Wt distribution, but since the Twitter Bootstrap
 * CSS API is a popular API for custom themes, you can easily replace the
 * CSS with custom-built CSS (by reimplementing styleSheets()).
 *
 * Although this theme facilitates the use of Twitter Bootstrap with
 * %Wt, it is still important to understand how Bootstrap expects
 * markup to be, especially related to layout using its grid system, for
 * which we refer to the official bootstrap documentation, see
 * http://getbootstrap.com
 *
 * \sa WApplication::setTheme()
 */
class WT_API WBootstrapTheme : public WTheme
{
public:
  /*!
   * \brief Enumeration to select a bootstrap version.
   *
   * \sa setVersion()
   */
  enum Version {
    Version2 = 2, //!< Bootstrap 2
    Version3 = 3  //!< Bootstrap 3
  };

  /*! \brief Constructor.
   */
  WBootstrapTheme(WObject *parent = 0);

  virtual ~WBootstrapTheme();

  /*! Enables responsive features.
   *
   * Responsive features can be enabled only at application
   * startup. For bootstrap 3, you need to use the progressive
   * bootstrap feature of %Wt (see see \ref config_general) as it
   * requires setting HTML meta flags.
   *
   * Responsive features are disabled by default.
   */
  void setResponsive(bool responsive);

  /*! \brief Returns whether responsive features are enabled.
   *
   * \sa setResponsive()
   */
  bool responsive() const { return responsive_; }

  /*! \brief Sets the bootstrap version.
   *
   * The default bootstrap version is 2 (but this may change in the
   * future and thus we recommend setting the version).
   *
   * Since Twitter Bootstrap breaks its API with a major version
   * change, the version has a big impact on how how the markup is
   * done for various widgets.
   *
   * Note that the two Bootstrap versions have a different license:
   * Apache 2.0 for Bootstrap version 2.2.2, and MIT for version
   * 3.1. See these licenses for details.
   */
  void setVersion(Version version);

  /*! \brief Returns the bootstrap version.
   *
   * \sa setVersion()
   */
  Version version() const { return version_; }

  /*! \brief Enables form-control on all applicable form widgets.
   *
   * This is relevant only for bootstrap 3.
   *
   * By applying "form-control" on form widgets, they will become
   * block level elements that take the size of the parent (which is
   * in bootstrap's philosphy a grid layout).
   *
   * The default value is \c true.
   */
  void setFormControlStyleEnabled(bool enabled);

  virtual std::string name() const;
  virtual std::vector<WCssStyleSheet> styleSheets() const;
  virtual void apply(WWidget *widget, WWidget *child, int widgetRole)
    const;
  virtual void apply(WWidget *widget, DomElement& element, int elementRole)
    const;
  virtual std::string disabledClass() const;
  virtual std::string activeClass() const;
  virtual std::string utilityCssClass(int utilityCssClassRole) const;
  virtual bool canStyleAnchorAsButton() const;
  virtual void applyValidationStyle(WWidget *widget,
				    const Wt::WValidator::Result& validation,
				    WFlags<ValidationStyleFlag> styles) const;
  virtual bool canBorderBoxElement(const DomElement& element) const;

private:
  Version version_;
  bool responsive_, formControlStyle_;

  std::string classBtn(WWidget *widget) const;
  std::string classBar() const;
  std::string classAccordion() const;
  std::string classAccordionGroup() const;
  std::string classAccordionHeading() const;
  std::string classAccordionBody() const;
  std::string classAccordionInner() const;
  std::string classNavCollapse() const;
  std::string classNavbar() const;
  std::string classBrand() const;
  std::string classNavbarSearch() const;
  std::string classNavbarLeft() const;
  std::string classNavbarRight() const;
  std::string classNavbarMenu() const;
  std::string classNavbarBtn() const;
  bool hasButtonStyleClass(WWidget *widget) const;

};

}

#endif // WT_WBOOTSTRAP_THEME_H
=======
#ifndef WT_WBOOTSTRAPTHEME_EXTENSIONLESS_H_
#define WT_WBOOTSTRAPTHEME_EXTENSIONLESS_H_
#include <Wt/WConfig.h>
#if defined(WT_WARN_HEADER_MISSING_H)
#if defined(__GNUC__) || defined(__clang__)
#warning "The use of header files without .h is deprecated since Wt 4.0.0, please use WBootstrapTheme.h instead"
#elif defined(_MSC_VER)
#pragma message("The use of header files without .h is deprecated since Wt 4.0.0, please use WBootstrapTheme.h instead")
#endif
#endif // defined(WT_WARN_HEADER_MISSING_H)
#include "WBootstrapTheme.h"
#endif // WT_WBOOTSTRAPTHEME_EXTENSIONLESS_H_
>>>>>>> 65e32ff2
<|MERGE_RESOLUTION|>--- conflicted
+++ resolved
@@ -4,156 +4,6 @@
  *
  * See the LICENSE file for terms of use.
  */
-<<<<<<< HEAD
-#ifndef WT_WBOOTSTRAP_THEME_H
-#define WT_WBOOTSTRAP_THEME_H
-
-#include <Wt/WTheme>
-
-#include <string>
-
-namespace Wt {
-
-/*! \class WBootstrapTheme Wt/WBootstrapTheme Wt/WBootstrapTheme
- *  \brief Theme based on the Twitter Bootstrap CSS framework.
- *
- * This theme implements support for building a %Wt web application
- * that uses Twitter Bootstrap as a theme for its (layout and)
- * styling. The theme comes with CSS from Bootstrap version 2.2.2 or
- * version 3.1. Only the CSS components of twitter bootstrap are used,
- * but not the JavaScript (i.e. the functional parts), since the
- * functionality is already built-in to the widgets from the library.
- *
- * Using this theme, various widgets provided by the library are
- * rendered using markup that is compatible with Twitter
- * Bootstrap. The bootstrap theme is also extended with a proper
- * (compatible) styling of widgets for which bootstrap does not
- * provide styling (table views, tree views, sliders, etc...).
- *
- * By default, the theme will use CSS resources that are shipped
- * together with the %Wt distribution, but since the Twitter Bootstrap
- * CSS API is a popular API for custom themes, you can easily replace the
- * CSS with custom-built CSS (by reimplementing styleSheets()).
- *
- * Although this theme facilitates the use of Twitter Bootstrap with
- * %Wt, it is still important to understand how Bootstrap expects
- * markup to be, especially related to layout using its grid system, for
- * which we refer to the official bootstrap documentation, see
- * http://getbootstrap.com
- *
- * \sa WApplication::setTheme()
- */
-class WT_API WBootstrapTheme : public WTheme
-{
-public:
-  /*!
-   * \brief Enumeration to select a bootstrap version.
-   *
-   * \sa setVersion()
-   */
-  enum Version {
-    Version2 = 2, //!< Bootstrap 2
-    Version3 = 3  //!< Bootstrap 3
-  };
-
-  /*! \brief Constructor.
-   */
-  WBootstrapTheme(WObject *parent = 0);
-
-  virtual ~WBootstrapTheme();
-
-  /*! Enables responsive features.
-   *
-   * Responsive features can be enabled only at application
-   * startup. For bootstrap 3, you need to use the progressive
-   * bootstrap feature of %Wt (see see \ref config_general) as it
-   * requires setting HTML meta flags.
-   *
-   * Responsive features are disabled by default.
-   */
-  void setResponsive(bool responsive);
-
-  /*! \brief Returns whether responsive features are enabled.
-   *
-   * \sa setResponsive()
-   */
-  bool responsive() const { return responsive_; }
-
-  /*! \brief Sets the bootstrap version.
-   *
-   * The default bootstrap version is 2 (but this may change in the
-   * future and thus we recommend setting the version).
-   *
-   * Since Twitter Bootstrap breaks its API with a major version
-   * change, the version has a big impact on how how the markup is
-   * done for various widgets.
-   *
-   * Note that the two Bootstrap versions have a different license:
-   * Apache 2.0 for Bootstrap version 2.2.2, and MIT for version
-   * 3.1. See these licenses for details.
-   */
-  void setVersion(Version version);
-
-  /*! \brief Returns the bootstrap version.
-   *
-   * \sa setVersion()
-   */
-  Version version() const { return version_; }
-
-  /*! \brief Enables form-control on all applicable form widgets.
-   *
-   * This is relevant only for bootstrap 3.
-   *
-   * By applying "form-control" on form widgets, they will become
-   * block level elements that take the size of the parent (which is
-   * in bootstrap's philosphy a grid layout).
-   *
-   * The default value is \c true.
-   */
-  void setFormControlStyleEnabled(bool enabled);
-
-  virtual std::string name() const;
-  virtual std::vector<WCssStyleSheet> styleSheets() const;
-  virtual void apply(WWidget *widget, WWidget *child, int widgetRole)
-    const;
-  virtual void apply(WWidget *widget, DomElement& element, int elementRole)
-    const;
-  virtual std::string disabledClass() const;
-  virtual std::string activeClass() const;
-  virtual std::string utilityCssClass(int utilityCssClassRole) const;
-  virtual bool canStyleAnchorAsButton() const;
-  virtual void applyValidationStyle(WWidget *widget,
-				    const Wt::WValidator::Result& validation,
-				    WFlags<ValidationStyleFlag> styles) const;
-  virtual bool canBorderBoxElement(const DomElement& element) const;
-
-private:
-  Version version_;
-  bool responsive_, formControlStyle_;
-
-  std::string classBtn(WWidget *widget) const;
-  std::string classBar() const;
-  std::string classAccordion() const;
-  std::string classAccordionGroup() const;
-  std::string classAccordionHeading() const;
-  std::string classAccordionBody() const;
-  std::string classAccordionInner() const;
-  std::string classNavCollapse() const;
-  std::string classNavbar() const;
-  std::string classBrand() const;
-  std::string classNavbarSearch() const;
-  std::string classNavbarLeft() const;
-  std::string classNavbarRight() const;
-  std::string classNavbarMenu() const;
-  std::string classNavbarBtn() const;
-  bool hasButtonStyleClass(WWidget *widget) const;
-
-};
-
-}
-
-#endif // WT_WBOOTSTRAP_THEME_H
-=======
 #ifndef WT_WBOOTSTRAPTHEME_EXTENSIONLESS_H_
 #define WT_WBOOTSTRAPTHEME_EXTENSIONLESS_H_
 #include <Wt/WConfig.h>
@@ -165,5 +15,4 @@
 #endif
 #endif // defined(WT_WARN_HEADER_MISSING_H)
 #include "WBootstrapTheme.h"
-#endif // WT_WBOOTSTRAPTHEME_EXTENSIONLESS_H_
->>>>>>> 65e32ff2
+#endif // WT_WBOOTSTRAPTHEME_EXTENSIONLESS_H_