--- conflicted
+++ resolved
@@ -223,7 +223,7 @@
     return boost::any(s);
   else if (v.type() == typeid(WDate))
     return boost::any(WDate::fromString(WString::fromUTF8(s),
-					"ddd MMM dd yyyy"));
+					"ddd MMM d yyyy"));
 #define ELSE_LEXICAL_ANY(TYPE) \
   else if (v.type() == typeid(TYPE)) \
     return boost::any(boost::lexical_cast<TYPE>(s))
@@ -666,232 +666,4 @@
   return result;
 }
 
-<<<<<<< HEAD
-=======
-std::string asJSLiteral(const boost::any& v)
-{
-  if (v.empty())
-    return std::string("''");
-  else if (v.type() == typeid(WString))
-    return boost::any_cast<WString>(v).jsStringLiteral();
-  else if (v.type() == typeid(std::string))
-    return
-      WWebWidget::jsStringLiteral(boost::any_cast<std::string>(v), '\'');
-  else if (v.type() == typeid(const char *))
-    return
-      WWebWidget::jsStringLiteral(boost::any_cast<const char *>(v), '\'');
-  else if (v.type() == typeid(WDate)) {
-    const WDate& d = boost::any_cast<WDate>(v);
-
-    return "new Date('" + boost::lexical_cast<std::string>(d.month())
-      + "/" + boost::lexical_cast<std::string>(d.day())
-      + "/" + boost::lexical_cast<std::string>(d.year())
-      + "')";
-  }
-
-#define ELSE_LEXICAL_ANY(TYPE) \
-  else if (v.type() == typeid(TYPE)) \
-    return boost::lexical_cast<std::string>(boost::any_cast<TYPE>(v))
-
-  ELSE_LEXICAL_ANY(short);
-  ELSE_LEXICAL_ANY(unsigned short);
-  ELSE_LEXICAL_ANY(int);
-  ELSE_LEXICAL_ANY(unsigned int);
-  ELSE_LEXICAL_ANY(long);
-  ELSE_LEXICAL_ANY(unsigned long);
-  ELSE_LEXICAL_ANY(int64_t);
-  ELSE_LEXICAL_ANY(uint64_t);
-  ELSE_LEXICAL_ANY(float);
-  ELSE_LEXICAL_ANY(double);
-
-#undef ELSE_LEXICAL_ANY
-
-  else
-    throw WtException(std::string("WAbstractItemModel: unsupported type ")
-		      + v.type().name());
-}
-
-WString asString(const boost::any& v, const WString& format)
-{
-  if (v.empty())
-    return WString();
-  else if (v.type() == typeid(WString))
-    return boost::any_cast<WString>(v);
-  else if (v.type() == typeid(std::string))
-    return WString::fromUTF8(boost::any_cast<std::string>(v));
-  else if (v.type() == typeid(const char *))
-    return WString::fromUTF8(boost::any_cast<const char *>(v));
-  else if (v.type() == typeid(WDate)) {
-    const WDate& d = boost::any_cast<WDate>(v);
-
-    return d.toString(format.empty() ? "dd/MM/yy" : format);
-  }
-
-#define ELSE_LEXICAL_ANY(TYPE)						\
-  else if (v.type() == typeid(TYPE)) {					\
-    if (format.empty())							\
-      return WString(boost::lexical_cast<std::string>			\
-		     (boost::any_cast<TYPE>(v)));			\
-    else {								\
-      char buf[100];							\
-      snprintf(buf, 100, format.toUTF8().c_str(), boost::any_cast<TYPE>(v)); \
-      return WString::fromUTF8(buf);					\
-    }									\
-  }
-
-  ELSE_LEXICAL_ANY(short)
-  ELSE_LEXICAL_ANY(unsigned short)
-  ELSE_LEXICAL_ANY(int)
-  ELSE_LEXICAL_ANY(unsigned int)
-  ELSE_LEXICAL_ANY(long)
-  ELSE_LEXICAL_ANY(unsigned long)
-  ELSE_LEXICAL_ANY(int64_t)
-  ELSE_LEXICAL_ANY(uint64_t)
-  ELSE_LEXICAL_ANY(float)
-  ELSE_LEXICAL_ANY(double)
-
-#undef ELSE_LEXICAL_ANY
-
-  else
-    throw WtException(std::string("WAbstractItemModel: unsupported type ")
-		      + v.type().name());
-}
-
-double asNumber(const boost::any& v)
-{
-  if (v.empty())
-    return std::numeric_limits<double>::signaling_NaN();
-  else if (v.type() == typeid(WString))
-    try {
-      return boost::lexical_cast<double>(boost::any_cast<WString>(v).toUTF8());
-    } catch (boost::bad_lexical_cast&) {
-      return std::numeric_limits<double>::signaling_NaN();
-    }
-  else if (v.type() == typeid(std::string))
-    try {
-      return boost::lexical_cast<double>(boost::any_cast<std::string>(v));
-    } catch (boost::bad_lexical_cast&) {
-      return std::numeric_limits<double>::signaling_NaN();
-    }
-  else if (v.type() == typeid(const char *))
-    try {
-      return boost::lexical_cast<double>(boost::any_cast<const char *>(v));
-    } catch (boost::bad_lexical_cast&) {
-      return std::numeric_limits<double>::signaling_NaN();
-    }
-  else if (v.type() == typeid(WDate))
-    return static_cast<double>(boost::any_cast<WDate>(v).modifiedJulianDay());
-
-#define ELSE_NUMERICAL_ANY(TYPE) \
-  else if (v.type() == typeid(TYPE)) \
-    return static_cast<double>(boost::any_cast<TYPE>(v))
-
-  ELSE_NUMERICAL_ANY(short);
-  ELSE_NUMERICAL_ANY(unsigned short);
-  ELSE_NUMERICAL_ANY(int);
-  ELSE_NUMERICAL_ANY(unsigned int);
-  ELSE_NUMERICAL_ANY(long);
-  ELSE_NUMERICAL_ANY(unsigned long);
-  ELSE_NUMERICAL_ANY(int64_t);
-  ELSE_NUMERICAL_ANY(uint64_t);
-  ELSE_NUMERICAL_ANY(float);
-  ELSE_NUMERICAL_ANY(double);
-
-#undef ELSE_NUMERICAL_ANY
-
-  else
-    throw WtException(std::string("WAbstractItemModel: unsupported type ")
-		      + v.type().name());
-}
-
-boost::any updateFromJS(const boost::any& v, std::string s)
-{
-  if (v.empty())
-    return boost::any(s);
-  else if (v.type() == typeid(WString))
-    return boost::any(WString::fromUTF8(s));
-  else if (v.type() == typeid(std::string))
-    return boost::any(s);
-  else if (v.type() == typeid(const char *))
-    return boost::any(s);
-  else if (v.type() == typeid(WDate))
-    return boost::any(WDate::fromString(WString::fromUTF8(s),
-					"ddd MMM d yyyy"));
-#define ELSE_LEXICAL_ANY(TYPE) \
-  else if (v.type() == typeid(TYPE)) \
-    return boost::any(boost::lexical_cast<TYPE>(s))
-
-  ELSE_LEXICAL_ANY(short);
-  ELSE_LEXICAL_ANY(unsigned short);
-  ELSE_LEXICAL_ANY(int);
-  ELSE_LEXICAL_ANY(unsigned int);
-  ELSE_LEXICAL_ANY(long);
-  ELSE_LEXICAL_ANY(unsigned long);
-  ELSE_LEXICAL_ANY(int64_t);
-  ELSE_LEXICAL_ANY(uint64_t);
-  ELSE_LEXICAL_ANY(float);
-  ELSE_LEXICAL_ANY(double);
-
-#undef ELSE_LEXICAL_ANY
-
-  else
-    throw WtException(std::string("WAbstractItemModel: unsupported type ")
-		      + v.type().name());
-}
-
-
-
-extern bool lessThan(const boost::any& d1, const boost::any& d2)
-{
-  const bool UNSPECIFIED_IS_SMALLER = true;
-
-  /*
-   * If the types are the same then we use std::operator< on that type
-   * otherwise we compare lexicographically
-   */
-  if (!d1.empty())
-    if (!d2.empty()) {
-      if (d1.type() == d2.type()) {
-	if (d1.type() == typeid(bool))
-	  return static_cast<int>(boost::any_cast<bool>(d1))
-	    < static_cast<int>(boost::any_cast<bool>(d2));
-
-#define ELSE_COMPARE_ANY(TYPE) 		    \
-	else if (d1.type() == typeid(TYPE)) \
-	  return boost::any_cast<TYPE>(d1) < boost::any_cast<TYPE>(d2)
-
-	ELSE_COMPARE_ANY(WString);
-	ELSE_COMPARE_ANY(std::string);
-	ELSE_COMPARE_ANY(WDate);
-	ELSE_COMPARE_ANY(short);
-	ELSE_COMPARE_ANY(unsigned short);
-	ELSE_COMPARE_ANY(int);
-	ELSE_COMPARE_ANY(unsigned int);
-	ELSE_COMPARE_ANY(long);
-	ELSE_COMPARE_ANY(unsigned long);
-	ELSE_COMPARE_ANY(int64_t);
-	ELSE_COMPARE_ANY(uint64_t);
-	ELSE_COMPARE_ANY(float);
-	ELSE_COMPARE_ANY(double);
-
-#undef ELSE_COMPARE_ANY
-	else
-	  throw WtException(std::string("WAbstractItemModel: unsupported type ")
-			    + d1.type().name());
-      } else {
-	WString s1 = asString(d1);
-	WString s2 = asString(d2);
-
-	return s1 < s2;
-      }
-    } else
-      return !UNSPECIFIED_IS_SMALLER;
-  else
-    if (!d2.empty())
-      return !UNSPECIFIED_IS_SMALLER;
-    else
-      return false; // ok?
-}
-
->>>>>>> da03f4c3
 }