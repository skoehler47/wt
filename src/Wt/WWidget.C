/*
 * Copyright (C) 2008 Emweb bvba, Kessel-Lo, Belgium.
 *
 * See the LICENSE file for terms of use.
 */
#include "Wt/WApplication.h"
#include "Wt/WException.h"
#include "Wt/WWidget.h"
#include "Wt/WWebWidget.h"
#include "Wt/WCompositeWidget.h"
#include "Wt/WContainerWidget.h"
#include "Wt/WLayout.h"
#include "Wt/WJavaScript.h"

#include "DomElement.h"
#include "EscapeOStream.h"
#include "WebRenderer.h"
#include "WebSession.h"

namespace Wt {

const char *WWidget::WT_RESIZE_JS = "wtResize";
const char *WWidget::WT_GETPS_JS = "wtGetPS";

LOGGER("WWidget");

WWidget::WWidget()
  : parent_(nullptr)
{ 
  flags_.set(BIT_NEED_RERENDER);
}

WWidget::~WWidget()
{
  while (!eventSignals_.empty()) {
    EventSignalBase *s = eventSignals_.front();
    eventSignals_.pop_front();
#ifndef WT_TARGET_JAVA
    delete s;
#else
    s->~EventSignalBase();
#endif
  }

  renderOk();
}

std::unique_ptr<WWidget> WWidget::removeWidget(WWidget *widget)
{
  throw std::logic_error("WWidget::removeWidget() ought not to be called");
}

void WWidget::setParentWidget(WWidget *p)
{
  parent_ = p;
}

std::unique_ptr<WWidget> WWidget::removeFromParent()
{
  WWidget *p = parent();
  if (p)
    return p->removeWidget(this);
  else
    return std::unique_ptr<WWidget>();
}

void WWidget::refresh()
{ }

void WWidget::resize(const WLength& width, const WLength& height)
{
  setJsSize();
}

void WWidget::setHeight(const WLength& height)
{
  resize(width(), height);
}

void WWidget::setWidth(const WLength& width)
{
  resize(width, height());
}

void WWidget::setJsSize()
{
  if (!height().isAuto() && height().unit() != LengthUnit::Percentage
      && !javaScriptMember(WT_RESIZE_JS).empty())
    callJavaScriptMember
      (WT_RESIZE_JS, jsRef() + ","
       + std::to_string(width().toPixels()) + ","
       + std::to_string(height().toPixels()) + ","
       + "false");
}

void WWidget::render(WFlags<RenderFlag> flags)
{ }

bool WWidget::isRendered() const
{
  WWidget *self = const_cast<WWidget *>(this);
  return self->webWidget()->isRendered();
}

void WWidget::renderOk()
{
  if (flags_.test(BIT_NEED_RERENDER)) {
    flags_.reset(BIT_NEED_RERENDER);
    flags_.reset(BIT_NEED_RERENDER_SIZE_CHANGE);
    WApplication *app = WApplication::instance();
    if (app)
      app->session()->renderer().doneUpdate(this);
  }
}

void WWidget::scheduleRender(WFlags<RepaintFlag> flags)
{
  scheduleRerender(false, flags);
}

void WWidget::scheduleRerender(bool laterOnly, WFlags<RepaintFlag> flags)
{
  if (!flags_.test(BIT_NEED_RERENDER)) {
    flags_.set(BIT_NEED_RERENDER);
    WApplication::instance()->session()->renderer().needUpdate(this, laterOnly);
  }

  if (flags.test(RepaintFlag::SizeAffected) &&
      !flags_.test(BIT_NEED_RERENDER_SIZE_CHANGE)) {
    flags_.set(BIT_NEED_RERENDER_SIZE_CHANGE);

    webWidget()->parentResized(this, Orientation::Vertical);

    /*
     * A size change to an absolutely positioned widget will not affect
     * a layout computation, except if it's itself in a layout!
     */
    if (positionScheme() == PositionScheme::Absolute && !isInLayout())
      return;

    /*
     * Propagate event up, this will be caught by a container widget
     * with a layout manager.
     */
    WWidget *p = parent();

    if (p)
      p->childResized(this, Orientation::Vertical);
  }
}

void WWidget::childResized(WWidget *child, WFlags<Orientation> directions)
{
  /*
   * Stop propagation at an absolutely positioned widget
   */
  if (positionScheme() == PositionScheme::Absolute && !isInLayout())
    return;

  WWidget *p = parent();

  if (p)
    p->childResized(this, directions);
}

void WWidget::setStyleClass(const char *styleClass)
{
  setStyleClass(WString::fromUTF8(styleClass));
}

void WWidget::addStyleClass(const char *styleClass, bool force)
{
  addStyleClass(WString::fromUTF8(styleClass), force);
}

void WWidget::removeStyleClass(const char *styleClass, bool force)
{
  removeStyleClass(WString::fromUTF8(styleClass), force);
}

void WWidget::toggleStyleClass(const WT_USTRING& styleClass, bool add,
			       bool force)
{
  if (add)
    addStyleClass(styleClass, force);
  else
    removeStyleClass(styleClass, force);
}

void WWidget::toggleStyleClass(const char *styleClass, bool add, bool force)
{
  toggleStyleClass(WString::fromUTF8(styleClass), add, force);
}

void WWidget::hide()
{
  flags_.set(BIT_WAS_HIDDEN, isHidden());
  setHidden(true);
}

void WWidget::show()
{ 
  flags_.set(BIT_WAS_HIDDEN, isHidden());
  setHidden(false);
}

void WWidget::animateShow(const WAnimation& animation)
{ 
  setHidden(false, animation);
}

void WWidget::animateHide(const WAnimation& animation)
{ 
  setHidden(true, animation);
}

void WWidget::disable()
{
  flags_.set(BIT_WAS_DISABLED, isDisabled());
  setDisabled(true);
}

void WWidget::enable()
{ 
  flags_.set(BIT_WAS_DISABLED, isDisabled());
  setDisabled(false);
}

#ifndef WT_TARGET_JAVA
WStatelessSlot *WWidget::getStateless(Method method)
{
  if (method == static_cast<WObject::Method>(&WWidget::hide))
    return implementStateless(&WWidget::hide, &WWidget::undoHideShow);
  else if (method == static_cast<WObject::Method>(&WWidget::show))
    return implementStateless(&WWidget::show, &WWidget::undoHideShow);
  else if (method == static_cast<WObject::Method>(&WWidget::enable))
    return implementStateless(&WWidget::enable, &WWidget::undoDisableEnable);
  else if (method == static_cast<WObject::Method>(&WWidget::disable))
    return implementStateless(&WWidget::disable, &WWidget::undoDisableEnable);
  else
    return WObject::getStateless(method);
}
#endif // WT_TARGET_JAVA

void WWidget::undoHideShow()
{
  setHidden(flags_.test(BIT_WAS_HIDDEN));
}

void WWidget::undoDisableEnable()
{
  setDisabled(flags_.test(BIT_WAS_DISABLED));
}

#ifdef WT_TARGET_JAVA
void WWidget::resize(int widthPixels, int heightPixels)
{
  resize(WLength(widthPixels), WLength(heightPixels));
}

void WWidget::setMargin(int pixels, WFlags<Side> sides)
{
  setMargin(WLength(pixels), sides);
}

void WWidget::setOffsets(int pixels, WFlags<Side> sides)
{
  setOffsets(WLength(pixels), sides);
}
#endif // WT_TARGET_JAVA

std::string WWidget::jsRef() const
{
  return WT_CLASS ".$('" + id() + "')";
}

void WWidget::htmlText(std::ostream& out)
{
  DomElement *element = createSDomElement(WApplication::instance());

  DomElement::TimeoutList timeouts;
  EscapeOStream sout(out);
  EscapeOStream js;
  element->asHTML(sout, js, timeouts);

  WApplication::instance()->doJavaScript(js.str());

  delete element;
}

std::string WWidget::inlineCssStyle()
{
  WWebWidget *ww = webWidget();
  DomElement *e = DomElement::getForUpdate(ww, ww->domElementType());
  ww->updateDom(*e, true);
  std::string result = e->cssStyle();
  delete e;
  return result;
}

WWidget *WWidget::adam()
{
  WWidget *p = parent();
  return p ? p->adam() : this;
}

WString WWidget::tr(const char *key)
{
  return WString::tr(key);
}

WString WWidget::tr(const std::string& key)
{
  return WString::tr(key);
}

void WWidget::setFocus()
{
  setFocus(true);
}

void WWidget::acceptDrops(const std::string& mimeType,
			  const WT_USTRING& hoverStyleClass)
{
  WWebWidget *thisWebWidget = webWidget();

  if (thisWebWidget->setAcceptDropsImpl(mimeType, true, hoverStyleClass)) {
    thisWebWidget->otherImpl_->dropSignal_->connect(this, &WWidget::getDrop);
    thisWebWidget->otherImpl_->dropSignal2_->connect(this, &WWidget::getDropTouch);
  }
}

void WWidget::stopAcceptDrops(const std::string& mimeType)
{
  WWebWidget *thisWebWidget = webWidget();

  thisWebWidget->setAcceptDropsImpl(mimeType, false, "");
}

void WWidget::getDrop(const std::string sourceId, const std::string mimeType,
		      WMouseEvent event)
{
  WDropEvent e(WApplication::instance()->decodeObject(sourceId), mimeType,
	       event);

  dropEvent(e);
}

void WWidget::getDropTouch(const std::string sourceId, const std::string mimeType,
		      WTouchEvent event)
{
  WDropEvent e(WApplication::instance()->decodeObject(sourceId), mimeType,
	       event);
 
  dropEvent(e);
}

void WWidget::dropEvent(WDropEvent event)
{ }

DomElement *WWidget::createSDomElement(WApplication *app)
{
  if (!loaded())
    load();
  if (!needsToBeRendered()) {
    DomElement *result = webWidget()->createStubElement(app);
    renderOk();
    scheduleRerender(true);
    WApplication::instance()->session()->renderer().markAsStubbed(this);
    return result;
  } else {
    webWidget()->setRendered(true);
    render(RenderFlag::Full);
    return webWidget()->createActualElement(this, app);
  }
}

std::string WWidget::createJavaScript(WStringStream& js,
				      std::string insertJS)
{
  WApplication *app = WApplication::instance();
  DomElement *de = createSDomElement(app);

  std::string var = de->createVar();
  if (!insertJS.empty())
    insertJS += var + ");";
  de->createElement(js, app, insertJS);

  delete de;

  return var;
}

void WWidget::addEventSignal(EventSignalBase& s)
{
  eventSignals_.push_back(&s);
}

EventSignalBase *WWidget::getEventSignal(const char *name)
{
  for (EventSignalList::iterator i = eventSignals_.begin();
       i != eventSignals_.end(); ++i) {
    EventSignalBase& s = **i;
    if (s.name() == name)
      return &s;
  }

  return nullptr;
}

int WWidget::boxPadding(Orientation orientation) const
{
  return 0;
}

int WWidget::boxBorder(Orientation orientation) const
{
  return 0;
}

void WWidget::positionAt(const WWidget *widget, Orientation orientation)
{
  if (isHidden())
    show();

  std::string side = (orientation == Orientation::Horizontal 
		      ? ".Horizontal" : ".Vertical");

  doJavaScript(WT_CLASS ".positionAtWidget('"
	       + id() + "','"
	       + widget->id() + "',"
	       WT_CLASS + side + ");");
}

void WWidget::setLayoutSizeAware(bool aware)
{
  if (aware == flags_.test(BIT_RESIZE_AWARE))
    return;

  flags_.set(BIT_RESIZE_AWARE, aware);

  if (aware) {
    /*
     * Signals are created in a memory pool maintained by the application.
     * WPaintedWidget can be used offline.
     */
    if (!WApplication::instance())
      return;

    WWebWidget *w = webWidget();
    if (w == this)
      webWidget()->resized();
    else
      webWidget()->resized().connect(this, &WWidget::layoutSizeChanged);
  } else
    webWidget()->setImplementLayoutSizeAware(false);
}

bool WWidget::layoutSizeAware() const
{
  return flags_.test(BIT_RESIZE_AWARE);
}

void WWidget::layoutSizeChanged(int width, int height)
{ } 

bool WWidget::isInLayout() const
{
  WWidget *p = parent();
  if (p != nullptr &&
      (dynamic_cast<WCompositeWidget *>(p) != nullptr ||
       !p->javaScriptMember(WT_RESIZE_JS).empty()))
    return p->isInLayout();

  WContainerWidget *c = dynamic_cast<WContainerWidget *>(p);

  return c != nullptr && c->layout() != nullptr;
}

void WWidget::setTabOrder(WWidget *first, WWidget *second)
{
  second->setTabIndex(first->tabIndex() + 1);
}

bool WWidget::hasParent() const
{
  return parent_;
}

bool WWidget::isExposed(WWidget *w)
{
  if (w == this)
    return true;

  for (WWidget *p = w; p; p = p->parent())
    if (p == this)
      return true;

  return false;
}

WCssTextRule *WWidget::addCssRule(const std::string& selector,
				  const std::string& declarations,
				  const std::string& ruleName)
{
  WApplication *app = WApplication::instance();
  std::unique_ptr<WCssTextRule> rule(new WCssTextRule(selector, declarations));
  WCssTextRule *result = rule.get();
  app->styleSheet().addRule(std::move(rule), ruleName);
  return result;
}

<<<<<<< HEAD
void WWidget::setObjectName(const std::string& name)
{
  WApplication *app = WApplication::instance();
  for (std::size_t i = 0; i < jsignals_.size(); ++i) {
    EventSignalBase *signal = jsignals_[i];
    if(signal->isExposedSignal())
      app->removeExposedSignal(signal);
  }
  WObject::setObjectName(name);
  for (std::size_t i = 0; i < jsignals_.size(); ++i) {
    EventSignalBase *signal = jsignals_[i];
    if(signal->isExposedSignal())
      app->addExposedSignal(signal);
  }
}

=======
>>>>>>> 65e32ff2
void WWidget::addJSignal(EventSignalBase* signal) 
{
  jsignals_.push_back(signal);
}
}<|MERGE_RESOLUTION|>--- conflicted
+++ resolved
@@ -510,25 +510,6 @@
   return result;
 }
 
-<<<<<<< HEAD
-void WWidget::setObjectName(const std::string& name)
-{
-  WApplication *app = WApplication::instance();
-  for (std::size_t i = 0; i < jsignals_.size(); ++i) {
-    EventSignalBase *signal = jsignals_[i];
-    if(signal->isExposedSignal())
-      app->removeExposedSignal(signal);
-  }
-  WObject::setObjectName(name);
-  for (std::size_t i = 0; i < jsignals_.size(); ++i) {
-    EventSignalBase *signal = jsignals_[i];
-    if(signal->isExposedSignal())
-      app->addExposedSignal(signal);
-  }
-}
-
-=======
->>>>>>> 65e32ff2
 void WWidget::addJSignal(EventSignalBase* signal) 
 {
   jsignals_.push_back(signal);
