// This may look like C code, but it's really -*- C++ -*-
/*
 * Copyright (C) 2017 Emweb bvba, Herent, Belgium.
 *
 * See the LICENSE file for terms of use.
 */
<<<<<<< HEAD
#ifndef WFILEDROPCONTAINER_WIDGET_H_
#define WFILEDROPCONTAINER_WIDGET_H_

#include "Wt/WContainerWidget"
#include "Wt/WResource"

namespace Wt {

class WFileDropUploadResource;
  
/*! \class WFileDropWidget Wt/WFileDropWidget Wt/WFileDropWidget
 *  \brief A widget that allows dropping files for upload.
 *
 * This widget accepts files that are dropped into it. A signal is triggered
 * whenever one or more files are dropped. The filename, type and size of
 * these files is immediately available through the WFileDropWidget::File
 * interface.
 * 
 * The file upload is done sequentially. All files before the currentIndex()
 * have either finished, failed or have been cancelled.
 *
 * The widget has the default style-class 'Wt-filedropzone'. An additional 
 * style class is applied when files are hovered over the widget. This can be
 * configured using the method setHoverStyleClass().
 */
class WT_API WFileDropWidget : public WContainerWidget {
public:
  /*! \class File
   *  \brief A nested class of WFileDropWidget representing a file
   *
   * The methods returning the filename, mime-type and size return valid
   * values if the upload of this file is not yet finished. The method
   * uploadedFile() is only available after the upload is finished.
   */
  class File : public WObject {
  public:
    /*! \brief Returns the client filename.
     */
    const std::string& clientFileName() const { return clientFileName_; }

    /*! \brief Returns the mime-type of the file.
     */
    const std::string& mimeType() const { return type_; }

    /*! \brief Returns the size of the file.
     */
    ::uint64_t size() const { return size_; }

    /*! \brief Returns the uploaded file as a Http::UploadedFile.
     *
     * This method will throw an expection if the upload is not yet finished.
     *
     * \sa uploadFinished()
     */
    const Http::UploadedFile& uploadedFile() const;

    /*! \brief Returns true if the upload is finished.
     *
     * When this method returns true, the uploaded file is available on the 
     * server.
     *
     * \sa uploadedFile()
     */
    bool uploadFinished() const { return uploadFinished_; }

    /*! \brief This signal allows you to track the upload progress of the file.
     */
    Signal< ::uint64_t, ::uint64_t >& dataReceived() { return dataReceived_; }

    /*! \brief This signal is triggered when the upload is finished.
     *
     * This is also signalled using the WFileDropWidget 
     * \link WFileDropWidget::uploaded uploaded() \endlink signal.
     */
    Signal<>& uploaded() { return uploaded_; }

    // Wt internal
    File(int id, const std::string& fileName, const std::string& type,
	 ::uint64_t size, WObject *parent);
    int uploadId() const { return id_; }
    void setUploadedFile(const Http::UploadedFile& file);
    void cancel();
    bool cancelled() const;
    
  private:
    int id_;
    std::string clientFileName_;
    std::string type_;
    ::uint64_t size_;
    Http::UploadedFile uploadedFile_;
    Signal< ::uint64_t, ::uint64_t > dataReceived_;
    Signal<> uploaded_;

    bool uploadFinished_;
    bool cancelled_;
  };


  /*! \brief Constructor
   */
  WFileDropWidget(WContainerWidget *parent = 0);

  /*! \brief Returns the vector of uploads managed by this widget.
   *
   * The files in this vector are handled sequentially by the widget. All 
   * WFileDropWidget::File objects in this vector have either finished or
   * failed if they are before the currentIndex(), depending on the return
   * value of WFileDropWidget::File::uploadFinished(). The other files are
   * still being handled.
   *
   * \sa currentIndex()
   */
  const std::vector<File*>& uploads() const { return uploads_; }

  /*! \brief Return the index of the file that is currently being handled.
   *
   * If nothing is to be done, this will return the size of the vector returned
   * by uploads().
   */
  int currentIndex() const { return currentFileIdx_; }

  /*! \brief Cancels the upload of a file.
   *
   * If you cancel a file that is still waiting to be uploaded, it will stay
   * in the uploads() vector, but it will be skipped.
   */
  void cancelUpload(File *file);

  /*! \brief Removes the file.
   *
   * This can be used to free resources of files that were already uploaded. A
   * file can only be removed if its index in uploads() is before the current
   * index.
   */
  bool remove(File *file);

  /*! \brief When set to false, the widget no longer accepts any files.
   */
  void setAcceptDrops(bool enable);
  
  /*! \brief Set the style class that is applied when a file is hovered over 
   * the widget.
   */
  void setHoverStyleClass(const std::string& className);

  /*! \brief The signal triggers if one or more files are dropped.
   */
  Signal<std::vector<File*> >& drop() { return dropEvent_; }

  /*! \brief The signal triggers when the upload of a file is about to begin.
   *
   * After this signal is triggered, the upload automatically starts. The 
   * upload can still fail if the file is too large or if there is a network
   * error.
   */
  Signal<File*>& newUpload() { return uploadStart_; }

  /*! \brief The signal is triggered if any file finished uploading.
   */
  Signal<File*>& uploaded() { return uploaded_; }

  /*! \brief The signal triggers when a file is too large for upload.
   *
   * This signal is triggered when the widget attempts to upload the file.
   */
  Signal< File*, ::uint64_t >& tooLarge() { return tooLarge_; }

  /*! \brief The signal triggers when an upload failed.
   *
   * This signal will trigger when the widget skips over one of the files
   * in the list for an unknown reason (e.g. happens when you drop a folder).
   */
  Signal<File*>& uploadFailed() { return uploadFailed_; }

protected:
  virtual void enableAjax() WT_CXX11ONLY(override);

private:
  class WFileDropUploadResource : public WResource {
  public:
    WFileDropUploadResource(WFileDropWidget *fileDropWidget);
    virtual ~WFileDropUploadResource();
    
    virtual void handleRequest(const Http::Request& request,
			       Http::Response& response);

    void setCurrentFile(File *file) { currentFile_ = file; }
    
  private:
    WFileDropWidget *parent_;
    WApplication *app_;
    File *currentFile_;
  };

  void setup();
  void handleDrop(const std::string& newDrops);
  void handleTooLarge(::uint64_t size);
  void handleSendRequest(int id);
  void emitUploaded(int id);
  void stopReceiving();
  void onData(::uint64_t current, ::uint64_t total);
  void onDataExceeded(::uint64_t dataExceeded);

  // Functions for handling incoming requests
  void setUploadedFile(Http::UploadedFile file);
  bool incomingIdCheck(int id);
  
  WFileDropUploadResource *resource_;
  unsigned currentFileIdx_;

  JSignal<std::string> dropSignal_;
  JSignal<int> requestSend_;
  JSignal< ::uint64_t > fileTooLarge_;
  JSignal<int> uploadFinished_;
  JSignal<> doneSending_;
  
  Signal<std::vector<File*> > dropEvent_;
  Signal<File*> uploadStart_;
  Signal<File*> uploaded_;
  Signal< File*, ::uint64_t > tooLarge_;
  Signal<File*> uploadFailed_;
  
  std::vector<File*> uploads_;
  
  friend class WFileDropUploadResource;
};
  
}

#endif
=======
#ifndef WT_WFILEDROPWIDGET_EXTENSIONLESS_H_
#define WT_WFILEDROPWIDGET_EXTENSIONLESS_H_
#include <Wt/WConfig.h>
#if defined(WT_WARN_HEADER_MISSING_H)
#if defined(__GNUC__) || defined(__clang__)
#warning "The use of header files without .h is deprecated since Wt 4.0.0, please use WFileDropWidget.h instead"
#elif defined(_MSC_VER)
#pragma message("The use of header files without .h is deprecated since Wt 4.0.0, please use WFileDropWidget.h instead")
#endif
#endif // defined(WT_WARN_HEADER_MISSING_H)
#include "WFileDropWidget.h"
#endif // WT_WFILEDROPWIDGET_EXTENSIONLESS_H_
>>>>>>> 65e32ff2
<|MERGE_RESOLUTION|>--- conflicted
+++ resolved
@@ -4,238 +4,6 @@
  *
  * See the LICENSE file for terms of use.
  */
-<<<<<<< HEAD
-#ifndef WFILEDROPCONTAINER_WIDGET_H_
-#define WFILEDROPCONTAINER_WIDGET_H_
-
-#include "Wt/WContainerWidget"
-#include "Wt/WResource"
-
-namespace Wt {
-
-class WFileDropUploadResource;
-  
-/*! \class WFileDropWidget Wt/WFileDropWidget Wt/WFileDropWidget
- *  \brief A widget that allows dropping files for upload.
- *
- * This widget accepts files that are dropped into it. A signal is triggered
- * whenever one or more files are dropped. The filename, type and size of
- * these files is immediately available through the WFileDropWidget::File
- * interface.
- * 
- * The file upload is done sequentially. All files before the currentIndex()
- * have either finished, failed or have been cancelled.
- *
- * The widget has the default style-class 'Wt-filedropzone'. An additional 
- * style class is applied when files are hovered over the widget. This can be
- * configured using the method setHoverStyleClass().
- */
-class WT_API WFileDropWidget : public WContainerWidget {
-public:
-  /*! \class File
-   *  \brief A nested class of WFileDropWidget representing a file
-   *
-   * The methods returning the filename, mime-type and size return valid
-   * values if the upload of this file is not yet finished. The method
-   * uploadedFile() is only available after the upload is finished.
-   */
-  class File : public WObject {
-  public:
-    /*! \brief Returns the client filename.
-     */
-    const std::string& clientFileName() const { return clientFileName_; }
-
-    /*! \brief Returns the mime-type of the file.
-     */
-    const std::string& mimeType() const { return type_; }
-
-    /*! \brief Returns the size of the file.
-     */
-    ::uint64_t size() const { return size_; }
-
-    /*! \brief Returns the uploaded file as a Http::UploadedFile.
-     *
-     * This method will throw an expection if the upload is not yet finished.
-     *
-     * \sa uploadFinished()
-     */
-    const Http::UploadedFile& uploadedFile() const;
-
-    /*! \brief Returns true if the upload is finished.
-     *
-     * When this method returns true, the uploaded file is available on the 
-     * server.
-     *
-     * \sa uploadedFile()
-     */
-    bool uploadFinished() const { return uploadFinished_; }
-
-    /*! \brief This signal allows you to track the upload progress of the file.
-     */
-    Signal< ::uint64_t, ::uint64_t >& dataReceived() { return dataReceived_; }
-
-    /*! \brief This signal is triggered when the upload is finished.
-     *
-     * This is also signalled using the WFileDropWidget 
-     * \link WFileDropWidget::uploaded uploaded() \endlink signal.
-     */
-    Signal<>& uploaded() { return uploaded_; }
-
-    // Wt internal
-    File(int id, const std::string& fileName, const std::string& type,
-	 ::uint64_t size, WObject *parent);
-    int uploadId() const { return id_; }
-    void setUploadedFile(const Http::UploadedFile& file);
-    void cancel();
-    bool cancelled() const;
-    
-  private:
-    int id_;
-    std::string clientFileName_;
-    std::string type_;
-    ::uint64_t size_;
-    Http::UploadedFile uploadedFile_;
-    Signal< ::uint64_t, ::uint64_t > dataReceived_;
-    Signal<> uploaded_;
-
-    bool uploadFinished_;
-    bool cancelled_;
-  };
-
-
-  /*! \brief Constructor
-   */
-  WFileDropWidget(WContainerWidget *parent = 0);
-
-  /*! \brief Returns the vector of uploads managed by this widget.
-   *
-   * The files in this vector are handled sequentially by the widget. All 
-   * WFileDropWidget::File objects in this vector have either finished or
-   * failed if they are before the currentIndex(), depending on the return
-   * value of WFileDropWidget::File::uploadFinished(). The other files are
-   * still being handled.
-   *
-   * \sa currentIndex()
-   */
-  const std::vector<File*>& uploads() const { return uploads_; }
-
-  /*! \brief Return the index of the file that is currently being handled.
-   *
-   * If nothing is to be done, this will return the size of the vector returned
-   * by uploads().
-   */
-  int currentIndex() const { return currentFileIdx_; }
-
-  /*! \brief Cancels the upload of a file.
-   *
-   * If you cancel a file that is still waiting to be uploaded, it will stay
-   * in the uploads() vector, but it will be skipped.
-   */
-  void cancelUpload(File *file);
-
-  /*! \brief Removes the file.
-   *
-   * This can be used to free resources of files that were already uploaded. A
-   * file can only be removed if its index in uploads() is before the current
-   * index.
-   */
-  bool remove(File *file);
-
-  /*! \brief When set to false, the widget no longer accepts any files.
-   */
-  void setAcceptDrops(bool enable);
-  
-  /*! \brief Set the style class that is applied when a file is hovered over 
-   * the widget.
-   */
-  void setHoverStyleClass(const std::string& className);
-
-  /*! \brief The signal triggers if one or more files are dropped.
-   */
-  Signal<std::vector<File*> >& drop() { return dropEvent_; }
-
-  /*! \brief The signal triggers when the upload of a file is about to begin.
-   *
-   * After this signal is triggered, the upload automatically starts. The 
-   * upload can still fail if the file is too large or if there is a network
-   * error.
-   */
-  Signal<File*>& newUpload() { return uploadStart_; }
-
-  /*! \brief The signal is triggered if any file finished uploading.
-   */
-  Signal<File*>& uploaded() { return uploaded_; }
-
-  /*! \brief The signal triggers when a file is too large for upload.
-   *
-   * This signal is triggered when the widget attempts to upload the file.
-   */
-  Signal< File*, ::uint64_t >& tooLarge() { return tooLarge_; }
-
-  /*! \brief The signal triggers when an upload failed.
-   *
-   * This signal will trigger when the widget skips over one of the files
-   * in the list for an unknown reason (e.g. happens when you drop a folder).
-   */
-  Signal<File*>& uploadFailed() { return uploadFailed_; }
-
-protected:
-  virtual void enableAjax() WT_CXX11ONLY(override);
-
-private:
-  class WFileDropUploadResource : public WResource {
-  public:
-    WFileDropUploadResource(WFileDropWidget *fileDropWidget);
-    virtual ~WFileDropUploadResource();
-    
-    virtual void handleRequest(const Http::Request& request,
-			       Http::Response& response);
-
-    void setCurrentFile(File *file) { currentFile_ = file; }
-    
-  private:
-    WFileDropWidget *parent_;
-    WApplication *app_;
-    File *currentFile_;
-  };
-
-  void setup();
-  void handleDrop(const std::string& newDrops);
-  void handleTooLarge(::uint64_t size);
-  void handleSendRequest(int id);
-  void emitUploaded(int id);
-  void stopReceiving();
-  void onData(::uint64_t current, ::uint64_t total);
-  void onDataExceeded(::uint64_t dataExceeded);
-
-  // Functions for handling incoming requests
-  void setUploadedFile(Http::UploadedFile file);
-  bool incomingIdCheck(int id);
-  
-  WFileDropUploadResource *resource_;
-  unsigned currentFileIdx_;
-
-  JSignal<std::string> dropSignal_;
-  JSignal<int> requestSend_;
-  JSignal< ::uint64_t > fileTooLarge_;
-  JSignal<int> uploadFinished_;
-  JSignal<> doneSending_;
-  
-  Signal<std::vector<File*> > dropEvent_;
-  Signal<File*> uploadStart_;
-  Signal<File*> uploaded_;
-  Signal< File*, ::uint64_t > tooLarge_;
-  Signal<File*> uploadFailed_;
-  
-  std::vector<File*> uploads_;
-  
-  friend class WFileDropUploadResource;
-};
-  
-}
-
-#endif
-=======
 #ifndef WT_WFILEDROPWIDGET_EXTENSIONLESS_H_
 #define WT_WFILEDROPWIDGET_EXTENSIONLESS_H_
 #include <Wt/WConfig.h>
@@ -247,5 +15,4 @@
 #endif
 #endif // defined(WT_WARN_HEADER_MISSING_H)
 #include "WFileDropWidget.h"
-#endif // WT_WFILEDROPWIDGET_EXTENSIONLESS_H_
->>>>>>> 65e32ff2
+#endif // WT_WFILEDROPWIDGET_EXTENSIONLESS_H_