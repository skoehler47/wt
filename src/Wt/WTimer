// This may look like C code, but it's really -*- C++ -*-
/*
 * Copyright (C) 2008 Emweb bvba, Kessel-Lo, Belgium.
 *
 * See the LICENSE file for terms of use.
 */
#ifndef WTIMER_H_
#define WTIMER_H_

#include <Wt/WObject>
#include <Wt/WSignal>
#include <Wt/WEvent>

namespace Wt {

class WTimerWidget;
class Time;

/*! \class WTimer Wt/WTimer Wt/WTimer
 *  \brief A utility class which provides timer signals and single-shot timers.
 *
 * To use a timer, create a %WTimer instance, set the timer
 * interval using setInterval() and connect a slot to the timeout signal.
 * Then, start the timer using start(). An active timer may be cancelled
 * at any time using stop().
 *
 * By default, a timer will continue to generate events until you
 * stop() it. To create a timer that will fire only once, use
 * setSingleShot(). There is also a convience static method
 * singleShot().
 *
 * When connecting stateless slot implementations to the timeout
 * signal, these stateless slot implementations will be used as for
 * any other signal (when Ajax is available).
 *
 * In clients without (enabled) JavaScript support, the minimum
 * resolution of the timer is one second (1000 milli-seconds), and it
 * is probably wise to use timers sparingly.
 *
 * Timers are one way to provide updates of a web page without the
 * user generating an event. Alternatively you may consider
 * server-initiated updates, see WApplication::enableUpdates().
 *
 * Usage example:
 * \code
 * // setup a timer which calls MyClass::timeout() every 2 seconds, until timer->stop() is called.
 * Wt::WTimer *timer = new Wt::WTimer();
 * timer->setInterval(2000);
 * timer->timeout().connect(SLOT(this, MyClass::timeout));
 * timer->start();
 * \endcode
 */
class WT_API WTimer : public WObject
{
public:
  /*! \brief Construct a new timer with the given parent.
   */
  WTimer(WObject *parent = 0);

  /*! \brief Destuctor
   */
  ~WTimer();

  /*! \brief Get the interval (msec)
   */
  int interval() const { return interval_; }

  /*! \brief Set the interval (msec)
   */
  void setInterval(int msec);

  /*! \brief Return if the timer is running.
   */
  bool isActive() const { return active_; }

  /*! \brief Is this timer set to fire only once.
   */
  bool isSingleShot() const { return singleShot_; }

  /*! \brief Configure this timer to fire only once.
   *
   * A Timer is by default not single shot, and will fire continuously,
   * until it is stopped.
   *
   * \sa singleShot()
   */
  void setSingleShot(bool singleShot);

  /*! \brief This static function calls a slot after a given time interval.
   *
   * For example, the following code will call this->doSome() after 2
   * seconds: 
   * \code
   *   WTimer::singleShot(2000, SLOT(this, MyClass::doSome));
   * \endcode
   */
#ifndef WT_TARGET_JAVA
  template <class T, class V>
  static void singleShot(int msec, T *receiver, void (V::*method)());
#endif // WT_TARGET_JAVA

  /*! \brief Start the timer.
   *
   * The timer will be isActive(), until either the interval has
   * elapsed, after which the timeout signal is activated,
   * or until stop() is called.
   */
  void start();

  /*! \brief Stop the timer.
   *
   * You may stop the timer during its timeout(), or cancel a running timer
   * at any other time.
   *
   * \sa start()
   */
  void stop();

  /*! \brief %Signal emitted when the timer timeouts.
   *
   * The %WMouseEvent does not provide any meaningful information but is
   * an implementation artefact.
   */
  EventSignal<WMouseEvent>& timeout();

private:
  WTimerWidget *timerWidget_;

<<<<<<< HEAD
  void gotTimeout();

  void setSelfDestruct();
  int getRemainingInterval() const;

  friend class WTimerWidget;

=======
private:
>>>>>>> 388c71b1
  bool singleShot_;
  bool selfDestruct_;
  int  interval_;
  bool active_;
  bool timeoutConnected_;

  Time *timeout_;

  void gotTimeout();

  void setSelfDestruct();
  int getRemainingInterval() const;

  friend class WTimerWidget;
};

#ifndef WT_TARGET_JAVA
template <class T, class V>
void WTimer::singleShot(int msec, T *receiver, void (V::*method)())
{
  WTimer *timer = new WTimer();
  timer->setSingleShot(true);
  timer->setInterval(msec);
  timer->setSelfDestruct();
  timer->timeout().connect(receiver, method);
  timer->start();
}
#endif // WT_TARGET_JAVA

}

#endif // WTIMER_H_<|MERGE_RESOLUTION|>--- conflicted
+++ resolved
@@ -126,17 +126,6 @@
 private:
   WTimerWidget *timerWidget_;
 
-<<<<<<< HEAD
-  void gotTimeout();
-
-  void setSelfDestruct();
-  int getRemainingInterval() const;
-
-  friend class WTimerWidget;
-
-=======
-private:
->>>>>>> 388c71b1
   bool singleShot_;
   bool selfDestruct_;
   int  interval_;
