/*
 * Copyright (C) 2008 Emweb bvba, Kessel-Lo, Belgium.
 *
 * See the LICENSE file for terms of use.
 */

#include "Wt/WApplication.h"
#include "Wt/WContainerWidget.h"
#include "Wt/WEnvironment.h"
#include "Wt/WException.h"
#include "Wt/WPoint.h"
#include "Wt/WPopupMenu.h"
#include "Wt/WPushButton.h"
#include "Wt/WTemplate.h"

#include "WebSession.h"

#ifndef WT_DEBUG_JS
#include "js/WPopupMenu.min.js"
#endif

namespace Wt {

WPopupMenu::WPopupMenu(WStackedWidget *contentsStack)
  : WMenu(contentsStack),
    topLevel_(nullptr),
    result_(nullptr),
    location_(nullptr),
    button_(nullptr),
    aboutToHide_(),
    triggered_(),
    cancel_(this, "cancel"),
    recursiveEventLoop_(false),
    willPopup_(false),
    autoHideDelay_(-1)
{
  const char *CSS_RULES_NAME = "Wt::WPopupMenu";

  WApplication *app = WApplication::instance();

  if (!app->styleSheet().isDefined(CSS_RULES_NAME))
    app->styleSheet().addRule
      (".Wt-notselected .Wt-popupmenu", "visibility: hidden;", CSS_RULES_NAME);

  app->addGlobalWidget(this);
  // Set high ZIndex so WPopupMenu is above pretty much every dialog by default
  webWidget()->setBaseZIndex(10000);
  setPopup(true);

  hide();
}

WPopupMenu::~WPopupMenu()
{
  if (button_) {
    WPushButton *b = dynamic_cast<WPushButton *>(button_);
    if (b)
      b->setMenu(nullptr);
  }

  wApp->removeGlobalWidget(this);
}

void WPopupMenu::setButton(WInteractWidget *button)
{
  button_ = button;

  if (button_) {
    button_->clicked().connect(this, &WPopupMenu::popupAtButton);
    button_->addStyleClass("dropdown-toggle");
  }
}

void WPopupMenu::popupAtButton()
{
  if (!isHidden())
    return;

  if (!topLevel_ || topLevel_ == this) {
    button_->addStyleClass("active", true);
    if (parentItem())
      parentItem()->addStyleClass("open");

    popup(button_);
  }
}

void WPopupMenu::setMaximumSize(const WLength& width,
                                const WLength& height)
{
  WCompositeWidget::setMaximumSize(width, height);
  ul()->setMaximumSize(width, height);
}

void WPopupMenu::setMinimumSize(const WLength& width,
                                const WLength& height)
{
  WCompositeWidget::setMinimumSize(width, height);
  ul()->setMinimumSize(width, height);
}

void WPopupMenu::setHidden(bool hidden, const WAnimation& animation)
{
  WCompositeWidget::setHidden(hidden, animation);

  if (cancel_.isConnected() ||
      WApplication::instance()->session()->renderer().preLearning())
    doJavaScript("jQuery.data(" + jsRef() + ", 'obj').setHidden("
                 + (hidden ? "1" : "0") + ");");
}

void WPopupMenu::done(WMenuItem *result)
{
  if (isHidden())
    return;

  if (location_ && location_ == button_) {
    button_->removeStyleClass("active", true);
    if (parentItem())
      parentItem()->removeStyleClass("open");
  }

  location_ = nullptr;
  result_ = result;

  hide();

  recursiveEventLoop_ = false;

  if (result_)
    triggered_.emit(result_);

  aboutToHide_.emit();
}

void WPopupMenu::cancel()
{
  if (willPopup_)
    return;

  if (!isHidden())
    done(nullptr);
}

void WPopupMenu::popup(WWidget *location, Orientation orientation)
{
  location_ = location;

  popupImpl();

  doJavaScript("jQuery.data(" + jsRef() + ", 'obj').popupAt("
               + location->jsRef() + ");");

  positionAt(location, orientation);
}

void WPopupMenu::popup(const WMouseEvent& e)
{
  popup(WPoint(e.document().x, e.document().y));
}

void WPopupMenu::popupImpl()
{
  result_ = nullptr;

  WApplication *app = WApplication::instance();
  prepareRender(app);

  show();

  willPopup_ = true;
  scheduleRender();
}

void WPopupMenu::popup(const WPoint& p)
{
  popupImpl();

  // make sure we are not confused by client-side being positioned properly
  setOffsets(42, Side::Left | Side::Top);
  setOffsets(-10000, Side::Left | Side::Top);

  doJavaScript(WT_CLASS ".positionXY('" + id() + "',"
<<<<<<< HEAD
               + boost::lexical_cast<std::string>(p.x()) + ","
               + boost::lexical_cast<std::string>(p.y()) + ");");
=======
	       + std::to_string(p.x()) + ","
	       + std::to_string(p.y()) + ");");
>>>>>>> 65e32ff2
}

void WPopupMenu::prepareRender(WApplication *app)
{
  if (!cancel_.isConnected()) {
    LOAD_JAVASCRIPT(app, "js/WPopupMenu.js", "WPopupMenu", wtjs1);

    WStringStream s;

    s << "new " WT_CLASS ".WPopupMenu("
      << app->javaScriptClass() << ',' << jsRef() << ','
      << autoHideDelay_ << ");";

    setJavaScriptMember(" WPopupMenu", s.str());

    cancel_.connect(this, &WPopupMenu::cancel);

    connectSignals(this);
  }

  adjustPadding();
}

void WPopupMenu::setCurrent(int index)
{
  // a popup menu does not have a 'current' item, unless it's involved
  // in a contents stack ... but then it will render oddly ?
  if (contentsStack())
    WMenu::setCurrent(index);
}

void WPopupMenu::connectSignals(WPopupMenu * const topLevel)
{
  topLevel_ = topLevel;
  itemSelected().connect(topLevel, &WPopupMenu::done);

  for (int i = 0; i < count(); ++i) {
    WMenuItem *item = itemAt(i);
    WPopupMenu *subMenu = dynamic_cast<WPopupMenu *>(item->menu());

    if (subMenu)
      subMenu->connectSignals(topLevel);
  }
}

void WPopupMenu::adjustPadding()
{
  bool needPadding = false;

  for (int i = 0; i < count(); ++i) {
    WMenuItem *item = itemAt(i);
    if (!item->icon().empty() || item->isCheckable()) {
      needPadding = true;
      break;
    }
  }

  for (int i = 0; i < count(); ++i) {
    WMenuItem *item = itemAt(i);
    item->setItemPadding(needPadding);
    WPopupMenu *subMenu = dynamic_cast<WPopupMenu *>(item->menu());

    if (subMenu)
      subMenu->adjustPadding();
  }
}

WMenuItem *WPopupMenu::exec(const WPoint& p)
{
  if (recursiveEventLoop_)
    throw WException("WPopupMenu::exec(): already being executed.");

  popup(p);
  exec();

  return result_;
}

void WPopupMenu::exec()
{
  WApplication *app = WApplication::instance();
  recursiveEventLoop_ = true;

  if (app->environment().isTest()) {
    app->environment().popupExecuted().emit(this);
    if (recursiveEventLoop_)
      throw WException("Test case must close popup menu.");
  } else {
    do {
      app->waitForEvent();
    } while (recursiveEventLoop_);
  }
}

WMenuItem *WPopupMenu::exec(const WMouseEvent& e)
{
  return exec(WPoint(e.document().x, e.document().y));
}

WMenuItem *WPopupMenu::exec(WWidget *location, Orientation orientation)
{
  if (recursiveEventLoop_)
    throw WException("WPopupMenu::exec(): already being executed.");

  popup(location, orientation);
  exec();

  return result_;
}

void WPopupMenu::setAutoHide(bool enabled, int autoHideDelay)
{
  if (enabled)
    autoHideDelay_ = autoHideDelay;
  else
    autoHideDelay_ = -1;
}

void WPopupMenu::renderSelected(WMenuItem *item, bool selected)
{ }

void WPopupMenu::getSDomChanges(std::vector<DomElement *> &result, WApplication *app)
{
  WMenu::getSDomChanges(result, app);
  willPopup_ = false;
}
void WPopupMenu::render(WFlags<RenderFlag> flags)
{
  WMenu::render(flags);
  willPopup_ = false;
}

}<|MERGE_RESOLUTION|>--- conflicted
+++ resolved
@@ -181,13 +181,8 @@
   setOffsets(-10000, Side::Left | Side::Top);
 
   doJavaScript(WT_CLASS ".positionXY('" + id() + "',"
-<<<<<<< HEAD
-               + boost::lexical_cast<std::string>(p.x()) + ","
-               + boost::lexical_cast<std::string>(p.y()) + ");");
-=======
 	       + std::to_string(p.x()) + ","
 	       + std::to_string(p.y()) + ");");
->>>>>>> 65e32ff2
 }
 
 void WPopupMenu::prepareRender(WApplication *app)
