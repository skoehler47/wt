// This may look like C code, but it's really -*- C++ -*-
/*
 * Copyright (C) 2017 Emweb bvba, Herent, Belgium.
 *
 * See the LICENSE file for terms of use.
 */
#ifndef WT_CHART_WAXIS_EXTENSIONLESS_H_
#define WT_CHART_WAXIS_EXTENSIONLESS_H_
#include <Wt/WConfig.h>
#if defined(WT_WARN_HEADER_MISSING_H)
#if defined(__GNUC__) || defined(__clang__)
#warning "The use of header files without .h is deprecated since Wt 4.0.0, please use WAxis.h instead"
#elif defined(_MSC_VER)
#pragma message("The use of header files without .h is deprecated since Wt 4.0.0, please use WAxis.h instead")
#endif
<<<<<<< HEAD
#include <boost/unordered_map.hpp>
#include <cfloat>

namespace Wt {

  namespace Chart {

class WAbstractChartImplementation;

/*! \brief Enumeration that indicates a chart axis.
 *
 * \sa WCartesianChart::axis(Axis)
 *
 * \ingroup charts
 */
enum Axis {
  XAxis = 0,             //!< X axis.
  YAxis = 1,             //!< First Y axis (== Y1Axis).
  Y1Axis = YAxis,        //!< First Y axis (== YAxis).
  Y2Axis = 2,            //!< Second Y Axis.
  OrdinateAxis = YAxis,  //!< Ordinate axis (== Y1Axis for a 2D plot).
  XAxis_3D = 0,          //!< X axis on 3D chart.
  YAxis_3D = 3,          //!< Y axis on 3D chart.
  ZAxis_3D = 1 /* = Y */ //!< Z axis on 3D chart.
};

/*! \brief Enumeration that indicates a logical location for an axis.
 *
 * The location is dependent on the values of the other axis.
 *
 * \sa WAxis::setLocation(AxisValue)
 *
 * \ingroup charts
 */
enum AxisValue {
  MinimumValue = 0x1,  //!< At the minimum value.
  MaximumValue = 0x2,  //!< At the maximum value.
  ZeroValue = 0x4,     //!< At the zero value (if displayed).
  BothSides = 0x8      //!< At both sides (MinimumValue and MaximumValue).
};

/*! \brief Axis configuration.
 * 
 * This describes the configuration of an axis determining how
 * it should be drawn. To be passed into getLabelTicks().
 */
struct AxisConfig {
  AxisConfig()
    : side(MinimumValue), zoomLevel(1)
  { }

  AxisValue side; //!< The side the axis is drawn on, should be MinimumValue, MaximumValue, or ZeroValue
  int zoomLevel; //!< The zoom level. Different axis labels can be drawn depending on the zoom level. These are requested by WCartesianChart in powers of 2 (1, 2, 4, 8,...)
};

/*! \brief Enumeration that indicates which way the axis ticks point.
 *
 * \sa WAxis::setTickDirection(TickDirection)
 */
enum TickDirection {
  Outwards, //!< Towards of the outside of the chart.
  Inwards   //!< Pointing inwards to the chart.
};

// for < 3.0.1 compatibility
typedef AxisValue AxisLocation;

W_DECLARE_OPERATORS_FOR_FLAGS(AxisValue)

/*! \brief Enumeration that indicates a scale for an axis.
 *
 * The scale determines how values are mapped onto an axis.
 *
 * \sa WAxis::setScale(AxisScale scale)
 *
 * \ingroup charts
 */
enum AxisScale {
  /*! A category scale is set as the scale for the X axis in a \link
   * Chart::CategoryChart CategoryChart\endlink, and is only
   * applicable there. It lists all values, evenly spaced, and
   * consecutively in the order of the model. The categories are
   * converted to numbers using their ordinal (first category = 0,
   * second = 1, ...).
   */
  CategoryScale = 0,

  /*! A linear scale is the default scale for all axes, except for the
   * X scale in a CategoryScale. It maps values in a linear
   * fashion on the axis.
   */
  LinearScale = 1,

  /*! A logarithmic scale is useful for plotting values with of a
   * large range, but only works for positive values.
   */
  LogScale = 2,

  /*! A date scale is a special linear scale, which is useful for the
   * X axis in a ScatterPlot, when the X series contain dates (of type
   * WDate). The dates are converted to numbers, as Julian Days.
   */
  DateScale = 3,

  /*! A datetime scale is a special linear scale, which is useful for
   * the X axis in a ScatterPlot, when the X series contain timedates
   * (of type WDateTime). The dates are converted to numbers, as the
   * number of seconds since the Unix Epoch (midnight Coordinated
   * Universal Time (UTC) of January 1, 1970).
   */
  DateTimeScale = 4
};

/*! \class WAxis Wt/Chart/WAxis Wt/Chart/WAxis
 *  \brief Class which represents an axis of a cartesian chart.
 *
 * A cartesian chart has two or three axes: an X axis (\link
 * Chart::XAxis XAxis\endlink), a Y axis (\link Chart::YAxis
 * YAxis\endlink) and optionally a second Y axis (\link Chart::Y2Axis
 * Y2Axis\endlink). Each of the up to three axes in a cartesian
 * chart has a unique id() that identifies which of these three axes
 * it is in the enclosing chart().
 *
 * Use setVisible() to change the visibility of an axis,
 * setGridLinesEnabled() to show grid lines for an axis. The pen
 * styles for rendering the axis or grid lines may be changed using
 * setPen() and setGridLinesPen(). A margin between the axis and the
 * main plot area may be configured using setMargin().
 *
 * By default, the axis will automatically adjust its range so that
 * all data will be visible. You may manually specify a range using
 * setMinimum(), setMaximum or setRange(). The interval between labels
 * is by default automatically adjusted depending on the axis length
 * and the range, but may be manually specified using
 * setLabelInterval().
 *
 * The axis has support for being "broken", to support displaying data
 * with a few outliers which would otherwise swamp the chart. This is
 * not done automatically, but instead you need to use setBreak() to
 * specify the value range that needs to be omitted from the axis. The
 * omission is rendered in the axis and in bars that cross the break.
 *
 * The labels are shown using a "%.4g" format string for numbers, and
 * a suitable format for \link Chart::DateScale DateScale\endlink or
 * \link Chart::DateTimeScale DateTimeScale\endlink scales, based on
 * heuristics. The format may be customized using
 * setLabelFormat(). The angle of the label text may be changed using
 * setLabelAngle(). By default, all labels are printed horizontally.
 * 
 * \sa WCartesianChart
 *
 * \ingroup charts
 */
class WT_API WAxis
{
public:
  /*! \brief Constant which indicates automatic minimum calculation.
   *
   * \sa setMinimum()
   */
  static const double AUTO_MINIMUM;

  /*! \brief Constant which indicates automatic maximum calculation
   *
   * \sa setMaximum()
   */
  static const double AUTO_MAXIMUM;

  /*! \brief Constructor
   */
  WAxis();

  /*! \brief Destructor
   */
  virtual ~WAxis();

  /*! \brief Returns the axis id.
   *
   * \sa chart(), WCartesianChart::axis()
   */
  Axis id() const { return axis_; }

  /*! \brief Sets whether this axis is visible.
   *
   * Changes whether the axis is displayed, including ticks and
   * labels. The rendering of the grid lines is controlled seperately
   * by setGridLinesEnabled().
   *
   * The default value is true for the X axis and first Y axis, but false
   * for the second Y axis.
   *
   * \sa setGridLinesEnabled().
   */
  void setVisible(bool visible);

  /*! \brief Returns whether this axis is visible.
   *
   * \sa setVisible()
   */
  bool isVisible() const { return visible_; }

  /*! \brief Sets the axis location.
   *
   * Configures the location of the axis, relative to values on the
   * other axis (i.e. Y values for the X axis, and X values for the
   * Y axis).
   *
   * The default value is Chart::MinimumValue.
   *
   * \sa location()
   */
  void setLocation(AxisValue value);

  /*! \brief Returns the axis location.
   *
   * \sa setLocation()
   */
  AxisValue location() const { return location_; }

  /*! \brief Sets the scale of the axis.
   *
   * For the X scale in a \link Chart::CategoryChart
   * CategoryChart\endlink, the scale should be left unchanged to
   * \link Chart::CategoryScale CategoryScale\endlink.
   *
   * For all other axes, the default value is \link Chart::LinearScale
   * LinearScale\endlink, but this may be changed to \link
   * Chart::LogScale LogScale\endlink or \link Chart::DateScale
   * DateScale\endlink. \link Chart::DateScale DateScale\endlink is
   * only useful for the X axis in a ScatterPlot which contains WDate
   * values.
   *
   * \sa scale()
   */
  void setScale(AxisScale scale);

  /*! \brief Returns the scale of the axis.
   *
   * \sa setScale()
   */
  AxisScale scale() const { return scale_; }

  /*! \brief Sets the minimum value displayed on the axis.
   *
   * By default, the minimum and maximum values are determined
   * automatically so that all the data can be displayed.
   *
   * The numerical value corresponding to a data point is 
   * defined by it's AxisScale type.
   *
   * \sa setMaximum(), setAutoLimits()
   */
  void setMinimum(double minimum);

  /*! \brief Returns the minimum value displayed on the axis.
   *
   * This returned the minimum value that was set using setMinimum(),
   * or otherwise the automatically calculated (and rounded) minimum.
   *
   * The numerical value corresponding to a data point is defined by
   * it's AxisScale type.
   *
   * \sa setMinimum(), setAutoLimits(), setRoundLimits()
   */
  double minimum() const;

  /*! \brief Sets the maximum value for the axis displayed on the axis.
   *
   * By default, the minimum and maximum values are determined
   * automatically so that all the data can be displayed.
   *
   * The numerical value corresponding to a data point is 
   * defined by it's AxisScale type.
   *
   * \sa setMinimum(), setAutoLimits()
   */
  void setMaximum(double maximum);

  /*! \brief Returns the maximum value displayed on the axis.
   *
   * This returned the maximum value that was set using setMaximum(),
   * or otherwise the automatically calculated (and rounded) maximum.
   *
   * The numerical value corresponding to a data point is defined by
   * it's AxisScale type.
   *
   * \sa setMaximum(), setAutoLimits(), setRoundLimits()
   */
  double maximum() const;

  /*! \brief Sets the axis range (minimum and maximum values) manually.
   *
   * Specifies both minimum and maximum value for the axis. This
   * automatically disables automatic range calculation.
   *
   * The numerical value corresponding to a data point is defined by
   * it's AxisScale type.
   *
   * \sa setMinimum(), setMaximum()
   */
  void setRange(double minimum, double maximum);

  /*! \brief Sets the axis resolution.
   *
   * Specifies the axis resolution, in case maximum-minimum <
   * resolution minimum and maximum are modified so the maximum -
   * minimum = resolution
   *
   * The default resolution is 0, which uses a built-in epsilon.
   *
   * \sa resolution()
   */
  void setResolution(double resolution);

  /*! \brief Returns the axis resolution.
   *
   * \sa setResolution()
   */
  double resolution() const { return resolution_; }

  /*! \brief Let the minimum and/or maximum be calculated from the
   *         data.
   *
   * Using this method, you can indicate that you want to have
   * automatic limits, rather than limits set manually using
   * setMinimum() or setMaximum().
   *
   * \p locations can be Chart::MinimumValue and/or Chart::MaximumValue.
   *
   * The default value is Chart::MinimumValue | Chart::MaximumValue.
   */
  void setAutoLimits(WFlags<AxisValue> locations);

  /*! \brief Returns the limits that are calculated automatically.
   *
   * This returns the limits (Chart::MinimumValue and/or
   * Chart::MaximumValue) that are calculated automatically from the
   * data, rather than being specified manually using setMinimum()
   * and/or setMaximum().
   *
   * \sa setAutoLimits()
   */
  WFlags<AxisValue> autoLimits() const;

  /*! \brief Specifies whether limits should be rounded.
   *
   * When enabling rounding, this has the effect of rounding down the
   * minimum value, or rounding up the maximum value, to the nearest
   * label interval.
   *
   * By default, rounding is enabled for an auto-calculated limited,
   * and disabled for a manually specifed limit.
   *
   * \sa setAutoLimits()
   */
  void setRoundLimits(WFlags<AxisValue> locations);

  /*! \brief Returns whether limits should be rounded.
   *
   * \sa setRoundLimits()
   */
  WFlags<AxisValue> roundLimits() const { return roundLimits_; }

  /*! \brief Specifies a range that needs to be omitted from the axis.
   *
   * This is useful to display data with a few outliers which would
   * otherwise swamp the chart. This is not done automatically, but
   * instead you need to use setBreak() to specify the value range
   * that needs to be omitted from the axis. The omission is rendered
   * in the axis and in BarSeries that cross the break.
   *
   * \note This feature is incompatible with the interactive features
   *       of WCartesianChart.
   */
  void setBreak(double minimum, double maximum);

  /*! \brief Sets the label interval.
   *
   * Specifies the interval for displaying labels (and ticks) on the axis.
   * The default value is 0.0, and indicates that the interval should be
   * computed automatically.
   *
   * The unit for the label interval is in logical units (i.e. the same as
   * minimum or maximum).
   *
   * \sa setLabelFormat()
   */
  void setLabelInterval(double labelInterval);

  /*! \brief Returns the label interval.
   *
   * \sa setLabelInterval()
   */
  double labelInterval() const { return labelInterval_; }

  /*! \brief Sets a point to be included as one of the labels (if possible).
   *
   * The given point will be included as one of the labels, by adjusting
   * the minimum value on the axis, if that minimum is auto-computed. This
   * is only applicable to a Linear scale axis.
   *
   * The default value is 0.0.
   *
   * \sa setRoundLimits()
   */
  void setLabelBasePoint(double point);

  /*! \brief Returns the base point for labels.
   *
   * \sa setLabelBasePoint()
   */
  double labelBasePoint() const { return labelBasePoint_; }

  /*! \brief Sets the label format.
   *
   * Sets a format string which is used to format values, both for the
   * axis labels as well as data series values
   * (see WDataSeries::setLabelsEnabled()).
   *
   * For an axis with a \link Chart::LinearScale LinearScale\endlink
   * or \link Chart::LogScale LogScale\endlink scale, the format string
   * must be a format string that is accepted by snprintf() and which
   * formats one double. If the format string is an empty string,
   * then WLocale::toString() is used.
   *
   * For an axis with a \link Chart::DateScale DateScale\endlink
   * scale, the format string must be a format string accepted by
   * WDate::toString(), to format a date. If the format string is an
   * empty string, a suitable format is chosen based on heuristics.
   *
   * For an axis with a \link Chart::DateTimeScale
   * DateTimeScale\endlink scale, the format string must be a format
   * string accepted by WDateTime::toString(), to format a date. If
   * the format string is an empty string, a suitable format is chosen
   * based on heuristics.
   *
   * The default value is "%.4g" for a numeric axis, and a suitable
   * format for date(time) scales based on a heuristic taking into
   * account the current axis range.
   *
   * \sa labelFormat()
   */
  void setLabelFormat(const WString& format);

  /*! \brief Returns the label format string.
   *
   * \sa setLabelFormat()
   */
  WString labelFormat() const;

  /*! \brief Sets the label angle.
   *
   * Sets the angle used for displaying the labels (in degrees). A 0 angle
   * corresponds to horizontal text.
   *
   * The default value is 0.0.
   *
   * \sa labelAngle()
   */
  void setLabelAngle(double angle);

  /*! \brief Returns the label angle.
   *
   * \sa setLabelAngle()
   */
  double labelAngle() const { return labelAngle_; }

  /*! \brief Sets the title orientation
   *
   * Sets the orientation used for displaying the title.
   *
   * The default value is Horizontal
   *
   * \sa titleOrientation()
   */
  void setTitleOrientation(const Orientation& orientation);

  /*! \brief Returns the title orientation.
   *
   * \sa setTitleOrientation()
   */
  const Orientation& titleOrientation() const { return titleOrientation_; }

  /*! \brief Sets whether gridlines are displayed for this axis.
   *
   * When <i>enabled</i>, gird lines are drawn for each tick on this axis,
   * using the gridLinesPen().
   *
   * Unlike all other visual aspects of an axis, rendering of the
   * gridlines is not controlled by setDisplayEnabled().
   *
   * \sa setGridLinesPen(), isGridLinesEnabled()
   */
  void setGridLinesEnabled(bool enabled);

  /*! \brief Returns whether gridlines are displayed for this axis.
   *
   * \sa setGridLinesEnabled()
   */
  bool isGridLinesEnabled() const { return gridLines_; }

  /*! \brief Changes the pen used for rendering the axis and ticks.
   *
   * The default value is a black pen of 0 width.
   *
   * \sa setGridLinesPen().
   */
  void setPen(const WPen& pen);

  /*! \brief Returns the pen used for rendering the axis and ticks.
   *
   * \sa setPen()
   */
  const WPen& pen() const { return pen_; }

  /*! \brief Changes the pen used for rendering labels for this axis
   *
   * The default value is a black pen of 0 width.
   *
   * \sa setGridLinesPen().
   * \sa setPen().
   * \sa WCartesianChart::setTextPen()
   */
  void setTextPen(const WPen& pen);

  /*! \brief Returns the pen used for rendering labels for this axis
   *
   * \sa setTextPen()
   */
  const WPen& textPen() const { return textPen_; }

  /*! \brief Changes the pen used for rendering the grid lines.
   *
   * The default value is a gray pen of 0 width.
   *
   * \sa setPen(), gridLinesPen().
   */
  void setGridLinesPen(const WPen& pen);

  /*! \brief Returns the pen used for rendering the grid lines.
   *
   * \sa setGridLinesPen()
   */
  const WPen& gridLinesPen() const { return gridLinesPen_; }

  /*! \brief Sets the margin between the axis and the plot area.
   *
   * The margin is defined in pixels.
   *
   * The default value is 0.
   *
   * \sa margin()
   */
  void setMargin(int pixels);

  /*! \brief Returns the margin between the axis and the plot area.
   *
   * \sa setMargin()
   */
  int margin() const { return margin_; }

  /*! \brief Sets the axis title.
   *
   * The default title is empty.
   *
   * \sa title()
   */
  void setTitle(const WString& title);

  /*! \brief Returns the axis title.
   *
   * \sa setTitle()
   */
  const WString& title() const { return title_; }

  /*! \brief Sets the axis title font.
   *
   * The default title font is a 12 point Sans Serif font.
   *
   * \sa titleFont()
   */
  void setTitleFont(const WFont& titleFont);

  /*! \brief Returns the axis title font.
   *
   * \sa setTitleFont()
   */
  const WFont& titleFont() const { return titleFont_; }

  /*! \brief Sets the offset from the axis for the title label.
   */
  void setTitleOffset(double offset) { titleOffset_ = offset; }

  /*! \brief Returns the title offset.
   */
  double titleOffset() const { return titleOffset_; }

  /*! \brief Sets the axis label font.
   *
   * The default label font is a 10 point Sans Serif font.
   *
   * \sa labelFont()
   */
  void setLabelFont(const WFont& labelFont);

  /*! \brief Returns the axis label font.
   *
   * \sa setLabelFont()
   */
  const WFont& labelFont() const { return labelFont_; }

  /*! \brief Returns the label for a value.
   *
   * This returns the label text that corresponds to a given value.
   *
   * The default implementation uses the labelFormat() to properly represent
   * the value.
   */
  virtual WString label(double u) const;

  /*! \brief Set the range to zoom to on this axis.
   *
   * The minimum is the lowest value to be displayed, and
   * the maximum is the highest value to be displayed.
   *
   * If the difference between minimum and maximum is less
   * than minimumZoomRange(), the zoom range will be made
   * more narrow around the center of minimum and maximum.
   *
   * If the given minimum is larger than the given maximum, the
   * two values are swapped.
   *
   * Only applies to a WCartesianChart in interactive mode.
   *
   * \note This is only implemented for the X and first Y axis. It has no effect on the second Y axis.
   */
  void setZoomRange(double minimum, double maximum);

  /*! \brief Get the zoom range minimum for this axis.
   *
   * Only applies to a WCartesianChart in interactive mode.
   *
   * \sa setZoomRange()
   */
  double zoomMinimum() const;

  /*! \brief Get the zoom range maximum for this axis.
   *
   * Only applies to a WCartesianChart in interactive mode.
   *
   * \sa setZoomRange()
   */
  double zoomMaximum() const;

  /*! \brief A signal triggered when the zoom range is changed on the client side.
   *
   * Only applies to a WCartesianChart in interactive mode.
   *
   * \note If you want to use this signal, you must connect a signal listener
   *       before the chart is rendered.
   */
  Signal<double, double>& zoomRangeChanged() { return zoomRangeChanged_; }

  /*! \brief Sets the zoom level for this axis.
   *
   * Only applies to a WCartesianChart in interactive mode.
   * The zoom level should be >= 1 and smaller than maxZoom()
   *
   * \note This is only implemented for the X and first Y axis. It has no effect on the second Y axis.
   *
   * \deprecated Use setZoomRange() instead.
   */
  void setZoom(double zoom);

  /*! \brief Get the zoom level for this axis.
   *
   * Only applies to a WCartesianChart in interactive mode.
   *
   * \see setZoom()
   *
   * \deprecated Use zoomMinimum() and zoomMaximum() instead.
   */
  double zoom() const;
  
  /*! \brief Sets the maximum zoom level for this axis.
   *
   * Only applies to a WCartesianChart in interactive mode.
   * The zoom level should be >= 1 (1 = no zoom).
   *
   * \note This is only implemented for the X and first Y axis. It has no effect on the second Y axis.
   *
   * \deprecated Use setMinimumZoomRange(double) instead
   */
  void setMaxZoom(double maxZoom);

  /*! \brief Get the maximum zoom level for this axis.
   *
   * Only applies to a WCartesianChart in interactive mode.
   *
   * \see setMaxZoom()
   *
   * \deprecated Use minimumZoomRange() instead
   */
  double maxZoom() const;

  /*! \brief Sets the minimum zoom range for this axis.
   *
   * Only applies to a WCartesianChart in interactive mode.
   *
   * This range is the smallest difference there can be between
   * zoomMinimum() and zoomMaximum().
   *
   * \note This is only implemented for the X and first Y axis. It has no effect on the second Y axis.
   */
  void setMinimumZoomRange(double size);

  /*! \brief Get the minimum zoom range for this axis.
   *
   * Only applies to a WCartesianChart in interactive mode.
   *
   * \sa setMinimumZoomRange()
   */
  double minimumZoomRange() const;

  /*! \brief Sets the value to pan to for this axis.
   *
   * This sets the leftmost (horizontal axis)
   * or bottom (vertical axis) value to be displayed on the chart.
   *
   * Note that if this would cause the chart to go out of bounds,
   * the panning of the chart will be automatically adjusted.
   *
   * Only applies to a WCartesianChart in interactive mode.
   *
   * \note This is only implemented for the X and first Y axis. It has no effect on the second Y axis.
   *
   * \note If the pan position has been changed on the client side, this may not reflect the actual pan position.
   *
   * \deprecated Use setZoomRange() instead.
   */
  void setPan(double pan);

  /*! \brief Get the value to pan to for this axis, when pan is enabled on the chart.
   *
   * Only applies to a WCartesianChart in interactive mode.
   *
   * \sa setPan()
   *
   * \deprecated Use zoomMinimum() instead.
   */
  double pan() const;

  /*! \brief Sets the padding between the chart area and this axis.
   *
   * \sa padding()
   */
  void setPadding(int padding);

  /*! \brief Returns the padding between the chart area and this axis.
   * 
   * \sa setPadding()
   */
  int padding() const { return padding_; }

  /*! \brief Sets the direction that the axis ticks should point to.
   *
   * If set to Outwards, the axis ticks will point outside of
   * the chart, and the labels will be on the outside.
   *
   * If set to Inwards, the axis ticks will point inside of
   * the chart, and the labels will be on the inside. Also,
   * the padding() will be set to 25.
   *
   * \sa tickDirection()
   * \sa setPadding()
   */
  void setTickDirection(TickDirection direction);

  /*! \brief Gets the direction that the axis ticks point to.
   *
   * \sa setTickDirection()
   */
  TickDirection tickDirection() const { return tickDirection_; }

  /*! \brief Enables soft clipping of axis labels.
   *
   * This is set to \c false by for a 3D chart and to \c true for a 2D
   * chart.
   *
   * This setting determines how labels should be clipped in case not
   * the entire axis is visible due to clipping. "Hard" clipping is
   * done by the paint device and may truncate labels. "Soft" clipping
   * will determine if the corresponding tick is visible, and draw the
   * label (unclipped), preventing labels from being truncated. For a
   * 2D chart, this feature is only relevant when \link
   * WCartesianChart::setZoomEnabled zoom is enabled \endlink on a
   * WCartesianChart.
   * <table>
   * <tr style="vertical-align:top"><td>
   * \image html WAxis-partialLabelClipping-disabled.png "Soft clipping enabled (slower)."
   * This is the default for WCartesianChart. The tick for 0 is visible, and the 0 is shown
   * completely. The tick for 01/01/86 is not visible, so its label is not shown.
   * </td><td>
   * \image html WAxis-partialLabelClipping-enabled.png "Soft clipping disabled (faster)."
   * The tick of the 0 is visible, but the 0 is shown partially. Also, the tick of 01/01/86 is not
   * visible, but the label is partially shown.
   * </td></tr>
   * </table>
   */
  void setSoftLabelClipping(bool enabled);

  /*! \brief Returns whether soft label clipping is enabled
   *
   * \sa setSoftLabelCLipping()
   */
  bool softLabelClipping() const { return !partialLabelClipping_; }

  int segmentCount() const { return (int)segments_.size(); }

  double segmentMargin() const { return segmentMargin_; }

  bool prepareRender(Orientation orientation, double length) const;

  void render(WPainter& painter,
	      WFlags<AxisProperty> properties,
	      const WPointF& axisStart,
	      const WPointF& axisEnd,
	      double tickStart, double tickEnd, double labelPos,
	      WFlags<AlignmentFlag> labelFlags,
	      const WTransform &transform = WTransform(),
	      AxisValue side = MinimumValue) const {
    std::vector<WPen> pens;
    std::vector<WPen> textPens;
    render(painter, properties, axisStart, axisEnd, tickStart, tickEnd, labelPos, labelFlags, transform, side, pens, textPens);
  }

  void render(WPainter& painter,
	      WFlags<AxisProperty> properties,
	      const WPointF& axisStart,
	      const WPointF& axisEnd,
	      double tickStart, double tickEnd, double labelPos,
	      WFlags<AlignmentFlag> labelFlags,
	      const WTransform &transform,
	      AxisValue side,
	      std::vector<WPen> pens,
	      std::vector<WPen> textPens) const;

  std::vector<double> gridLinePositions(AxisConfig config) const;

  /*! \brief Set whether this axis should be inverted.
   *
   * When inverted, the axis will be drawn in the opposite direction, e.g.
   * if normally, the low values are on the left and high values on the right,
   * when inverted, the low values will be on the right and high values on the left.
   */
  void setInverted(bool inverted = true);

  /*! \brief Get whether this axis is inverted.
   *
   * \sa setInverted()
   */
  bool inverted() const { return inverted_; }

#ifndef WT_TARGET_JAVA
  /*! \brief A label transform function.
   *
   * The label transform is a function from double to double.
   *
   * \sa WAxis::setLabelTransform()
   */
  typedef boost::function<double (double)> LabelTransform;
#else
  /*! \brief A label transform function.
   *
   * The label transform is a function from double to double.
   *
   * \sa WAxis::setLabelTransform()
   */
  class LabelTransform {
  public:
    /*! \brief Apply the label transform.
     */
    virtual double apply(double d) const = 0;
  };
private:
  class IdentityLabelTransform : public LabelTransform {
  public:
    virtual double apply(double d) const {
      return d;
    }
  };
public:
#endif

  /*! \brief Set the transform function to apply to a given side.
   *
   * The label transform must be a function from double to double,
   * and will be applied on the double value of the model coordinate
   * of every axis tick.
   *
   * The label transform will not move the position of the axis
   * ticks, only change the labels displayed at the ticks.
   *
   * This can be useful in combination with a location() set to
   * BothSides, to show different labels on each side.
   *
   * If DateScale or DateTimeScale are used, the double value will be
   * in seconds since the Epoch (00:00:00 UTC, January 1, 1970).
   *
   * Only MinimumValue, ZeroValue and MaximumValue are accepted for
   * side. If you set a label transform for another side, the label
   * transform will not be used.
   *
   * The label transform will not be used if the scale() is CategoryScale.
   */
  void setLabelTransform(const LabelTransform& transform, AxisValue side);

  /*! \brief Get the label transform configured for the given side.
   *
   * If no transform is configured for the given side, the identity
   * function is returned.
   *
   * \sa setLabelTransform()
   */
  LabelTransform labelTransform(AxisValue side) const;

  void setRenderMirror(bool enable) { renderingMirror_ = enable; }
  double calcTitleSize(WPaintDevice *device, Orientation orientation) const;
  double calcMaxTickLabelSize(WPaintDevice *device, Orientation orientation) const;

protected:
  /*! \brief Represents a Date time unit
   */
  enum DateTimeUnit { Seconds, Minutes, Hours, Days, Months, Years };
  
  /*! \brief Represents a label/tick on the axis.
   */
  struct WT_API TickLabel {
    /*! \brief Enumeration for a tick type */
    enum TickLength { Zero, Short, Long };

    /*! \brief Position on the axis. */
    double u;

    /*! \brief Tick length */
    TickLength tickLength;

    /*! \brief Label text */
    WString    label;

    /*! \brief Creates a label tick. */
    TickLabel(double v, TickLength length, const WString& l = WString());
  };

  /*! \brief Returns the label (and ticks) information for this axis.
   */
  virtual void getLabelTicks(std::vector<TickLabel>& ticks, int segment, AxisConfig config) const;

  /*! \brief Returns the Date format 
   */
  virtual WString autoDateFormat(const WDateTime& dt, DateTimeUnit unit, bool atTick) const;

private:

  WAbstractChartImplementation *chart_;
  Axis             axis_;
  bool             visible_;
  AxisValue        location_;
  AxisScale        scale_;
  double           resolution_;
  double           labelInterval_;
  double           labelBasePoint_;
  WString          labelFormat_;
  bool             defaultLabelFormat_;
  bool             gridLines_;
  WPen             pen_, gridLinesPen_;
  int              margin_;
  double           labelAngle_;
  WString          title_;
  WFont            titleFont_, labelFont_;
  WFlags<AxisValue> roundLimits_;
  double           segmentMargin_;
  double           titleOffset_;
  WPen             textPen_;
  Orientation      titleOrientation_;
  double	   maxZoom_;
  double	   minimumZoomRange_;
  double           zoomMin_;
  double           zoomMax_;
  bool 		   zoomRangeDirty_;
  int              padding_;
  TickDirection    tickDirection_;
  bool             partialLabelClipping_;
  bool		   inverted_;
  boost::unordered_map<AxisValue, LabelTransform > labelTransforms_;

  // for 3D charts, don't call update when the labelangle is tempor. changed
  bool             renderingMirror_;

  Signal<double, double> zoomRangeChanged_;

  struct Segment {
    double minimum, maximum;
    mutable double renderMinimum, renderMaximum, renderLength, renderStart;
    mutable DateTimeUnit dateTimeRenderUnit;
    mutable int dateTimeRenderInterval;

    Segment();
    Segment(const Segment &other); // Explicit copy constructor for JWt
  };

  std::vector<Segment> segments_;

  mutable double renderInterval_;
  mutable double fullRenderLength_; // Render length including padding

  void init(WAbstractChartImplementation* chart, Axis axis);
  void update();

  template <typename T>
  bool set(T& m, const T& v);

  void computeRange(const Segment& segment) const;

  double getValue(const boost::any& v) const;
  static double getDateValue(const boost::any& value);

  double calcAutoNumLabels(Orientation orientation, const Segment& s) const;
  WString defaultDateTimeFormat(const Segment& s) const;

  double mapFromDevice(double d) const;
  double mapToDevice(const boost::any &value) const;
  double mapToDevice(const boost::any& value, int segment) const;
  double mapToDevice(double value) const;
  double mapToDevice(double value, int segment) const;
  // Check whether the given point is within the limits of this axis
  bool isOnAxis(double d) const;

  // The smallest value that is shown on the chart, including padding
  // (smaller than minimum())
  double drawnMinimum() const;

  // The largest value that is shown on the chart, including padding
  // (larger than maximum())
  double drawnMaximum() const;

  long long getDateNumber(Wt::WDateTime dt) const;
  void setZoomRangeFromClient(double minimum, double maximum);

  bool hasLabelTransformOnSide(AxisValue side) const;

  void renderLabels(WPainter &painter,
		   const std::vector<WString> &labels,
		   const WPainterPath &path,
		   WFlags<AlignmentFlag> flags,
		   double angle, int margin,
		   const WTransform &transform,
		   const WPen& pen) const;

  friend class WCartesianChart;
  friend class WCartesian3DChart;
  friend class WChart2DRenderer;
  friend class WAxisSliderWidget;
  friend class LineSeriesRenderer;
};

template <typename T>
bool WAxis::set(T& m, const T& v)
{
  if (m != v) {
    m = v;
    update();
    return true;
  } else
    return false;
}

  }
}

#endif // CHART_WAXIS_H_
=======
#endif // defined(WT_WARN_HEADER_MISSING_H)
#include "WAxis.h"
#endif // WT_CHART_WAXIS_EXTENSIONLESS_H_
>>>>>>> 65e32ff2
<|MERGE_RESOLUTION|>--- conflicted
+++ resolved
@@ -13,1090 +13,6 @@
 #elif defined(_MSC_VER)
 #pragma message("The use of header files without .h is deprecated since Wt 4.0.0, please use WAxis.h instead")
 #endif
-<<<<<<< HEAD
-#include <boost/unordered_map.hpp>
-#include <cfloat>
-
-namespace Wt {
-
-  namespace Chart {
-
-class WAbstractChartImplementation;
-
-/*! \brief Enumeration that indicates a chart axis.
- *
- * \sa WCartesianChart::axis(Axis)
- *
- * \ingroup charts
- */
-enum Axis {
-  XAxis = 0,             //!< X axis.
-  YAxis = 1,             //!< First Y axis (== Y1Axis).
-  Y1Axis = YAxis,        //!< First Y axis (== YAxis).
-  Y2Axis = 2,            //!< Second Y Axis.
-  OrdinateAxis = YAxis,  //!< Ordinate axis (== Y1Axis for a 2D plot).
-  XAxis_3D = 0,          //!< X axis on 3D chart.
-  YAxis_3D = 3,          //!< Y axis on 3D chart.
-  ZAxis_3D = 1 /* = Y */ //!< Z axis on 3D chart.
-};
-
-/*! \brief Enumeration that indicates a logical location for an axis.
- *
- * The location is dependent on the values of the other axis.
- *
- * \sa WAxis::setLocation(AxisValue)
- *
- * \ingroup charts
- */
-enum AxisValue {
-  MinimumValue = 0x1,  //!< At the minimum value.
-  MaximumValue = 0x2,  //!< At the maximum value.
-  ZeroValue = 0x4,     //!< At the zero value (if displayed).
-  BothSides = 0x8      //!< At both sides (MinimumValue and MaximumValue).
-};
-
-/*! \brief Axis configuration.
- * 
- * This describes the configuration of an axis determining how
- * it should be drawn. To be passed into getLabelTicks().
- */
-struct AxisConfig {
-  AxisConfig()
-    : side(MinimumValue), zoomLevel(1)
-  { }
-
-  AxisValue side; //!< The side the axis is drawn on, should be MinimumValue, MaximumValue, or ZeroValue
-  int zoomLevel; //!< The zoom level. Different axis labels can be drawn depending on the zoom level. These are requested by WCartesianChart in powers of 2 (1, 2, 4, 8,...)
-};
-
-/*! \brief Enumeration that indicates which way the axis ticks point.
- *
- * \sa WAxis::setTickDirection(TickDirection)
- */
-enum TickDirection {
-  Outwards, //!< Towards of the outside of the chart.
-  Inwards   //!< Pointing inwards to the chart.
-};
-
-// for < 3.0.1 compatibility
-typedef AxisValue AxisLocation;
-
-W_DECLARE_OPERATORS_FOR_FLAGS(AxisValue)
-
-/*! \brief Enumeration that indicates a scale for an axis.
- *
- * The scale determines how values are mapped onto an axis.
- *
- * \sa WAxis::setScale(AxisScale scale)
- *
- * \ingroup charts
- */
-enum AxisScale {
-  /*! A category scale is set as the scale for the X axis in a \link
-   * Chart::CategoryChart CategoryChart\endlink, and is only
-   * applicable there. It lists all values, evenly spaced, and
-   * consecutively in the order of the model. The categories are
-   * converted to numbers using their ordinal (first category = 0,
-   * second = 1, ...).
-   */
-  CategoryScale = 0,
-
-  /*! A linear scale is the default scale for all axes, except for the
-   * X scale in a CategoryScale. It maps values in a linear
-   * fashion on the axis.
-   */
-  LinearScale = 1,
-
-  /*! A logarithmic scale is useful for plotting values with of a
-   * large range, but only works for positive values.
-   */
-  LogScale = 2,
-
-  /*! A date scale is a special linear scale, which is useful for the
-   * X axis in a ScatterPlot, when the X series contain dates (of type
-   * WDate). The dates are converted to numbers, as Julian Days.
-   */
-  DateScale = 3,
-
-  /*! A datetime scale is a special linear scale, which is useful for
-   * the X axis in a ScatterPlot, when the X series contain timedates
-   * (of type WDateTime). The dates are converted to numbers, as the
-   * number of seconds since the Unix Epoch (midnight Coordinated
-   * Universal Time (UTC) of January 1, 1970).
-   */
-  DateTimeScale = 4
-};
-
-/*! \class WAxis Wt/Chart/WAxis Wt/Chart/WAxis
- *  \brief Class which represents an axis of a cartesian chart.
- *
- * A cartesian chart has two or three axes: an X axis (\link
- * Chart::XAxis XAxis\endlink), a Y axis (\link Chart::YAxis
- * YAxis\endlink) and optionally a second Y axis (\link Chart::Y2Axis
- * Y2Axis\endlink). Each of the up to three axes in a cartesian
- * chart has a unique id() that identifies which of these three axes
- * it is in the enclosing chart().
- *
- * Use setVisible() to change the visibility of an axis,
- * setGridLinesEnabled() to show grid lines for an axis. The pen
- * styles for rendering the axis or grid lines may be changed using
- * setPen() and setGridLinesPen(). A margin between the axis and the
- * main plot area may be configured using setMargin().
- *
- * By default, the axis will automatically adjust its range so that
- * all data will be visible. You may manually specify a range using
- * setMinimum(), setMaximum or setRange(). The interval between labels
- * is by default automatically adjusted depending on the axis length
- * and the range, but may be manually specified using
- * setLabelInterval().
- *
- * The axis has support for being "broken", to support displaying data
- * with a few outliers which would otherwise swamp the chart. This is
- * not done automatically, but instead you need to use setBreak() to
- * specify the value range that needs to be omitted from the axis. The
- * omission is rendered in the axis and in bars that cross the break.
- *
- * The labels are shown using a "%.4g" format string for numbers, and
- * a suitable format for \link Chart::DateScale DateScale\endlink or
- * \link Chart::DateTimeScale DateTimeScale\endlink scales, based on
- * heuristics. The format may be customized using
- * setLabelFormat(). The angle of the label text may be changed using
- * setLabelAngle(). By default, all labels are printed horizontally.
- * 
- * \sa WCartesianChart
- *
- * \ingroup charts
- */
-class WT_API WAxis
-{
-public:
-  /*! \brief Constant which indicates automatic minimum calculation.
-   *
-   * \sa setMinimum()
-   */
-  static const double AUTO_MINIMUM;
-
-  /*! \brief Constant which indicates automatic maximum calculation
-   *
-   * \sa setMaximum()
-   */
-  static const double AUTO_MAXIMUM;
-
-  /*! \brief Constructor
-   */
-  WAxis();
-
-  /*! \brief Destructor
-   */
-  virtual ~WAxis();
-
-  /*! \brief Returns the axis id.
-   *
-   * \sa chart(), WCartesianChart::axis()
-   */
-  Axis id() const { return axis_; }
-
-  /*! \brief Sets whether this axis is visible.
-   *
-   * Changes whether the axis is displayed, including ticks and
-   * labels. The rendering of the grid lines is controlled seperately
-   * by setGridLinesEnabled().
-   *
-   * The default value is true for the X axis and first Y axis, but false
-   * for the second Y axis.
-   *
-   * \sa setGridLinesEnabled().
-   */
-  void setVisible(bool visible);
-
-  /*! \brief Returns whether this axis is visible.
-   *
-   * \sa setVisible()
-   */
-  bool isVisible() const { return visible_; }
-
-  /*! \brief Sets the axis location.
-   *
-   * Configures the location of the axis, relative to values on the
-   * other axis (i.e. Y values for the X axis, and X values for the
-   * Y axis).
-   *
-   * The default value is Chart::MinimumValue.
-   *
-   * \sa location()
-   */
-  void setLocation(AxisValue value);
-
-  /*! \brief Returns the axis location.
-   *
-   * \sa setLocation()
-   */
-  AxisValue location() const { return location_; }
-
-  /*! \brief Sets the scale of the axis.
-   *
-   * For the X scale in a \link Chart::CategoryChart
-   * CategoryChart\endlink, the scale should be left unchanged to
-   * \link Chart::CategoryScale CategoryScale\endlink.
-   *
-   * For all other axes, the default value is \link Chart::LinearScale
-   * LinearScale\endlink, but this may be changed to \link
-   * Chart::LogScale LogScale\endlink or \link Chart::DateScale
-   * DateScale\endlink. \link Chart::DateScale DateScale\endlink is
-   * only useful for the X axis in a ScatterPlot which contains WDate
-   * values.
-   *
-   * \sa scale()
-   */
-  void setScale(AxisScale scale);
-
-  /*! \brief Returns the scale of the axis.
-   *
-   * \sa setScale()
-   */
-  AxisScale scale() const { return scale_; }
-
-  /*! \brief Sets the minimum value displayed on the axis.
-   *
-   * By default, the minimum and maximum values are determined
-   * automatically so that all the data can be displayed.
-   *
-   * The numerical value corresponding to a data point is 
-   * defined by it's AxisScale type.
-   *
-   * \sa setMaximum(), setAutoLimits()
-   */
-  void setMinimum(double minimum);
-
-  /*! \brief Returns the minimum value displayed on the axis.
-   *
-   * This returned the minimum value that was set using setMinimum(),
-   * or otherwise the automatically calculated (and rounded) minimum.
-   *
-   * The numerical value corresponding to a data point is defined by
-   * it's AxisScale type.
-   *
-   * \sa setMinimum(), setAutoLimits(), setRoundLimits()
-   */
-  double minimum() const;
-
-  /*! \brief Sets the maximum value for the axis displayed on the axis.
-   *
-   * By default, the minimum and maximum values are determined
-   * automatically so that all the data can be displayed.
-   *
-   * The numerical value corresponding to a data point is 
-   * defined by it's AxisScale type.
-   *
-   * \sa setMinimum(), setAutoLimits()
-   */
-  void setMaximum(double maximum);
-
-  /*! \brief Returns the maximum value displayed on the axis.
-   *
-   * This returned the maximum value that was set using setMaximum(),
-   * or otherwise the automatically calculated (and rounded) maximum.
-   *
-   * The numerical value corresponding to a data point is defined by
-   * it's AxisScale type.
-   *
-   * \sa setMaximum(), setAutoLimits(), setRoundLimits()
-   */
-  double maximum() const;
-
-  /*! \brief Sets the axis range (minimum and maximum values) manually.
-   *
-   * Specifies both minimum and maximum value for the axis. This
-   * automatically disables automatic range calculation.
-   *
-   * The numerical value corresponding to a data point is defined by
-   * it's AxisScale type.
-   *
-   * \sa setMinimum(), setMaximum()
-   */
-  void setRange(double minimum, double maximum);
-
-  /*! \brief Sets the axis resolution.
-   *
-   * Specifies the axis resolution, in case maximum-minimum <
-   * resolution minimum and maximum are modified so the maximum -
-   * minimum = resolution
-   *
-   * The default resolution is 0, which uses a built-in epsilon.
-   *
-   * \sa resolution()
-   */
-  void setResolution(double resolution);
-
-  /*! \brief Returns the axis resolution.
-   *
-   * \sa setResolution()
-   */
-  double resolution() const { return resolution_; }
-
-  /*! \brief Let the minimum and/or maximum be calculated from the
-   *         data.
-   *
-   * Using this method, you can indicate that you want to have
-   * automatic limits, rather than limits set manually using
-   * setMinimum() or setMaximum().
-   *
-   * \p locations can be Chart::MinimumValue and/or Chart::MaximumValue.
-   *
-   * The default value is Chart::MinimumValue | Chart::MaximumValue.
-   */
-  void setAutoLimits(WFlags<AxisValue> locations);
-
-  /*! \brief Returns the limits that are calculated automatically.
-   *
-   * This returns the limits (Chart::MinimumValue and/or
-   * Chart::MaximumValue) that are calculated automatically from the
-   * data, rather than being specified manually using setMinimum()
-   * and/or setMaximum().
-   *
-   * \sa setAutoLimits()
-   */
-  WFlags<AxisValue> autoLimits() const;
-
-  /*! \brief Specifies whether limits should be rounded.
-   *
-   * When enabling rounding, this has the effect of rounding down the
-   * minimum value, or rounding up the maximum value, to the nearest
-   * label interval.
-   *
-   * By default, rounding is enabled for an auto-calculated limited,
-   * and disabled for a manually specifed limit.
-   *
-   * \sa setAutoLimits()
-   */
-  void setRoundLimits(WFlags<AxisValue> locations);
-
-  /*! \brief Returns whether limits should be rounded.
-   *
-   * \sa setRoundLimits()
-   */
-  WFlags<AxisValue> roundLimits() const { return roundLimits_; }
-
-  /*! \brief Specifies a range that needs to be omitted from the axis.
-   *
-   * This is useful to display data with a few outliers which would
-   * otherwise swamp the chart. This is not done automatically, but
-   * instead you need to use setBreak() to specify the value range
-   * that needs to be omitted from the axis. The omission is rendered
-   * in the axis and in BarSeries that cross the break.
-   *
-   * \note This feature is incompatible with the interactive features
-   *       of WCartesianChart.
-   */
-  void setBreak(double minimum, double maximum);
-
-  /*! \brief Sets the label interval.
-   *
-   * Specifies the interval for displaying labels (and ticks) on the axis.
-   * The default value is 0.0, and indicates that the interval should be
-   * computed automatically.
-   *
-   * The unit for the label interval is in logical units (i.e. the same as
-   * minimum or maximum).
-   *
-   * \sa setLabelFormat()
-   */
-  void setLabelInterval(double labelInterval);
-
-  /*! \brief Returns the label interval.
-   *
-   * \sa setLabelInterval()
-   */
-  double labelInterval() const { return labelInterval_; }
-
-  /*! \brief Sets a point to be included as one of the labels (if possible).
-   *
-   * The given point will be included as one of the labels, by adjusting
-   * the minimum value on the axis, if that minimum is auto-computed. This
-   * is only applicable to a Linear scale axis.
-   *
-   * The default value is 0.0.
-   *
-   * \sa setRoundLimits()
-   */
-  void setLabelBasePoint(double point);
-
-  /*! \brief Returns the base point for labels.
-   *
-   * \sa setLabelBasePoint()
-   */
-  double labelBasePoint() const { return labelBasePoint_; }
-
-  /*! \brief Sets the label format.
-   *
-   * Sets a format string which is used to format values, both for the
-   * axis labels as well as data series values
-   * (see WDataSeries::setLabelsEnabled()).
-   *
-   * For an axis with a \link Chart::LinearScale LinearScale\endlink
-   * or \link Chart::LogScale LogScale\endlink scale, the format string
-   * must be a format string that is accepted by snprintf() and which
-   * formats one double. If the format string is an empty string,
-   * then WLocale::toString() is used.
-   *
-   * For an axis with a \link Chart::DateScale DateScale\endlink
-   * scale, the format string must be a format string accepted by
-   * WDate::toString(), to format a date. If the format string is an
-   * empty string, a suitable format is chosen based on heuristics.
-   *
-   * For an axis with a \link Chart::DateTimeScale
-   * DateTimeScale\endlink scale, the format string must be a format
-   * string accepted by WDateTime::toString(), to format a date. If
-   * the format string is an empty string, a suitable format is chosen
-   * based on heuristics.
-   *
-   * The default value is "%.4g" for a numeric axis, and a suitable
-   * format for date(time) scales based on a heuristic taking into
-   * account the current axis range.
-   *
-   * \sa labelFormat()
-   */
-  void setLabelFormat(const WString& format);
-
-  /*! \brief Returns the label format string.
-   *
-   * \sa setLabelFormat()
-   */
-  WString labelFormat() const;
-
-  /*! \brief Sets the label angle.
-   *
-   * Sets the angle used for displaying the labels (in degrees). A 0 angle
-   * corresponds to horizontal text.
-   *
-   * The default value is 0.0.
-   *
-   * \sa labelAngle()
-   */
-  void setLabelAngle(double angle);
-
-  /*! \brief Returns the label angle.
-   *
-   * \sa setLabelAngle()
-   */
-  double labelAngle() const { return labelAngle_; }
-
-  /*! \brief Sets the title orientation
-   *
-   * Sets the orientation used for displaying the title.
-   *
-   * The default value is Horizontal
-   *
-   * \sa titleOrientation()
-   */
-  void setTitleOrientation(const Orientation& orientation);
-
-  /*! \brief Returns the title orientation.
-   *
-   * \sa setTitleOrientation()
-   */
-  const Orientation& titleOrientation() const { return titleOrientation_; }
-
-  /*! \brief Sets whether gridlines are displayed for this axis.
-   *
-   * When <i>enabled</i>, gird lines are drawn for each tick on this axis,
-   * using the gridLinesPen().
-   *
-   * Unlike all other visual aspects of an axis, rendering of the
-   * gridlines is not controlled by setDisplayEnabled().
-   *
-   * \sa setGridLinesPen(), isGridLinesEnabled()
-   */
-  void setGridLinesEnabled(bool enabled);
-
-  /*! \brief Returns whether gridlines are displayed for this axis.
-   *
-   * \sa setGridLinesEnabled()
-   */
-  bool isGridLinesEnabled() const { return gridLines_; }
-
-  /*! \brief Changes the pen used for rendering the axis and ticks.
-   *
-   * The default value is a black pen of 0 width.
-   *
-   * \sa setGridLinesPen().
-   */
-  void setPen(const WPen& pen);
-
-  /*! \brief Returns the pen used for rendering the axis and ticks.
-   *
-   * \sa setPen()
-   */
-  const WPen& pen() const { return pen_; }
-
-  /*! \brief Changes the pen used for rendering labels for this axis
-   *
-   * The default value is a black pen of 0 width.
-   *
-   * \sa setGridLinesPen().
-   * \sa setPen().
-   * \sa WCartesianChart::setTextPen()
-   */
-  void setTextPen(const WPen& pen);
-
-  /*! \brief Returns the pen used for rendering labels for this axis
-   *
-   * \sa setTextPen()
-   */
-  const WPen& textPen() const { return textPen_; }
-
-  /*! \brief Changes the pen used for rendering the grid lines.
-   *
-   * The default value is a gray pen of 0 width.
-   *
-   * \sa setPen(), gridLinesPen().
-   */
-  void setGridLinesPen(const WPen& pen);
-
-  /*! \brief Returns the pen used for rendering the grid lines.
-   *
-   * \sa setGridLinesPen()
-   */
-  const WPen& gridLinesPen() const { return gridLinesPen_; }
-
-  /*! \brief Sets the margin between the axis and the plot area.
-   *
-   * The margin is defined in pixels.
-   *
-   * The default value is 0.
-   *
-   * \sa margin()
-   */
-  void setMargin(int pixels);
-
-  /*! \brief Returns the margin between the axis and the plot area.
-   *
-   * \sa setMargin()
-   */
-  int margin() const { return margin_; }
-
-  /*! \brief Sets the axis title.
-   *
-   * The default title is empty.
-   *
-   * \sa title()
-   */
-  void setTitle(const WString& title);
-
-  /*! \brief Returns the axis title.
-   *
-   * \sa setTitle()
-   */
-  const WString& title() const { return title_; }
-
-  /*! \brief Sets the axis title font.
-   *
-   * The default title font is a 12 point Sans Serif font.
-   *
-   * \sa titleFont()
-   */
-  void setTitleFont(const WFont& titleFont);
-
-  /*! \brief Returns the axis title font.
-   *
-   * \sa setTitleFont()
-   */
-  const WFont& titleFont() const { return titleFont_; }
-
-  /*! \brief Sets the offset from the axis for the title label.
-   */
-  void setTitleOffset(double offset) { titleOffset_ = offset; }
-
-  /*! \brief Returns the title offset.
-   */
-  double titleOffset() const { return titleOffset_; }
-
-  /*! \brief Sets the axis label font.
-   *
-   * The default label font is a 10 point Sans Serif font.
-   *
-   * \sa labelFont()
-   */
-  void setLabelFont(const WFont& labelFont);
-
-  /*! \brief Returns the axis label font.
-   *
-   * \sa setLabelFont()
-   */
-  const WFont& labelFont() const { return labelFont_; }
-
-  /*! \brief Returns the label for a value.
-   *
-   * This returns the label text that corresponds to a given value.
-   *
-   * The default implementation uses the labelFormat() to properly represent
-   * the value.
-   */
-  virtual WString label(double u) const;
-
-  /*! \brief Set the range to zoom to on this axis.
-   *
-   * The minimum is the lowest value to be displayed, and
-   * the maximum is the highest value to be displayed.
-   *
-   * If the difference between minimum and maximum is less
-   * than minimumZoomRange(), the zoom range will be made
-   * more narrow around the center of minimum and maximum.
-   *
-   * If the given minimum is larger than the given maximum, the
-   * two values are swapped.
-   *
-   * Only applies to a WCartesianChart in interactive mode.
-   *
-   * \note This is only implemented for the X and first Y axis. It has no effect on the second Y axis.
-   */
-  void setZoomRange(double minimum, double maximum);
-
-  /*! \brief Get the zoom range minimum for this axis.
-   *
-   * Only applies to a WCartesianChart in interactive mode.
-   *
-   * \sa setZoomRange()
-   */
-  double zoomMinimum() const;
-
-  /*! \brief Get the zoom range maximum for this axis.
-   *
-   * Only applies to a WCartesianChart in interactive mode.
-   *
-   * \sa setZoomRange()
-   */
-  double zoomMaximum() const;
-
-  /*! \brief A signal triggered when the zoom range is changed on the client side.
-   *
-   * Only applies to a WCartesianChart in interactive mode.
-   *
-   * \note If you want to use this signal, you must connect a signal listener
-   *       before the chart is rendered.
-   */
-  Signal<double, double>& zoomRangeChanged() { return zoomRangeChanged_; }
-
-  /*! \brief Sets the zoom level for this axis.
-   *
-   * Only applies to a WCartesianChart in interactive mode.
-   * The zoom level should be >= 1 and smaller than maxZoom()
-   *
-   * \note This is only implemented for the X and first Y axis. It has no effect on the second Y axis.
-   *
-   * \deprecated Use setZoomRange() instead.
-   */
-  void setZoom(double zoom);
-
-  /*! \brief Get the zoom level for this axis.
-   *
-   * Only applies to a WCartesianChart in interactive mode.
-   *
-   * \see setZoom()
-   *
-   * \deprecated Use zoomMinimum() and zoomMaximum() instead.
-   */
-  double zoom() const;
-  
-  /*! \brief Sets the maximum zoom level for this axis.
-   *
-   * Only applies to a WCartesianChart in interactive mode.
-   * The zoom level should be >= 1 (1 = no zoom).
-   *
-   * \note This is only implemented for the X and first Y axis. It has no effect on the second Y axis.
-   *
-   * \deprecated Use setMinimumZoomRange(double) instead
-   */
-  void setMaxZoom(double maxZoom);
-
-  /*! \brief Get the maximum zoom level for this axis.
-   *
-   * Only applies to a WCartesianChart in interactive mode.
-   *
-   * \see setMaxZoom()
-   *
-   * \deprecated Use minimumZoomRange() instead
-   */
-  double maxZoom() const;
-
-  /*! \brief Sets the minimum zoom range for this axis.
-   *
-   * Only applies to a WCartesianChart in interactive mode.
-   *
-   * This range is the smallest difference there can be between
-   * zoomMinimum() and zoomMaximum().
-   *
-   * \note This is only implemented for the X and first Y axis. It has no effect on the second Y axis.
-   */
-  void setMinimumZoomRange(double size);
-
-  /*! \brief Get the minimum zoom range for this axis.
-   *
-   * Only applies to a WCartesianChart in interactive mode.
-   *
-   * \sa setMinimumZoomRange()
-   */
-  double minimumZoomRange() const;
-
-  /*! \brief Sets the value to pan to for this axis.
-   *
-   * This sets the leftmost (horizontal axis)
-   * or bottom (vertical axis) value to be displayed on the chart.
-   *
-   * Note that if this would cause the chart to go out of bounds,
-   * the panning of the chart will be automatically adjusted.
-   *
-   * Only applies to a WCartesianChart in interactive mode.
-   *
-   * \note This is only implemented for the X and first Y axis. It has no effect on the second Y axis.
-   *
-   * \note If the pan position has been changed on the client side, this may not reflect the actual pan position.
-   *
-   * \deprecated Use setZoomRange() instead.
-   */
-  void setPan(double pan);
-
-  /*! \brief Get the value to pan to for this axis, when pan is enabled on the chart.
-   *
-   * Only applies to a WCartesianChart in interactive mode.
-   *
-   * \sa setPan()
-   *
-   * \deprecated Use zoomMinimum() instead.
-   */
-  double pan() const;
-
-  /*! \brief Sets the padding between the chart area and this axis.
-   *
-   * \sa padding()
-   */
-  void setPadding(int padding);
-
-  /*! \brief Returns the padding between the chart area and this axis.
-   * 
-   * \sa setPadding()
-   */
-  int padding() const { return padding_; }
-
-  /*! \brief Sets the direction that the axis ticks should point to.
-   *
-   * If set to Outwards, the axis ticks will point outside of
-   * the chart, and the labels will be on the outside.
-   *
-   * If set to Inwards, the axis ticks will point inside of
-   * the chart, and the labels will be on the inside. Also,
-   * the padding() will be set to 25.
-   *
-   * \sa tickDirection()
-   * \sa setPadding()
-   */
-  void setTickDirection(TickDirection direction);
-
-  /*! \brief Gets the direction that the axis ticks point to.
-   *
-   * \sa setTickDirection()
-   */
-  TickDirection tickDirection() const { return tickDirection_; }
-
-  /*! \brief Enables soft clipping of axis labels.
-   *
-   * This is set to \c false by for a 3D chart and to \c true for a 2D
-   * chart.
-   *
-   * This setting determines how labels should be clipped in case not
-   * the entire axis is visible due to clipping. "Hard" clipping is
-   * done by the paint device and may truncate labels. "Soft" clipping
-   * will determine if the corresponding tick is visible, and draw the
-   * label (unclipped), preventing labels from being truncated. For a
-   * 2D chart, this feature is only relevant when \link
-   * WCartesianChart::setZoomEnabled zoom is enabled \endlink on a
-   * WCartesianChart.
-   * <table>
-   * <tr style="vertical-align:top"><td>
-   * \image html WAxis-partialLabelClipping-disabled.png "Soft clipping enabled (slower)."
-   * This is the default for WCartesianChart. The tick for 0 is visible, and the 0 is shown
-   * completely. The tick for 01/01/86 is not visible, so its label is not shown.
-   * </td><td>
-   * \image html WAxis-partialLabelClipping-enabled.png "Soft clipping disabled (faster)."
-   * The tick of the 0 is visible, but the 0 is shown partially. Also, the tick of 01/01/86 is not
-   * visible, but the label is partially shown.
-   * </td></tr>
-   * </table>
-   */
-  void setSoftLabelClipping(bool enabled);
-
-  /*! \brief Returns whether soft label clipping is enabled
-   *
-   * \sa setSoftLabelCLipping()
-   */
-  bool softLabelClipping() const { return !partialLabelClipping_; }
-
-  int segmentCount() const { return (int)segments_.size(); }
-
-  double segmentMargin() const { return segmentMargin_; }
-
-  bool prepareRender(Orientation orientation, double length) const;
-
-  void render(WPainter& painter,
-	      WFlags<AxisProperty> properties,
-	      const WPointF& axisStart,
-	      const WPointF& axisEnd,
-	      double tickStart, double tickEnd, double labelPos,
-	      WFlags<AlignmentFlag> labelFlags,
-	      const WTransform &transform = WTransform(),
-	      AxisValue side = MinimumValue) const {
-    std::vector<WPen> pens;
-    std::vector<WPen> textPens;
-    render(painter, properties, axisStart, axisEnd, tickStart, tickEnd, labelPos, labelFlags, transform, side, pens, textPens);
-  }
-
-  void render(WPainter& painter,
-	      WFlags<AxisProperty> properties,
-	      const WPointF& axisStart,
-	      const WPointF& axisEnd,
-	      double tickStart, double tickEnd, double labelPos,
-	      WFlags<AlignmentFlag> labelFlags,
-	      const WTransform &transform,
-	      AxisValue side,
-	      std::vector<WPen> pens,
-	      std::vector<WPen> textPens) const;
-
-  std::vector<double> gridLinePositions(AxisConfig config) const;
-
-  /*! \brief Set whether this axis should be inverted.
-   *
-   * When inverted, the axis will be drawn in the opposite direction, e.g.
-   * if normally, the low values are on the left and high values on the right,
-   * when inverted, the low values will be on the right and high values on the left.
-   */
-  void setInverted(bool inverted = true);
-
-  /*! \brief Get whether this axis is inverted.
-   *
-   * \sa setInverted()
-   */
-  bool inverted() const { return inverted_; }
-
-#ifndef WT_TARGET_JAVA
-  /*! \brief A label transform function.
-   *
-   * The label transform is a function from double to double.
-   *
-   * \sa WAxis::setLabelTransform()
-   */
-  typedef boost::function<double (double)> LabelTransform;
-#else
-  /*! \brief A label transform function.
-   *
-   * The label transform is a function from double to double.
-   *
-   * \sa WAxis::setLabelTransform()
-   */
-  class LabelTransform {
-  public:
-    /*! \brief Apply the label transform.
-     */
-    virtual double apply(double d) const = 0;
-  };
-private:
-  class IdentityLabelTransform : public LabelTransform {
-  public:
-    virtual double apply(double d) const {
-      return d;
-    }
-  };
-public:
-#endif
-
-  /*! \brief Set the transform function to apply to a given side.
-   *
-   * The label transform must be a function from double to double,
-   * and will be applied on the double value of the model coordinate
-   * of every axis tick.
-   *
-   * The label transform will not move the position of the axis
-   * ticks, only change the labels displayed at the ticks.
-   *
-   * This can be useful in combination with a location() set to
-   * BothSides, to show different labels on each side.
-   *
-   * If DateScale or DateTimeScale are used, the double value will be
-   * in seconds since the Epoch (00:00:00 UTC, January 1, 1970).
-   *
-   * Only MinimumValue, ZeroValue and MaximumValue are accepted for
-   * side. If you set a label transform for another side, the label
-   * transform will not be used.
-   *
-   * The label transform will not be used if the scale() is CategoryScale.
-   */
-  void setLabelTransform(const LabelTransform& transform, AxisValue side);
-
-  /*! \brief Get the label transform configured for the given side.
-   *
-   * If no transform is configured for the given side, the identity
-   * function is returned.
-   *
-   * \sa setLabelTransform()
-   */
-  LabelTransform labelTransform(AxisValue side) const;
-
-  void setRenderMirror(bool enable) { renderingMirror_ = enable; }
-  double calcTitleSize(WPaintDevice *device, Orientation orientation) const;
-  double calcMaxTickLabelSize(WPaintDevice *device, Orientation orientation) const;
-
-protected:
-  /*! \brief Represents a Date time unit
-   */
-  enum DateTimeUnit { Seconds, Minutes, Hours, Days, Months, Years };
-  
-  /*! \brief Represents a label/tick on the axis.
-   */
-  struct WT_API TickLabel {
-    /*! \brief Enumeration for a tick type */
-    enum TickLength { Zero, Short, Long };
-
-    /*! \brief Position on the axis. */
-    double u;
-
-    /*! \brief Tick length */
-    TickLength tickLength;
-
-    /*! \brief Label text */
-    WString    label;
-
-    /*! \brief Creates a label tick. */
-    TickLabel(double v, TickLength length, const WString& l = WString());
-  };
-
-  /*! \brief Returns the label (and ticks) information for this axis.
-   */
-  virtual void getLabelTicks(std::vector<TickLabel>& ticks, int segment, AxisConfig config) const;
-
-  /*! \brief Returns the Date format 
-   */
-  virtual WString autoDateFormat(const WDateTime& dt, DateTimeUnit unit, bool atTick) const;
-
-private:
-
-  WAbstractChartImplementation *chart_;
-  Axis             axis_;
-  bool             visible_;
-  AxisValue        location_;
-  AxisScale        scale_;
-  double           resolution_;
-  double           labelInterval_;
-  double           labelBasePoint_;
-  WString          labelFormat_;
-  bool             defaultLabelFormat_;
-  bool             gridLines_;
-  WPen             pen_, gridLinesPen_;
-  int              margin_;
-  double           labelAngle_;
-  WString          title_;
-  WFont            titleFont_, labelFont_;
-  WFlags<AxisValue> roundLimits_;
-  double           segmentMargin_;
-  double           titleOffset_;
-  WPen             textPen_;
-  Orientation      titleOrientation_;
-  double	   maxZoom_;
-  double	   minimumZoomRange_;
-  double           zoomMin_;
-  double           zoomMax_;
-  bool 		   zoomRangeDirty_;
-  int              padding_;
-  TickDirection    tickDirection_;
-  bool             partialLabelClipping_;
-  bool		   inverted_;
-  boost::unordered_map<AxisValue, LabelTransform > labelTransforms_;
-
-  // for 3D charts, don't call update when the labelangle is tempor. changed
-  bool             renderingMirror_;
-
-  Signal<double, double> zoomRangeChanged_;
-
-  struct Segment {
-    double minimum, maximum;
-    mutable double renderMinimum, renderMaximum, renderLength, renderStart;
-    mutable DateTimeUnit dateTimeRenderUnit;
-    mutable int dateTimeRenderInterval;
-
-    Segment();
-    Segment(const Segment &other); // Explicit copy constructor for JWt
-  };
-
-  std::vector<Segment> segments_;
-
-  mutable double renderInterval_;
-  mutable double fullRenderLength_; // Render length including padding
-
-  void init(WAbstractChartImplementation* chart, Axis axis);
-  void update();
-
-  template <typename T>
-  bool set(T& m, const T& v);
-
-  void computeRange(const Segment& segment) const;
-
-  double getValue(const boost::any& v) const;
-  static double getDateValue(const boost::any& value);
-
-  double calcAutoNumLabels(Orientation orientation, const Segment& s) const;
-  WString defaultDateTimeFormat(const Segment& s) const;
-
-  double mapFromDevice(double d) const;
-  double mapToDevice(const boost::any &value) const;
-  double mapToDevice(const boost::any& value, int segment) const;
-  double mapToDevice(double value) const;
-  double mapToDevice(double value, int segment) const;
-  // Check whether the given point is within the limits of this axis
-  bool isOnAxis(double d) const;
-
-  // The smallest value that is shown on the chart, including padding
-  // (smaller than minimum())
-  double drawnMinimum() const;
-
-  // The largest value that is shown on the chart, including padding
-  // (larger than maximum())
-  double drawnMaximum() const;
-
-  long long getDateNumber(Wt::WDateTime dt) const;
-  void setZoomRangeFromClient(double minimum, double maximum);
-
-  bool hasLabelTransformOnSide(AxisValue side) const;
-
-  void renderLabels(WPainter &painter,
-		   const std::vector<WString> &labels,
-		   const WPainterPath &path,
-		   WFlags<AlignmentFlag> flags,
-		   double angle, int margin,
-		   const WTransform &transform,
-		   const WPen& pen) const;
-
-  friend class WCartesianChart;
-  friend class WCartesian3DChart;
-  friend class WChart2DRenderer;
-  friend class WAxisSliderWidget;
-  friend class LineSeriesRenderer;
-};
-
-template <typename T>
-bool WAxis::set(T& m, const T& v)
-{
-  if (m != v) {
-    m = v;
-    update();
-    return true;
-  } else
-    return false;
-}
-
-  }
-}
-
-#endif // CHART_WAXIS_H_
-=======
 #endif // defined(WT_WARN_HEADER_MISSING_H)
 #include "WAxis.h"
-#endif // WT_CHART_WAXIS_EXTENSIONLESS_H_
->>>>>>> 65e32ff2
+#endif // WT_CHART_WAXIS_EXTENSIONLESS_H_