/*
 * Copyright (C) 2008 Emweb bvba, Kessel-Lo, Belgium.
 *
 * See the LICENSE file for terms of use.
 */

#include <cmath>

#include "Wt/Chart/WAbstractChartModel.h"
#include "Wt/Chart/WAxisSliderWidget.h"
#include "Wt/Chart/WChart2DImplementation.h"
#include "Wt/Chart/WDataSeries.h"
#include "Wt/Chart/WCartesianChart.h"
#include "Wt/Chart/WStandardPalette.h"

#include "Wt/WAbstractArea.h"
#include "Wt/WAbstractItemModel.h"
#include "Wt/WApplication.h"
#include "Wt/WCanvasPaintDevice.h"
#include "Wt/WCircleArea.h"
#include "Wt/WException.h"
#include "Wt/WEnvironment.h"
#include "Wt/WJavaScriptHandle.h"
#include "Wt/WJavaScriptObjectStorage.h"
#include "Wt/WMeasurePaintDevice.h"
#include "Wt/WPainter.h"
#include "Wt/WPolygonArea.h"
#include "Wt/WRectArea.h"
#include "Wt/WText.h"
#include "Wt/WTheme.h"

#include "DomElement.h"
#include "WebUtils.h"

#ifndef WT_DEBUG_JS
#include "js/ChartCommon.min.js"
#include "js/WCartesianChart.min.js"
#endif

#ifndef M_PI
#define M_PI 3.14159265358979323846
#endif

namespace {
const int TICK_LENGTH = 5;
const int CURVE_LABEL_PADDING = 10;
const int DEFAULT_CURVE_LABEL_WIDTH = 100;
const int CURVE_SELECTION_DISTANCE_SQUARED = 400; // Maximum selection distance in pixels, squared

inline int toZoomLevel(double zoomFactor)
{
  return ((int)(std::floor(std::log(zoomFactor) / std::log(2.0) + 0.5))) + 1;
}
}

namespace Wt {

LOGGER("WCartesianChart");

  namespace Chart {

WColor WCartesianChart::lightenColor(const WColor& in)
{
  double hsl[3];
  in.toHSL(hsl);
  double h = hsl[0], s = hsl[1], l = hsl[2];
  return WColor::fromHSL(h, std::max(s - 0.2, 0.0), std::min(l + 0.2, 1.0), in.alpha());
}

CurveLabel::CurveLabel(const WDataSeries &series, const WPointF &point, const WT_USTRING &label)
  : series_(&series),
    point_(point),
    label_(label),
    offset_(60, -20),
    width_(0),
    linePen_(WColor(0,0,0)),
    textPen_(WColor(0,0,0)),
    boxBrush_(WColor(255,255,255)),
    markerBrush_(WColor(0,0,0))
{ }

void CurveLabel::setSeries(const WDataSeries &series)
{
  series_ = &series;
}

void CurveLabel::setPoint(const WPointF &point)
{
  point_ = point;
}

void CurveLabel::setLabel(const WT_USTRING &label)
{
  label_ = label;
}

void CurveLabel::setOffset(const WPointF &offset)
{
  offset_ = offset;
}

void CurveLabel::setWidth(int width)
{
  width_ = width;
}

void CurveLabel::setLinePen(const WPen &pen)
{
  linePen_ = pen;
}

void CurveLabel::setTextPen(const WPen &pen)
{
  textPen_ = pen;
}

void CurveLabel::setBoxBrush(const WBrush &brush)
{
  boxBrush_ = brush;
}

void CurveLabel::setMarkerBrush(const WBrush &brush)
{
  markerBrush_ = brush;
}

// Checks if edge [p1,p2] intersects the horizontal edge [(minX,y),(maxX,y)]
bool CurveLabel::checkIntersectHorizontal(const WPointF &p1, const WPointF &p2, double minX, double maxX, double y)
{
  if (p1.y() == p2.y()) return p1.y() == y;
  double t = (y - p1.y()) / (p2.y() - p1.y());
  if (t <= 0 || t >= 1) return false; // The edge does not reach y, we do not consider the ends
  double x = p1.x() * (1 - t) + p2.x() * t;
  return x > minX && x < maxX; // do not consider the ends
}

// Checks if edge [p1,p2] intersects the vertical edge [(x,minY),(x,maxY)]
bool CurveLabel::checkIntersectVertical(const WPointF &p1, const WPointF &p2, double minY, double maxY, double x)
{
  return checkIntersectHorizontal(WPointF(p1.y(), p1.x()), WPointF(p2.y(), p2.x()), minY, maxY, x);
}

void CurveLabel::render(WPainter &painter) const
{
  WRectF rect;
  {
    // Determine rectangle width, width if nonzero, otherwise calculated using font metrics or, if unavailable, DEFAULT_CURVE_LABEL_WIDTH
    double rectWidth = DEFAULT_CURVE_LABEL_WIDTH;
    if (width() != 0) {
      rectWidth = width();
    } else if (painter.device()->features().test(
	       PaintDeviceFeatureFlag::FontMetrics)) {
      WMeasurePaintDevice device(painter.device());
      WPainter measPainter(&device);
      measPainter.drawText(WRectF(0,0,100,100),
			   AlignmentFlag::Middle | AlignmentFlag::Center,
			   TextFlag::SingleLine, label(), nullptr);
      rectWidth = device.boundingRect().width() + CURVE_LABEL_PADDING / 2;
    }
    rect = WRectF(offset().x() - rectWidth / 2, offset().y() - 10,
		  rectWidth, 20).normalized();
  }
  WPointF closestAnchor;
  {
    // Find the closest point on the side of the rectangle to connect to,
    // that does not cause the line to it from the starting point to intersect
    // with an edge of the rectangle.
    std::vector<WPointF> anchorPoints;
    anchorPoints.push_back(WPointF(rect.left(), rect.center().y()));
    anchorPoints.push_back(WPointF(rect.right(), rect.center().y()));
    anchorPoints.push_back(WPointF(rect.center().x(), rect.top()));
    anchorPoints.push_back(WPointF(rect.center().x(), rect.bottom()));
    double minSquareDist = std::numeric_limits<double>::infinity();
    for (std::size_t k = 0; k < anchorPoints.size(); ++k) {
      const WPointF &anchorPoint = anchorPoints[k];
      double d = anchorPoint.x() * anchorPoint.x() + anchorPoint.y() * anchorPoint.y();
      if (d < minSquareDist &&
	  (k == 0 || !checkIntersectVertical(WPointF(), anchorPoint, rect.top(), rect.bottom(), rect.left())) &&
	  (k == 1 || !checkIntersectVertical(WPointF(), anchorPoint, rect.top(), rect.bottom(), rect.right())) &&
	  (k == 2 || !checkIntersectHorizontal(WPointF(), anchorPoint, rect.left(), rect.right(), rect.top())) &&
	  (k == 3 || !checkIntersectHorizontal(WPointF(), anchorPoint, rect.left(), rect.right(), rect.bottom()))) {
	closestAnchor = anchorPoint;
	minSquareDist = d;
      }
    }
  }
  WTransform translation = painter.worldTransform();
  painter.setWorldTransform(WTransform());
  WPainterPath connectorLine;
  connectorLine.moveTo(0, 0);
  connectorLine.lineTo(closestAnchor);
  painter.strokePath(translation.map(connectorLine).crisp(), linePen());
  WPainterPath circle;
  circle.addEllipse(-2.5, -2.5, 5, 5);
  painter.fillPath(translation.map(circle), markerBrush());
  WPainterPath rectPath;
  rectPath.addRect(rect);
  painter.fillPath(translation.map(rectPath), boxBrush());
  painter.strokePath(translation.map(rectPath).crisp(), linePen());
  painter.setPen(textPen());
  painter.drawText(translation.map(rect), 
		   AlignmentFlag::Middle | AlignmentFlag::Center, 
		   TextFlag::SingleLine, label(), nullptr);
}

SeriesIterator::~SeriesIterator()
{ }

void SeriesIterator::startSegment(int currentXSegment, int currentYSegment,
				  const WRectF& currentSegmentArea)
{
  currentXSegment_ = currentXSegment;
  currentYSegment_ = currentYSegment;
}

void SeriesIterator::endSegment()
{
}

bool SeriesIterator::startSeries(const WDataSeries& series, double groupWidth,
				 int numBarGroups, int currentBarGroup)
{
  return true;
}

void SeriesIterator::endSeries()
{ }

void SeriesIterator::newValue(const WDataSeries& series,
			      double x, double y, double stackY,
			      int xRow, int xColumn,
			      int yRow, int yColumn)
{ }


void SeriesIterator::setPenColor(WPen& pen, const WDataSeries &series,
				 int xRow, int xColumn,
				 int yRow, int yColumn,
				 int colorRole)
{
  const WColor *color = nullptr;

  if (yRow >= 0 && yColumn >= 0) {
    if (colorRole == ItemDataRole::MarkerPenColor) {
      color = series.model()->markerPenColor(yRow, yColumn);
    } else if (colorRole == ItemDataRole::MarkerBrushColor) {
      color = series.model()->markerBrushColor(yRow, yColumn);
    }
  }

  if (!color && xRow >= 0 && xColumn >= 0) {
    if (colorRole == ItemDataRole::MarkerPenColor) {
      color = series.model()->markerPenColor(xRow, xColumn);
    } else if (colorRole == ItemDataRole::MarkerBrushColor) {
      color = series.model()->markerBrushColor(xRow, xColumn);
    }
  }

  if (color)
    pen.setColor(*color);
}

void SeriesIterator::setBrushColor(WBrush& brush, const WDataSeries &series,
				   int xRow, int xColumn,
				   int yRow, int yColumn,
				   int colorRole) 
{
  const WColor *color = nullptr;

  if (yRow >= 0 && yColumn >= 0) {
    if (colorRole == ItemDataRole::MarkerBrushColor) {
      color = series.model()->markerBrushColor(yRow, yColumn);
    } else if (colorRole == ItemDataRole::BarBrushColor) {
      color = series.model()->barBrushColor(yRow, yColumn);
    }
  }

  if (!color && xRow >= 0 && xColumn >= 0) {
    if (colorRole == ItemDataRole::MarkerBrushColor) {
      color = series.model()->markerBrushColor(xRow, xColumn);
    } else if (colorRole == ItemDataRole::BarBrushColor) {
      color = series.model()->barBrushColor(xRow, xColumn);
    }
  }

  if (color)
    brush.setColor(*color);
}

class SeriesRenderer;

class SeriesRenderIterator final : public SeriesIterator
{
public:
  SeriesRenderIterator(const WCartesianChart& chart, WPainter& painter);

  virtual void startSegment(int currentXSegment, int currentYSegment,
			    const WRectF& currentSegmentArea) override;
  virtual void endSegment() override;

  virtual bool startSeries(const WDataSeries& series, double groupWidth,
			   int numBarGroups, int currentBarGroup) override;
  virtual void endSeries() override;

  virtual void newValue(const WDataSeries& series, double x, double y,
			double stackY,
			int xRow, int xColumn,
			int yRow, int yColumn) override;

  double breakY(double y);

private:
  const WCartesianChart& chart_;
  WPainter& painter_;
  const WDataSeries *series_;
  SeriesRenderer *seriesRenderer_;
  double minY_, maxY_;
};

class SeriesRenderer {
public:
  virtual ~SeriesRenderer() { }
  virtual void addBreak() = 0;
  virtual void addValue(double x, double y, double stacky,
			int xRow, int xColumn, int yRow, int yColumn)
    = 0;
  virtual void paint() = 0;

protected:
  const WCartesianChart& chart_;
  WPainter& painter_;
  const WDataSeries& series_;
  SeriesRenderIterator& it_;

  SeriesRenderer(const WCartesianChart& chart, WPainter& painter,
		 const WDataSeries& series, SeriesRenderIterator& it)
    : chart_(chart),
      painter_(painter),
      series_(series),
      it_(it)
  { }

  static double crisp(double u) {
    return std::floor(u) + 0.5;
  }

  WPointF hv(const WPointF& p) {
    return chart_.hv(p);
  }

  WPointF hv(double x, double y) {
    return chart_.hv(x, y);
  }
};

class LineSeriesRenderer final : public SeriesRenderer {
public:
  LineSeriesRenderer(const WCartesianChart& chart, WPainter& painter,
		     const WDataSeries& series,
		     SeriesRenderIterator& it)
    : SeriesRenderer(chart, painter, series, it),
      curveLength_(0),
      curveFragmentLength_(0)
  {
    curve_.setOpenSubPathsEnabled(true);
  }

  virtual void addValue(double x, double y, double stacky,
			int xRow, int xColumn, int yRow, int yColumn) override {
    WPointF p = chart_.map(x, y, series_.axis(),
			   it_.currentXSegment(), it_.currentYSegment());

    if (curveFragmentLength_ == 0) {
      curve_.moveTo(hv(p));

      if (series_.fillRange() != FillRangeType::None
	  && series_.brush() != BrushStyle::None) {
	fill_.moveTo(hv(fillOtherPoint(x)));
	fill_.lineTo(hv(p));
      }
    } else {
      if (series_.type() == SeriesType::Line) {
	curve_.lineTo(hv(p));
	fill_.lineTo(hv(p));
      } else {
	if (curveFragmentLength_ == 1) {
	  computeC(p0, p, c_);
	} else {
	  WPointF c1, c2;
	  computeC(p_1, p0, p, c1, c2);
	  curve_.cubicTo(hv(c_), hv(c1), hv(p0));
	  fill_.cubicTo(hv(c_), hv(c1), hv(p0));
	  c_ = c2;
	}
      }
    }

    p_1 = p0;
    p0 = p;
    lastX_ = x;
    ++curveLength_;
    ++curveFragmentLength_;
  }

  virtual void addBreak() override
  {
    if (curveFragmentLength_ > 1) {
      if (series_.type() == SeriesType::Curve) {
	WPointF c1;
	computeC(p0, p_1, c1);
	curve_.cubicTo(hv(c_), hv(c1), hv(p0));
	fill_.cubicTo(hv(c_), hv(c1), hv(p0));
      }

      if (series_.fillRange() != FillRangeType::None
	  && series_.brush() != BrushStyle::None) {
	fill_.lineTo(hv(fillOtherPoint(lastX_)));
	fill_.closeSubPath();
      }
    }
    curveFragmentLength_ = 0;
  }

  virtual void paint() override {
    WCartesianChart::PainterPathMap::iterator curveHandle = const_cast<WCartesianChart&>(chart_).curvePaths_.find(&series_);
    WCartesianChart::TransformMap::iterator transformHandle = const_cast<WCartesianChart&>(chart_).curveTransforms_.find(&series_);

    WTransform transform = chart_.zoomRangeTransform();

    if (curveLength_ > 1) {
      if (series_.type() == SeriesType::Curve) {
	WPointF c1;
	computeC(p0, p_1, c1);
	curve_.cubicTo(hv(c_), hv(c1), hv(p0));
	fill_.cubicTo(hv(c_), hv(c1), hv(p0));
      }

      if (series_.fillRange() != FillRangeType::None
	  && series_.brush() != BrushStyle::None && !series_.isHidden()) {
	fill_.lineTo(hv(fillOtherPoint(lastX_)));
	fill_.closeSubPath();
	painter_.setShadow(series_.shadow());
	WBrush brush = series_.brush();
	if (chart_.seriesSelectionEnabled() &&
	    chart_.selectedSeries() != nullptr &&
	    chart_.selectedSeries() != &series_) {
	  brush.setColor(WCartesianChart::lightenColor(brush.color()));
	}
	painter_.fillPath(transform.map(fill_), brush); // FIXME: support curve transforms
      }

      if (series_.fillRange() == FillRangeType::None)
	painter_.setShadow(series_.shadow());
      else
	painter_.setShadow(WShadow());

      WTransform ct;
      WTransform t = chart_.calculateCurveTransform(series_);
      if (transformHandle != chart_.curveTransforms_.end()) {
	transformHandle->second.setValue(t);
	ct = chart_.curveTransform(series_);
      } else {
	ct = t;
	if (chart_.orientation() == Orientation::Horizontal) {
	  ct = WTransform(0,1,1,0,0,0) * ct * WTransform(0,1,1,0,0,0);
	}
      }
      series_.scaleDirty_ = false;
      series_.offsetDirty_ = false;

      const WPainterPath *curve = nullptr;
      if (curveHandle != chart_.curvePaths_.end()) {
	curveHandle->second.setValue(curve_);
	curve = &curveHandle->second.value();
      } else {
	curve = &curve_;
      }
      if (!series_.isHidden()) {
	WPen pen = series_.pen();
	if (chart_.seriesSelectionEnabled() &&
	    chart_.selectedSeries() != nullptr &&
	    chart_.selectedSeries() != &series_) {
	  pen.setColor(WCartesianChart::lightenColor(pen.color()));
	}
	painter_.strokePath((transform * ct).map(*curve), pen);
      }
    }

    curveLength_ = 0;
    curveFragmentLength_ = 0;
    curve_ = WPainterPath();
    fill_ = WPainterPath();
  }

private:
  int curveLength_;
  int curveFragmentLength_;
  WPainterPath curve_;
  WPainterPath fill_;

  double  lastX_;
  WPointF p_1, p0, c_;

  static double dist(const WPointF& p1, const WPointF& p2) {
    double dx = p2.x() - p1.x();
    double dy = p2.y() - p1.y();
    return std::sqrt (dx*dx + dy*dy);
  }

  static void computeC(const WPointF& p, const WPointF& p1, WPointF& c) {
    c.setX(p.x() + 0.3 * (p1.x() - p.x()));
    c.setY(p.y() + 0.3 * (p1.y() - p.y()));
  }

  static void computeC(const WPointF& p_1, const WPointF& p0,
		       const WPointF& p1,
		       WPointF& c1, WPointF& c2) {
    double m1x = (p_1.x() + p0.x())/2.0;
    double m1y = (p_1.y() + p0.y())/2.0;

    double m2x = (p0.x() + p1.x())/2.0;
    double m2y = (p0.y() + p1.y())/2.0;

    double L1 = dist(p_1, p0);
    double L2 = dist(p0, p1);
    double r = L1/(L1 + L2);

    c1.setX(p0.x() - r * (m2x - m1x));
    c1.setY(p0.y() - r * (m2y - m1y));

    r = 1-r;

    c2.setX(p0.x() - r * (m1x - m2x));
    c2.setY(p0.y() - r * (m1y - m2y));
  }

  WPointF fillOtherPoint(double x) const {
    FillRangeType fr = series_.fillRange();

    switch (fr) {
    case FillRangeType::MinimumValue:
      return WPointF(chart_.map(x, 0, series_.axis(),
				it_.currentXSegment(),
				it_.currentYSegment()).x(),
		     chart_.chartArea_.bottom());
    case FillRangeType::MaximumValue:
      return WPointF(chart_.map(x, 0, series_.axis(),
				it_.currentXSegment(),
				it_.currentYSegment()).x(),
		     chart_.chartArea_.top());
    case FillRangeType::ZeroValue:
      return WPointF(chart_.map(x, 0, series_.axis(),
				it_.currentXSegment(),
				it_.currentYSegment()));
    default:
      return WPointF();
    }
  }
};

class BarSeriesRenderer final : public SeriesRenderer {
public:
  BarSeriesRenderer(const WCartesianChart& chart, WPainter& painter,
		    const WDataSeries& series,
		    SeriesRenderIterator& it,
		    double groupWidth, int numGroups, int group)
    : SeriesRenderer(chart, painter, series, it),
      groupWidth_(groupWidth),
      numGroups_(numGroups),
      group_(group)
  { }

  virtual void addValue(double x, double y, double stacky,
			int xRow, int xColumn, int yRow, int yColumn) override {
    WPainterPath bar;
    const WAxis& yAxis = chart_.axis(series_.axis());

    WPointF topMid = chart_.map(x, y, yAxis.id(),
				it_.currentXSegment(),
				it_.currentYSegment());
    WPointF bottomMid = chart_.map(x, stacky, yAxis.id(),
				   it_.currentXSegment(),
				   it_.currentYSegment());

    FillRangeType fr = series_.fillRange();
    switch (fr) {
    case FillRangeType::MinimumValue:
      bottomMid = WPointF(chart_.map(x, stacky, yAxis.id(),
				     it_.currentXSegment(),
				     it_.currentYSegment()).x(),
			  chart_.chartArea_.bottom());
      break;
    case FillRangeType::MaximumValue:
      bottomMid = WPointF(chart_.map(x, stacky, yAxis.id(),
				     it_.currentXSegment(),
				     it_.currentYSegment()).x(),
			  chart_.chartArea_.top());
      break;
    default:
      break;
    }

    double g = numGroups_ + (numGroups_ - 1) * chart_.barMargin();

    double width = groupWidth_ / g;
    double left = topMid.x() - groupWidth_ / 2
      + group_ * width * (1 + chart_.barMargin());

    bool nonZeroWidth = chart_.isInteractive() || crisp(left) != crisp(left + width);

    bar.moveTo(hv(left, topMid.y()));
    if (nonZeroWidth) {
      bar.lineTo(hv(left + width, topMid.y()));
      bar.lineTo(hv(left + width, bottomMid.y()));
    }
    bar.lineTo(hv(left, bottomMid.y()));
    if (nonZeroWidth) {
      bar.closeSubPath();
    }

    painter_.setShadow(series_.shadow());

    WTransform transform = chart_.zoomRangeTransform();

    if (nonZeroWidth) {
      WBrush brush = WBrush(series_.brush());
      SeriesIterator::setBrushColor(brush, series_, xRow, xColumn, yRow, yColumn, ItemDataRole::BarBrushColor);
      painter_.fillPath(transform.map(bar), brush);
    }

    painter_.setShadow(WShadow());

    WPen pen = WPen(series_.pen());
    SeriesIterator::setPenColor(pen, series_, xRow, xColumn, yRow, yColumn, ItemDataRole::BarPenColor);
    painter_.strokePath(transform.map(bar).crisp(), pen);

    WString toolTip = series_.model()->toolTip(yRow, yColumn);
    if (!toolTip.empty()) {
      WTransform t = painter_.worldTransform();

      WPointF tl = t.map(segmentPoint(bar, 0));
      WPointF tr = t.map(segmentPoint(bar, 1));
      WPointF br = t.map(segmentPoint(bar, 2));
      WPointF bl = t.map(segmentPoint(bar, 3));

      if (series_.model()->flags(yRow, yColumn).test(ItemFlag::DeferredToolTip) ||
	  // Force deferred tooltips if XHTML text
          series_.model()->flags(yRow, yColumn).test(ItemFlag::XHTMLText)) {
	chart_.hasDeferredToolTips_ = true;
	WCartesianChart::BarTooltip btt(series_, xRow, xColumn, yRow, yColumn);
	btt.xs[0] = tl.x();
	btt.ys[0] = tl.y();
	btt.xs[1] = tr.x();
	btt.ys[1] = tr.y();
	btt.xs[2] = br.x();
	btt.ys[2] = br.y();
	btt.xs[3] = bl.x();
	btt.ys[3] = bl.y();
	chart_.barTooltips_.push_back(btt);
      } else {
	double tlx = 0, tly = 0, brx = 0, bry = 0;
	bool useRect = false;
	if (fequal(tl.y(), tr.y())) {
	  tlx = std::min(tl.x(), tr.x());
	  brx = std::max(tl.x(), tr.x());
	  tly = std::min(tl.y(), bl.y());
	  bry = std::max(tl.y(), br.y());

	  useRect = true;
	} else if (fequal(tl.x(), tr.x())) {
	  tlx = std::min(tl.x(), bl.x());
	  brx = std::max(tl.x(), bl.x());
	  tly = std::min(tl.y(), tr.y());
	  bry = std::max(tl.y(), tr.y());

	  useRect = true;
	}

	std::unique_ptr<WAbstractArea> area;
	if (useRect)
	  area.reset(new WRectArea(tlx, tly, (brx - tlx), (bry - tly)));
	else {
	  WPolygonArea *poly = new WPolygonArea();
	  poly->addPoint(tl.x(), tl.y());
	  poly->addPoint(tr.x(), tr.y());
	  poly->addPoint(br.x(), br.y());
	  poly->addPoint(bl.x(), bl.y());
	  area.reset(poly);
	}

	area->setToolTip(toolTip);

	const_cast<WCartesianChart&>(chart_)
	  .addDataPointArea(series_, xRow, xColumn, std::move(area));
      }
    }

    double bTopMidY = it_.breakY(topMid.y());
    double bBottomMidY = it_.breakY(bottomMid.y());

    if (bTopMidY > topMid.y() && bBottomMidY <= bottomMid.y()) {
      WPainterPath breakPath;
      breakPath.moveTo(hv(left - 10, bTopMidY + 10));
      breakPath.lineTo(hv(left + width + 10, bTopMidY + 1));
      breakPath.lineTo(hv(left + width + 10, bTopMidY - 1));
      breakPath.lineTo(hv(left - 10, bTopMidY - 1));
      painter_.setPen(PenStyle::None);
      painter_.setBrush(chart_.background());
      painter_.drawPath(transform.map(breakPath).crisp());
      painter_.setPen(WPen());
      WPainterPath line;
      line.moveTo(hv(left - 10, bTopMidY + 10));
      line.lineTo(hv(left + width + 10, bTopMidY + 1));
      painter_.drawPath(transform.map(line).crisp());
    }

    if (bBottomMidY < bottomMid.y() && bTopMidY >= topMid.y()) {
      WPainterPath breakPath;
      breakPath.moveTo(hv(left + width + 10, bBottomMidY - 10));
      breakPath.lineTo(hv(left - 10, bBottomMidY - 1));
      breakPath.lineTo(hv(left - 10, bBottomMidY + 1));
      breakPath.lineTo(hv(left + width + 10, bBottomMidY + 1));
      painter_.setBrush(chart_.background());
      painter_.setPen(PenStyle::None);
      painter_.drawPath(transform.map(breakPath).crisp());
      painter_.setPen(WPen());
      WPainterPath line;
      line.moveTo(hv(left - 10, bBottomMidY - 1));
      line.lineTo(hv(left + width + 10, bBottomMidY - 10));
      painter_.drawPath(transform.map(line).crisp());
    }
  }

  virtual void addBreak() override { }
  virtual void paint() override { }

private:
  static Wt::WPointF segmentPoint(const Wt::WPainterPath& path, int segment)
  {
    const Wt::WPainterPath::Segment& s = path.segments()[segment];
    return Wt::WPointF(s.x(), s.y());
  }

  static bool fequal(double d1, double d2) {
    return std::fabs(d1 - d2) < 1E-5;
  }

private:
  double groupWidth_;
  int numGroups_;
  int group_;
};

SeriesRenderIterator::SeriesRenderIterator(const WCartesianChart& chart,
					   WPainter& painter)
  : chart_(chart),
    painter_(painter),
    series_(nullptr)
{ }

void SeriesRenderIterator::startSegment(int currentXSegment,
					int currentYSegment,
					const WRectF& currentSegmentArea)
{
  SeriesIterator::startSegment(currentXSegment, currentYSegment,
			       currentSegmentArea);

  const WAxis& yAxis = chart_.axis(series_->axis());

  if (currentYSegment == 0)
    maxY_ = DBL_MAX;
  else
    maxY_ = currentSegmentArea.bottom();

  if (currentYSegment == yAxis.segmentCount() - 1)
    minY_ = -DBL_MAX;
  else
    minY_ = currentSegmentArea.top();
}

void SeriesRenderIterator::endSegment()
{
  SeriesIterator::endSegment();

  seriesRenderer_->paint();
}

bool SeriesRenderIterator::startSeries(const WDataSeries& series,
				       double groupWidth,
				       int numBarGroups, int currentBarGroup)
{
  seriesRenderer_ = nullptr;

  switch (series.type()) {
  case SeriesType::Line:
  case SeriesType::Curve:
    seriesRenderer_ = new LineSeriesRenderer(chart_, painter_, series, *this);
    break;
  case SeriesType::Bar:
    seriesRenderer_ = new BarSeriesRenderer(chart_, painter_, series, *this,
					    groupWidth,
					    numBarGroups, currentBarGroup);
  default:
    break;
  }

  series_ = &series;

  if (seriesRenderer_ != nullptr) painter_.save();

  return seriesRenderer_ != nullptr;
}

void SeriesRenderIterator::endSeries()
{
  seriesRenderer_->paint();
  painter_.restore();

  delete seriesRenderer_;
  series_ = nullptr;
}

void SeriesRenderIterator::newValue(const WDataSeries& series,
				    double x, double y,
				    double stackY,
				    int xRow, int xColumn,
				    int yRow, int yColumn)
{
  if (Utils::isNaN(x) || Utils::isNaN(y))
    seriesRenderer_->addBreak();
  else
    seriesRenderer_->addValue(x, y, stackY, xRow, xColumn, yRow, yColumn);
}

double SeriesRenderIterator::breakY(double y)
{
  if (y < minY_)
    return minY_;
  else if (y > maxY_)
    return maxY_;
  else
    return y;
}

class LabelRenderIterator : public SeriesIterator
{
public:
  LabelRenderIterator(const WCartesianChart& chart, WPainter& painter)
    : chart_(chart),
      painter_(painter)
  { }

  virtual bool startSeries(const WDataSeries& series, double groupWidth,
			   int numBarGroups, int currentBarGroup) override
  {
    if (series.isLabelsEnabled(Axis::X) || 
	series.isLabelsEnabled(Axis::Y)) {
      groupWidth_ = groupWidth;
      numGroups_ = numBarGroups;
      group_ = currentBarGroup;
      return true;
    } else
      return false;
  }

  virtual void newValue(const WDataSeries& series, double x, double y,
			double stackY,
			int xRow, int xColumn,
			int yRow, int yColumn) override
  {
    if (Utils::isNaN(x) || Utils::isNaN(y))
      return;

    WString text;

    if (series.isLabelsEnabled(Axis::X)) {
      text = chart_.axis(Axis::X).label(x);
    }

    if (series.isLabelsEnabled(Axis::Y)) {
      if (!text.empty())
	text += ": ";
      text += chart_.axis(series.axis()).label(y - stackY);
    }

    if (!text.empty()) {
      WPointF point = chart_.map(x, y, series.axis(),
				 currentXSegment(), currentYSegment());
      WPointF p = point;
      if (series.type() == SeriesType::Bar) {
	double g = numGroups_ + (numGroups_ - 1) * chart_.barMargin();

	double width = groupWidth_ / g;
	double left = p.x() - groupWidth_ / 2 
	  + group_ * width * (1 + chart_.barMargin());

	p = WPointF(left + width/2, p.y());
      }

      WFlags<AlignmentFlag> alignment;
      if (series.type() == SeriesType::Bar) {
	if (y < 0)
	  alignment = AlignmentFlag::Center | AlignmentFlag::Bottom;
	else
	  alignment = AlignmentFlag::Center | AlignmentFlag::Top;
      } else {
	alignment = AlignmentFlag::Center | AlignmentFlag::Bottom;
	p.setY(p.y() - 3);
      }

      WCartesianChart &chart = const_cast<WCartesianChart &>(chart_);
      WPen oldPen = WPen(chart.textPen_);
      chart.textPen_.setColor(series.labelColor());
      WTransform t = chart_.zoomRangeTransform();
      WTransform ct;
      WCartesianChart::TransformMap::const_iterator transformHandle 
	= chart_.curveTransforms_.find(&series);
      if (transformHandle != chart_.curveTransforms_.end()) {
	ct = chart_.curveTransform(series);
      }
      if (series.type() == SeriesType::Bar) {
	chart.renderLabel(painter_, text, 
			  chart_.inverseHv((t * ct).map(chart_.hv(p))),
			  alignment, 0, 3);
      } else {
	double dx = p.x() - point.x();
	double dy = p.y() - point.y();
	chart.renderLabel(painter_, text,
			  chart_.inverseHv((t * ct).translate(WPointF(dx, dy)).map(chart_.hv(point))),
			  alignment, 0, 3);
      }
      chart.textPen_ = oldPen;
    }
  }

private:
  const WCartesianChart& chart_;
  WPainter& painter_;

  double groupWidth_;
  int numGroups_;
  int group_;
};

class MarkerRenderIterator final : public SeriesIterator
{
public:
  MarkerRenderIterator(const WCartesianChart& chart, WPainter& painter)
    : chart_(chart),
      painter_(painter),
      currentScale_(0),
      series_(0)
  { }

  virtual bool startSeries(const WDataSeries& series, double groupWidth,
			   int numBarGroups, int currentBarGroup) override
  {
    marker_ = WPainterPath();

    if (series.marker() != MarkerType::None) {
      chart_.drawMarker(series, marker_);
      painter_.save();
      needRestore_ = true;
    } else
      needRestore_ = false;

    return true;
  }

  virtual void endSeries() override
  {
    finishPathFragment(*series_);
    series_ = 0;

    if (needRestore_)
      painter_.restore();
  }

  virtual void newValue(const WDataSeries& series, double x, double y,
			double stackY,
			int xRow, int xColumn,
			int yRow, int yColumn) override
  {
    if (!Utils::isNaN(x) && !Utils::isNaN(y)) {
      WPointF p = chart_.map(x, y, series.axis(),
			     currentXSegment(), currentYSegment());

      if (!marker_.isEmpty()) {
	WPen pen = WPen(series.markerPen());
	SeriesIterator::setPenColor(pen, series, xRow, xColumn, yRow, yColumn, ItemDataRole::MarkerPenColor);
	if (chart_.seriesSelectionEnabled() &&
	    chart_.selectedSeries() != nullptr &&
	    chart_.selectedSeries() != &series) {
	  pen.setColor(WCartesianChart::lightenColor(pen.color()));
	}

	WBrush brush = WBrush(series.markerBrush());
	SeriesIterator::setBrushColor(brush, series, xRow, xColumn, yRow, yColumn, ItemDataRole::MarkerBrushColor);
	double scale = calculateMarkerScale(series, xRow, xColumn, yRow, yColumn, series.markerSize());
	if (chart_.seriesSelectionEnabled() &&
	    chart_.selectedSeries() != nullptr &&
	    chart_.selectedSeries() != &series) {
	  brush.setColor(WCartesianChart::lightenColor(brush.color()));
	}

	if (!series_ ||
	    brush != currentBrush_ ||
	    pen != currentPen_ ||
	    scale != currentScale_) {
	  if (series_) {
	    finishPathFragment(*series_);
	  }

	  series_ = &series;
	  currentBrush_ = brush;
	  currentPen_ = pen;
	  currentScale_ = scale;
	}

	pathFragment_.moveTo(hv(p));
      }

      if (series.type() != SeriesType::Bar) {
	WString toolTip = series.model()->toolTip(yRow, yColumn);
	if (!toolTip.empty()) {
          if (!(series.model()->flags(yRow, yColumn).test(ItemFlag::DeferredToolTip) ||
		// We force deferred tooltips if it is XHTML
                series.model()->flags(yRow, yColumn).test(ItemFlag::XHTMLText))) {
	    WTransform t = painter_.worldTransform();

	    p = t.map(hv(p));

	    std::unique_ptr<WCircleArea> circleArea(new WCircleArea());
	    circleArea->setCenter(WPointF(p.x(), p.y()));
	    circleArea->setRadius(5);
	    circleArea->setToolTip(toolTip);

	    const_cast<WCartesianChart&>(chart_)
	      .addDataPointArea(series, xRow, xColumn, std::move(circleArea));
	  } else {
	    chart_.hasDeferredToolTips_ = true;
	  }
	}
      }
    }
  }

  WPointF hv(const WPointF& p) {
    return chart_.hv(p);
  }

  WPointF hv(double x, double y) {
    return chart_.hv(x, y);
  }

private:
  const WCartesianChart& chart_;
  WPainter& painter_;
  WPainterPath marker_;
  bool needRestore_;

  WPainterPath pathFragment_;
  WPen currentPen_;
  WBrush currentBrush_;
  double currentScale_;
  const WDataSeries *series_;

  double calculateMarkerScale(const WDataSeries &series,
		     int xRow, int xColumn,
		     int yRow, int yColumn,
		     double markerSize)
  {
    const double *scale = nullptr;
    double dScale = 1;
    if (yRow >= 0 && yColumn >= 0)
      scale = series.model()->markerScaleFactor(yRow, yColumn);

    if (!scale && xRow >= 0 && xColumn >= 0)
      scale = series.model()->markerScaleFactor(xRow, xColumn);

    if (scale)
      dScale = *scale;

    dScale = markerSize / 6 * dScale;

    return dScale;
  }

  void finishPathFragment(const WDataSeries &series)
  {
    if (pathFragment_.segments().empty())
      return;

    painter_.save();

    painter_.setWorldTransform(WTransform(currentScale_, 0, 0, currentScale_, 0, 0));

    WTransform currentTransform = WTransform(1.0 / currentScale_, 0, 0, 1.0 / currentScale_, 0, 0) * chart_.zoomRangeTransform();

    painter_.setPen(PenStyle::None);
    painter_.setBrush(BrushStyle::None);
    painter_.setShadow(series.shadow());
    if (series.marker() != MarkerType::Cross &&
	series.marker() != MarkerType::XCross &&
	series.marker() != MarkerType::Asterisk &&
	series.marker() != MarkerType::Star) {
      painter_.setBrush(currentBrush_);

      if (!series.shadow().none())
	painter_.drawStencilAlongPath(marker_, currentTransform.map(pathFragment_), false);

      painter_.setShadow(WShadow());
    }
    painter_.setPen(currentPen_);
    if (!series.shadow().none())
      painter_.setBrush(BrushStyle::None);

    painter_.drawStencilAlongPath(marker_, currentTransform.map(pathFragment_), false);

    painter_.restore();

    pathFragment_ = WPainterPath();
  }
};

// Used to find if a given point matches a marker, for tooltips
class MarkerMatchIterator final : public SeriesIterator {
public:
  static const double MATCH_RADIUS;

  MarkerMatchIterator(const WCartesianChart &chart, double x, double y, double rx, double ry)
    : chart_(chart),
      matchX_(x),
      matchY_(y),
      rX_(rx),
      rY_(ry),
      matchedSeries_(nullptr),
      matchedXRow_(-1),
      matchedXColumn_(-1),
      matchedYRow_(-1),
      matchedYColumn_(-1)
  { }

  bool startSeries(const WDataSeries &series, double groupWidth, int numBarGroups, int currentBarGroup) override
  {
    return matchedSeries_ == nullptr &&
        (series.type() == SeriesType::Point || series.type() == SeriesType::Point || series.type() == SeriesType::Curve);
  }

  void newValue(const WDataSeries &series, double x, double y, double stackY, int xRow, int xColumn, int yRow, int yColumn) override
  {
    if (matchedSeries_)
      return; // we already have a match
    if (!Utils::isNaN(x) && !Utils::isNaN(y)) {
      WPointF p = chart_.map(x, y, series.axis(), currentXSegment(), currentYSegment());
      double dx = p.x() - matchX_;
      double dy = p.y() - matchY_;
      double dx2 = dx * dx;
      double dy2 = dy * dy;
      double rx2 = rX_ * rX_;
      double ry2 = rY_ * rY_;
      if (dx2/rx2 + dy2/ry2 <= 1) {
	matchedXRow_ = xRow;
	matchedXColumn_ = xColumn;
	matchedYRow_ = yRow;
	matchedYColumn_ = yColumn;
	matchedSeries_ = &series;
      }
    }
  }

  const WDataSeries *matchedSeries() const { return matchedSeries_; }
  int xRow() const { return matchedXRow_; }
  int xColumn() const { return matchedXColumn_; }
  int yRow() const { return matchedYRow_; }
  int yColumn() const { return matchedYColumn_; }

private:
  const WCartesianChart &chart_;
  double matchX_, matchY_, rX_, rY_;
  const WDataSeries *matchedSeries_;
  int matchedXRow_, matchedXColumn_, matchedYRow_, matchedYColumn_;
};

const double MarkerMatchIterator::MATCH_RADIUS = 5;

WCartesianChart::WCartesianChart()
  : WCartesianChart(ChartType::Category)
{ }

WCartesianChart::WCartesianChart(ChartType type)
  : interface_(new WChart2DImplementation(this)),
    orientation_(Orientation::Vertical),
    XSeriesColumn_(-1),
    type_(type),
    barMargin_(0),
    axisPadding_(5),
    borderPen_(PenStyle::None),
    hasDeferredToolTips_(false),
    jsDefined_(false),
    zoomEnabled_(false),
    panEnabled_(false),
    rubberBandEnabled_(true),
    crosshairEnabled_(false),
    seriesSelectionEnabled_(false),
    selectedSeries_(nullptr),
    followCurve_(nullptr),
    curveManipulationEnabled_(false),
    cObjCreated_(false),
    xTransformChanged_(this, "xTransformChanged"),
    yTransformChanged_(this, "yTransformChanged"),
    jsSeriesSelected_(this, "seriesSelected"),
    loadTooltip_(this, "loadTooltip")
{
  init();
}

WCartesianChart::~WCartesianChart()
{
  std::vector<WAxisSliderWidget *> copy
    = std::vector<WAxisSliderWidget *>(axisSliderWidgets_);
  axisSliderWidgets_.clear();

  for (std::size_t i = 0; i < copy.size(); ++i) {
    copy[i]->setSeries(nullptr);
  }
}

void WCartesianChart::init()
{
  setPalette(std::make_shared<WStandardPalette>(PaletteFlavour::Muted));

  for (int i = 0; i < 3; ++i)
    axes_[i].reset(new WAxis());

  for (int i = 0; i < 3; ++i) {
    axes_[i]->init(interface_.get(), static_cast<Axis>(i));
    axes_[i]->setPadding(axisPadding_);
    axes_[i]->setSoftLabelClipping(true);
  }
  
  setPlotAreaPadding(40, Side::Left | Side::Right);
  setPlotAreaPadding(30, Side::Top | Side::Bottom);

  xTransformHandle_ = createJSTransform();
  yTransformHandle_ = createJSTransform();
  xTransform_ = WTransform();
  yTransform_ = WTransform();

  if (WApplication::instance() && WApplication::instance()->environment().ajax()) {
    mouseWentDown().connect("function(o, e){var o=" + this->cObjJsRef() + ";if(o){o.mouseDown(o, e);}}");
    mouseWentUp().connect("function(o, e){var o=" + this->cObjJsRef() + ";if(o){o.mouseUp(o, e);}}");
    mouseDragged().connect("function(o, e){var o=" + this->cObjJsRef() + ";if(o){o.mouseDrag(o, e);}}");
    mouseMoved().connect("function(o, e){var o=" + this->cObjJsRef() + ";if(o){o.mouseMove(o, e);}}");
    mouseWheel().connect("function(o, e){var o=" + this->cObjJsRef() + ";if(o){o.mouseWheel(o, e);}}");
    mouseWentOut().connect("function(o, e){var o=" + this->cObjJsRef() + ";if(o){o.mouseOut(o, e);}}");
    touchStarted().connect("function(o, e){var o=" + this->cObjJsRef() + ";if(o){o.touchStart(o, e);}}");
    touchEnded().connect("function(o, e){var o=" + this->cObjJsRef() + ";if(o){o.touchEnd(o, e);}}");
    touchMoved().connect("function(o, e){var o=" + this->cObjJsRef() + ";if(o){o.touchMoved(o, e);}}");
    clicked().connect("function(o, e){var o=" + this->cObjJsRef() + ";if(o){o.clicked(o, e);}}");
    jsSeriesSelected_.connect(this, &WCartesianChart::jsSeriesSelected);
    loadTooltip_.connect(this, &WCartesianChart::loadTooltip);
  }

  wheelActions_[KeyboardModifier::None] = InteractiveAction::PanMatching;
  wheelActions_[KeyboardModifier::Alt |
		KeyboardModifier::Control] = InteractiveAction::ZoomX;
  wheelActions_[KeyboardModifier::Control |
		KeyboardModifier::Shift] = InteractiveAction::ZoomY;
  wheelActions_[KeyboardModifier::Control] = InteractiveAction::ZoomXY;
  wheelActions_[KeyboardModifier::Alt |
		KeyboardModifier::Control |
		KeyboardModifier::Shift] = InteractiveAction::ZoomXY;
}

void WCartesianChart::setOrientation(Orientation orientation)
{
  if (orientation_ != orientation) {
    orientation_ = orientation;
    update();
  }
}

void WCartesianChart::setXSeriesColumn(int modelColumn)
{
  if (XSeriesColumn_ != modelColumn) {
    XSeriesColumn_ = modelColumn;
    update();
  }
}

void WCartesianChart::setType(ChartType type)
{
  if (type_ != type) {
    type_ = type;
    axis(Axis::X).init(interface_.get(), Axis::X);
    update();
  }
}

void WCartesianChart::setTextPen(const WPen& pen)
{
  if(pen == textPen_)
    return;
  
  textPen_ = pen;

  for(int i = 0; i < 3; ++i) 
    axes_[i]->setTextPen(pen); 
}

void WCartesianChart::addSeries(std::unique_ptr<WDataSeries> series)
{
  WDataSeries *s = series.get();

  series_.push_back(std::move(series));
  s->setChart(this);

  if (s->type() == SeriesType::Line || 
      s->type() == SeriesType::Curve) {
    assignJSPathsForSeries(*s);
    assignJSTransformsForSeries(*s);
  }

  update();
}

void WCartesianChart::assignJSHandlesForAllSeries()
{
  if (!isInteractive()) return;
  for (std::size_t i = 0; i < series_.size(); ++i) {
    const WDataSeries &s = *series_[i];
    if (s.type() == SeriesType::Line || 
	s.type() == SeriesType::Curve) {
      assignJSPathsForSeries(s);
      assignJSTransformsForSeries(s);
    }
  }
}

void WCartesianChart::freeJSHandlesForAllSeries()
{
  freeAllJSPaths();
  freeAllJSTransforms();
}

void WCartesianChart::assignJSPathsForSeries(const WDataSeries& series)
{
  if (!isInteractive()) return;
  WJavaScriptHandle<WPainterPath> handle;
  if (freePainterPaths_.size() > 0) {
    handle = freePainterPaths_.back();
    freePainterPaths_.pop_back();
  } else {
    handle = createJSPainterPath();
  }
  curvePaths_[&series] = handle;
}

void WCartesianChart::assignJSTransformsForSeries(const WDataSeries &series)
{
  if (!isInteractive()) return;
  WJavaScriptHandle<WTransform> handle;
  if (freeTransforms_.size() > 0) {
    handle = freeTransforms_.back();
    freeTransforms_.pop_back();
  } else {
    handle = createJSTransform();
  }
  curveTransforms_[&series] = handle;
}

std::unique_ptr<WDataSeries> WCartesianChart::removeSeries(WDataSeries *series)
{
  int index = seriesIndexOf(*series);

  if (index != -1) {
    for (std::size_t i = 0; i < axisSliderWidgets_.size(); ++i) {
      if (axisSliderWidgets_[i]->series() == series) {
	axisSliderWidgets_[i]->setSeries(nullptr);
      }
    }
    if (series->type() == SeriesType::Line || 
	series->type() == SeriesType::Curve) {
      freeJSPathsForSeries(*series);
      freeJSTransformsForSeries(*series);
    }

    auto result = std::move(series_[index]);
    series_.erase(series_.begin() + index);
    update();
    return result;
  } else
    return nullptr;
}

void WCartesianChart::freeJSPathsForSeries(const WDataSeries &series)
{
  freePainterPaths_.push_back(curvePaths_[&series]);
  curvePaths_.erase(&series);
}

void WCartesianChart::freeJSTransformsForSeries(const WDataSeries &series)
{
  freeTransforms_.push_back(curveTransforms_[&series]);
  curveTransforms_.erase(&series);
}

int WCartesianChart::seriesIndexOf(int modelColumn) const
{
  for (unsigned i = 0; i < series_.size(); ++i)
    if (series_[i]->modelColumn() == modelColumn)
      return i;

  return -1;
}

int WCartesianChart::seriesIndexOf(const WDataSeries &series) const
{
  for (unsigned i = 0; i < series_.size(); ++i)
    if (series_[i].get() == &series)
      return i;

  return -1;
}

WDataSeries& WCartesianChart::series(int modelColumn)
{
  int index = seriesIndexOf(modelColumn);

  if (index != -1)
    return *series_[index];

  throw WException("Column " + std::to_string(modelColumn)
		   + " not in plot");
}

const WDataSeries& WCartesianChart::series(int modelColumn) const
{
  int index = seriesIndexOf(modelColumn);

  if (index != -1)
    return *series_[index];

  throw WException("Column " + std::to_string(modelColumn)
		   + " not in plot");
}

void WCartesianChart
::setSeries(std::vector<std::unique_ptr<WDataSeries>> series)
{
  series_ = std::move(series);

  freeJSHandlesForAllSeries();
  assignJSHandlesForAllSeries();

  for (unsigned i = 0; i < series_.size(); ++i)
    series_[i]->setChart(this);

  update();
}

void WCartesianChart::freeAllJSPaths()
{
  for (PainterPathMap::const_iterator it = curvePaths_.begin();
       it != curvePaths_.end(); ++it) {
    freePainterPaths_.push_back(it->second);
  }
  curvePaths_.clear();
}

void WCartesianChart::freeAllJSTransforms()
{
  for (TransformMap::const_iterator it = curveTransforms_.begin();
       it != curveTransforms_.end(); ++it) {
    freeTransforms_.push_back(it->second);
  }
  curveTransforms_.clear();
}

WAxis& WCartesianChart::axis(Axis axis)
{
  return *axes_[static_cast<unsigned>(axis)];
}

const WAxis& WCartesianChart::axis(Axis axis) const
{
  return *axes_[static_cast<unsigned>(axis)];
}

void WCartesianChart::setAxis(std::unique_ptr<WAxis> waxis, Axis axis)
{
  axes_[static_cast<unsigned>(axis)] = std::move(waxis);
  axes_[static_cast<unsigned>(axis)]->init(interface_.get(), axis);
}

void WCartesianChart::setBarMargin(double margin)
{
  if (barMargin_ != margin) {
    barMargin_ = margin;

    update();
  }
}

void WCartesianChart::setLegendEnabled(bool enabled)
{
  legend_.setLegendEnabled(enabled);

  update();
}

void WCartesianChart::setLegendLocation(LegendLocation location, 
					Side side,
					AlignmentFlag alignment)
{
  legend_.setLegendLocation(location, side, alignment);

  update();
}

void WCartesianChart::setLegendColumns(int columns, const WLength& columnWidth)
{
  legend_.setLegendColumns(columns);
  legend_.setLegendColumnWidth(columnWidth);

  update();
}

void WCartesianChart::setLegendStyle(const WFont& font,
				     const WPen& border,
				     const WBrush& background)
{
  legend_.setLegendStyle(font, border, background);

  update();
}

std::unique_ptr<WWidget> WCartesianChart::createLegendItemWidget(int index)
{
  std::unique_ptr<WContainerWidget> legendItem(new WContainerWidget());

  legendItem->addWidget(std::unique_ptr<WWidget>(new IconWidget(this, index)));
  std::unique_ptr<WText> label(new WText(model()->headerData(index)));
  label->setVerticalAlignment(AlignmentFlag::Top);
  legendItem->addWidget(std::move(label));

  return std::move(legendItem);
}

void WCartesianChart::addDataPointArea(const WDataSeries& series,
				       int xRow, int xColumn,
				       std::unique_ptr<WAbstractArea> area)
{
  if (areas().empty())
    addAreaMask();
  addArea(std::move(area));
}

WPointF WCartesianChart::mapFromDevice(const WPointF &point, Axis ordinateAxis) const
{
  if (isInteractive()) {
    return mapFromDeviceWithoutTransform(zoomRangeTransform(xTransformHandle_.value(), yTransformHandle_.value()).inverted().map(point), ordinateAxis);
  } else {
    return mapFromDeviceWithoutTransform(point, ordinateAxis);
  }
}

WPointF WCartesianChart::mapFromDeviceWithoutTransform(const WPointF& point, Axis ordinateAxis)
  const
{
  const WAxis& xAxis = axis(Axis::X);
  const WAxis& yAxis = axis(ordinateAxis);

  WPointF p = inverseHv(point.x(), point.y(), width().toPixels());

  return WPointF(xAxis.mapFromDevice(p.x() - chartArea_.left()),
		 yAxis.mapFromDevice(chartArea_.bottom() - p.y()));
}

WPointF WCartesianChart::mapToDevice(const cpp17::any &xValue,
                                     const cpp17::any &yValue,
				     Axis axis, int xSegment, int ySegment) const
{
  if (isInteractive()) {
    return zoomRangeTransform(xTransformHandle_.value(), yTransformHandle_.value()).map(mapToDeviceWithoutTransform(xValue, yValue, axis, xSegment, ySegment));
  } else {
    return mapToDeviceWithoutTransform(xValue, yValue, axis, xSegment, ySegment);
  }
}

WPointF WCartesianChart::mapToDeviceWithoutTransform(const cpp17::any& xValue,
                                     const cpp17::any& yValue,
				     Axis ordinateAxis, int xSegment,
				     int ySegment) const
{
  const WAxis& xAxis = axis(Axis::X);
  const WAxis& yAxis = axis(ordinateAxis);
  
  double x = chartArea_.left() + xAxis.mapToDevice(xValue, xSegment);
  double y = chartArea_.bottom() - yAxis.mapToDevice(yValue, ySegment);

  return hv(x, y, width().toPixels());
}

WPointF WCartesianChart::hv(double x, double y,
			    double width) const
{
  if (orientation_ == Orientation::Vertical)
    return WPointF(x, y);
  else
    return WPointF(width - y, x);
}

WPointF WCartesianChart::inverseHv(double x, double y, double width) const
{
   if (orientation_ == Orientation::Vertical)
    return WPointF(x, y);
  else
    return WPointF(y, width - x); 
}

void WCartesianChart::defineJavaScript()
{
  WApplication *app = WApplication::instance();

  if (app && (isInteractive() || hasDeferredToolTips_)) {
    LOAD_JAVASCRIPT(app, "js/ChartCommon.js", "ChartCommon", wtjs2);
    app->doJavaScript(std::string("if (!" WT_CLASS ".chartCommon) {"
				  WT_CLASS ".chartCommon = new ") +
		      WT_CLASS ".ChartCommon(" + app->javaScriptClass() + "); }", false);

    LOAD_JAVASCRIPT(app, "js/WCartesianChart.js", "WCartesianChart", wtjs1);
    jsDefined_ = true;
  } else {
    jsDefined_ = false;
  }
}

void WCartesianChart::render(WFlags<RenderFlag> flags)
{
  WAbstractChart::render(flags);

  if (flags.test(RenderFlag::Full) || !jsDefined_) {
    defineJavaScript();
  }
}

void WCartesianChart::setFormData(const FormData& formData)
{
  WPaintedWidget::setFormData(formData);

  const WTransform &xTransform = xTransformHandle_.value();
  const WTransform &yTransform = yTransformHandle_.value();

  WPointF devicePan =
    WPointF(xTransform.dx() / xTransform.m11(),
	    yTransform.dy() / yTransform.m22());
  WPointF modelPan 
    = WPointF(axis(Axis::X).mapFromDevice(-devicePan.x()),
	      axis(Axis::Y1).mapFromDevice(-devicePan.y()));
  if (!axis(Axis::X).zoomRangeDirty_) {
    if (xTransform.isIdentity()) {
      axis(Axis::X).setZoomRangeFromClient
	(WAxis::AUTO_MINIMUM, WAxis::AUTO_MAXIMUM);
    } else {
      double z = xTransform.m11();
      double x = modelPan.x();
      double min = axis(Axis::X).mapFromDevice(0.0);
      double max = axis(Axis::X).mapFromDevice
	(axis(Axis::X).fullRenderLength_);
      double x2 = x + ((max - min)/ z);
      axis(Axis::X).setZoomRangeFromClient(x, x2);
    }
  }
  if (!axis(Axis::Y1).zoomRangeDirty_) {
    if (yTransform.isIdentity()) {
      axis(Axis::Y1).setZoomRangeFromClient
	(WAxis::AUTO_MINIMUM, WAxis::AUTO_MAXIMUM);
    } else {
      double z = yTransform.m22();
      double y = modelPan.y();
      double min = axis(Axis::Y).mapFromDevice(0.0);
      double max = axis(Axis::Y).mapFromDevice
	(axis(Axis::Y).fullRenderLength_);
      double y2 = y + ((max - min)/ z);
      axis(Axis::Y1).setZoomRangeFromClient(y, y2);
    }
  }
  if (curveTransforms_.size() != 0) {
    for (std::size_t i = 0; i < series_.size(); ++i) {
      WDataSeries &s = *series_[i];
      if ((s.type() == SeriesType::Line || 
	   s.type() == SeriesType::Curve) && !s.isHidden()) {
	if (!s.scaleDirty_) {
	  s.scale_ = curveTransforms_[&s].value().m22();
	}
	if (!s.offsetDirty_) {
	  Axis yAxis = s.axis();
	  double origin;
	  if (orientation() == Orientation::Horizontal) {
            origin = mapToDeviceWithoutTransform(0.0, 0.0, yAxis).x();
	  } else {
	    origin = mapToDeviceWithoutTransform(0.0, 0.0, yAxis).y();
	  }
	  double dy = curveTransforms_[&s].value().dy();
	  double scale = curveTransforms_[&s].value().m22();
	  double offset = - dy + origin * (1 - scale) + axis(yAxis).mapToDevice(0.0, 0);
	  if (orientation() == Orientation::Horizontal) {
	    s.offset_ = - axis(yAxis).mapFromDevice(offset);
	  } else {
	    s.offset_ = axis(yAxis).mapFromDevice(offset);
	  }
	}
      }
    }
  }
}

void WCartesianChart::modelChanged()
{
  XSeriesColumn_ = -1;
  while (axisSliderWidgets_.size() > 0) {
    axisSliderWidgets_[axisSliderWidgets_.size() - 1]->setSeries(nullptr);
  }

  freeAllJSPaths();
  freeAllJSTransforms();

  series_.clear();

  update();
}

void WCartesianChart::modelReset()
{
  update();
}

WCartesianChart::IconWidget::IconWidget(WCartesianChart *chart, 
					int index) 
  : chart_(chart),
    index_(index)
{
  setInline(true);
  resize(20, 20);
}

void WCartesianChart::IconWidget::paintEvent(Wt::WPaintDevice *paintDevice) 
{
  Wt::WPainter painter(paintDevice);
  chart_->renderLegendIcon(painter, 
			   WPointF(2.5, 10.0), 
			   chart_->series(index_));
}

void WCartesianChart::setAxisPadding(int padding)
{
  axisPadding_ = padding;
  for (int i = 0; i < 3; ++i) {
    axes_[i]->setPadding(padding);
  }
}

void WCartesianChart::setBorderPen(const WPen& pen)
{
  if (borderPen_ != pen) {
    borderPen_ = pen;
    update();
  }
}

void WCartesianChart::setSeriesSelectionEnabled(bool enabled)
{
  if (seriesSelectionEnabled_ != enabled) {
    seriesSelectionEnabled_ = enabled;
    updateJSConfig("seriesSelection", seriesSelectionEnabled_);
  }
}

void WCartesianChart::setSelectedSeries(const WDataSeries *series)
{
  if (selectedSeries_ != series) {
    selectedSeries_ = series;
    update();
  }
}

void WCartesianChart::setCurveManipulationEnabled(bool enabled)
{
  if (curveManipulationEnabled_ != enabled) {
    curveManipulationEnabled_ = enabled;
    updateJSConfig("curveManipulation", curveManipulationEnabled_);
  }
}

void WCartesianChart::addCurveLabel(const CurveLabel &label)
{
  curveLabels_.push_back(label);
  update();
}

void WCartesianChart::setCurveLabels(const std::vector<CurveLabel> &labels)
{
  curveLabels_ = labels;
  update();
}

void WCartesianChart::clearCurveLabels()
{
  curveLabels_.clear();
  update();
}

bool WCartesianChart::isInteractive() const
{
  return (zoomEnabled_ || 
	  panEnabled_ || 
	  crosshairEnabled_ || 
	  followCurve_ != nullptr ||
	  axisSliderWidgets_.size() > 0 || 
	  seriesSelectionEnabled_ || 
	  curveManipulationEnabled_)
    && getMethod() == RenderMethod::HtmlCanvas;
}

WPainterPath WCartesianChart::pathForSeries(const WDataSeries &series) const
{
  PainterPathMap::const_iterator it =  curvePaths_.find(&series);
  if (it == curvePaths_.end()) {
    return WPainterPath();
  } else {
    return it->second.value();
  }
}

void WCartesianChart::updateJSPensForAxis(WStringStream& js, Axis axis) const
{
  PenMap& pens = const_cast<PenMap&>(pens_);
  js << "[";
  for (std::size_t i = 0; i < pens[axis].size(); ++i) {
    if (i != 0) {
      js << ",";
    }
    PenAssignment& assignment = pens[axis][i];
    js << "[";
    js << assignment.pen.jsRef();
    js << ",";
    js << assignment.textPen.jsRef();
    js << ",";
    js << assignment.gridPen.jsRef();
    js << "]";
  }
  js << "]";
}

void WCartesianChart::updateJSPens(WStringStream& js) const
{
  // pens[axis][level][]
  js << "pens:{x:";
  updateJSPensForAxis(js, Axis::X);
  js << ",y:";
  updateJSPensForAxis(js, Axis::Y);
  js << "},";
  js << "penAlpha:{x:[";
  js << axis(Axis::X).pen().color().alpha() << ',';
  js << axis(Axis::X).textPen().color().alpha() << ',';
  js << axis(Axis::X).gridLinesPen().color().alpha();
  js << "],y:[";
  js << axis(Axis::Y).pen().color().alpha() << ',';
  js << axis(Axis::Y).textPen().color().alpha() << ',';
  js << axis(Axis::Y).gridLinesPen().color().alpha() << "]},";
}

int WCartesianChart::calcNumBarGroups() const
{
  int numBarGroups = 0;

  bool newGroup = true;
  for (unsigned i = 0; i < series_.size(); ++i)
    if (series_[i]->type() == SeriesType::Bar) {
      if (newGroup || !series_[i]->isStacked())
	++numBarGroups;
      newGroup = false;
    } else
      newGroup = true;

  return numBarGroups;
}

void WCartesianChart::setSoftLabelClipping(bool enabled)
{
  for (int i = 0; i < 3; ++i)
    axes_[i]->setSoftLabelClipping(enabled);
}

bool WCartesianChart::axisSliderWidgetForSeries(WDataSeries *series) const
{
  for (std::size_t i = 0; i < axisSliderWidgets_.size(); ++i) {
    if (axisSliderWidgets_[i]->series() == series)
      return true;
  }
  return false;
}

void WCartesianChart::iterateSeries(SeriesIterator *iterator,
				    WPainter *painter,
				    bool reverseStacked) const
{
  double groupWidth = 0.0;
  int numBarGroups;
  int currentBarGroup;

  int rowCount = model() ? model()->rowCount() : 0;
#ifndef WT_TARGET_JAVA
  std::vector<double> posStackedValuesInit(rowCount), minStackedValuesInit(rowCount);
#else
  std::vector<double> posStackedValuesInit, minStackedValuesInit;
  posStackedValuesInit.insert(posStackedValuesInit.begin(), rowCount, 0.0);
  minStackedValuesInit.insert(minStackedValuesInit.begin(), rowCount, 0.0);
#endif // WT_TARGET_JAVA

  const bool scatterPlot = type_ == ChartType::Scatter;

  if (scatterPlot) {
    numBarGroups = 1;
    currentBarGroup = 0;
  } else {
    numBarGroups = calcNumBarGroups();
    currentBarGroup = 0;
  }

  bool containsBars = false;

  for (unsigned g = 0; g < series_.size(); ++g) {
    if (series_[g]->isHidden() &&
	!(axisSliderWidgetForSeries(series_[g].get()) &&
	  (dynamic_cast<SeriesRenderIterator *>(iterator) ||
	   dynamic_cast<ExtremesIterator *>(iterator))))
      continue;

    groupWidth = series_[g]->barWidth() * (map(2, 0).x() - map(1, 0).x());

    if (containsBars)
      ++currentBarGroup;
    containsBars = false;

    int startSeries, endSeries;

    if (scatterPlot) {
      startSeries = endSeries = g;
    } else if (series_[g]->model() == model()) {
      for (int i = 0; i < rowCount; ++i)
	posStackedValuesInit[i] = minStackedValuesInit[i] = 0.0;

      if (reverseStacked) {
	endSeries = g;

	Axis a = series_[g]->axis();

	for (;;) {
	  if (g < series_.size()
	      && (((int)g == endSeries) || series_[g]->isStacked())
	      && (series_[g]->axis() == a)) {
	    if (series_[g]->type() == SeriesType::Bar)
	      containsBars = true;

	    for (int row = 0; row < rowCount; ++row) {
	      double y = asNumber(model()->data(row, series_[g]->modelColumn()));

	      if (!Utils::isNaN(y)) {
		if (y > 0)
		  posStackedValuesInit[row] += y;
		else
		  minStackedValuesInit[row] += y;
	      }
	    }

	    ++g;
	  } else
	    break;
	}

	--g;
	startSeries = g;
      } else {
	startSeries = g;

	Axis a = series_[g]->axis();

	if (series_[g]->type() == SeriesType::Bar)
	  containsBars = true;
	++g;

	for (;;) {
	  if (g < series_.size() && series_[g]->isStacked()
	      && series_[g]->axis() == a) {
	    if (series_[g]->type() == SeriesType::Bar)
	      containsBars = true;
	    ++g;
	  } else
	    break;
	}

	--g;

	endSeries = g;
      }
    } else {
      throw WException("Configuring different models for WDataSeries are unsupported "
		       "for category charts!");
    }

    int i = startSeries;
    for (;;) {
      bool doSeries = 
	iterator->startSeries(*series_[i], groupWidth, numBarGroups,
			      currentBarGroup);

      std::vector<double> posStackedValues, minStackedValues;

      if (doSeries ||
	  (!scatterPlot && i != endSeries)) {

	for (int currentXSegment = 0;
	     currentXSegment < axis(Axis::X).segmentCount();
	     ++currentXSegment) {

	  for (int currentYSegment = 0;
	       currentYSegment < axis(series_[i]->axis()).segmentCount();
	       ++currentYSegment) {

	    posStackedValues.clear();
	    Utils::insert(posStackedValues, posStackedValuesInit);
	    minStackedValues.clear();
	    Utils::insert(minStackedValues, minStackedValuesInit);

	    if (painter) {
	      WRectF csa = chartSegmentArea(axis(series_[i]->axis()),
					    currentXSegment, 
					    currentYSegment);
	      iterator->startSegment(currentXSegment, currentYSegment, csa);
	      
	      painter->save();
	      
	      if (!isInteractive()) {
		WPainterPath clipPath;
		
		clipPath.addRect(hv(csa));
		painter->setClipPath(clipPath);
		painter->setClipping(true);
	      }
	    } else {
	      iterator->startSegment(currentXSegment, currentYSegment, 
				     WRectF());
	    }

	    for (int row = 0; row < (series_[i]->model() ? 
				     series_[i]->model()->rowCount() : 0);
		 ++row) {
	      int xIndex[] = {-1, -1};
	      int yIndex[] = {-1, -1};

	      double x;
	      if (scatterPlot) {
		int c = series_[i]->XSeriesColumn();
		if (c == -1)
		  c = XSeriesColumn();
		if (c != -1) {
		  xIndex[0] = row;
		  xIndex[1] = c;
		  x = series_[i]->model()->data(xIndex[0], xIndex[1]);
		} else
		  x = row;
	      } else
		x = row;

	      yIndex[0] = row;
	      yIndex[1] = series_[i]->modelColumn();
	      double y = series_[i]->model()->data(yIndex[0], yIndex[1]);

	      if (scatterPlot)
		iterator->newValue(*series_[i], x, y, 0, 
				   xIndex[0], xIndex[1], yIndex[0], yIndex[1]);
	      else {
		double prevStack = 0, nextStack = 0;

		bool hasValue = !Utils::isNaN(y);

		if (hasValue) {
		  if (y > 0)
		    prevStack = nextStack = posStackedValues[row];
		  else
		    prevStack = nextStack = minStackedValues[row];

		  if (reverseStacked)
		    nextStack -= y;
		  else
		    nextStack += y;

		  if (y > 0)
		    posStackedValues[row] = nextStack;
		  else
		    minStackedValues[row] = nextStack;
		}

		if (doSeries) {
		  if (reverseStacked)
		    iterator->newValue(*series_[i], x, hasValue ? prevStack : y,
				       nextStack, 
				       xIndex[0], xIndex[1], yIndex[0], yIndex[1]);
		  else
		    iterator->newValue(*series_[i], x, hasValue ? nextStack : y,
				       prevStack, 
				       xIndex[0], xIndex[1], yIndex[0], yIndex[1]);
		}
	      }
	    }

	    iterator->endSegment();

	    if (painter)
	      painter->restore();
	  }
	}

	posStackedValuesInit.clear();
	Utils::insert(posStackedValuesInit, posStackedValues);
	minStackedValuesInit.clear();
	Utils::insert(minStackedValuesInit, minStackedValues);
      }

      if (doSeries)
	iterator->endSeries();

      if (i == endSeries)
	break;
      else {
	if (endSeries < startSeries)
	  --i;
	else
	  ++i;
      }
    }
  }
}

/*
 * ------ Rendering logic.
 */

void WCartesianChart::paint(WPainter& painter, const WRectF& rectangle) const
{

  for (auto area: areas())
    const_cast<WCartesianChart *>(this)->removeArea(area);

  if (!painter.isActive())
    throw WException("WCartesianChart::paint(): painter is not active.");

  WRectF rect = rectangle;

  if (rect.isNull() || rect.isEmpty())
    rect = painter.window();

  render(painter, rect);
}

WRectF WCartesianChart::insideChartArea() const
{
  const WAxis& xAxis = axis(Axis::X);
  const WAxis& yAxis = axis(Axis::Y);

  const WAxis::Segment& xs = xAxis.segments_[0];
  const WAxis::Segment& ys = yAxis.segments_[0];

  // margin used when clipping, see also WAxis::prepareRender(),
  // when the renderMinimum/maximum is 0, clipping is done exact

  double xRenderStart = xAxis.inverted() ? xAxis.mapToDevice(xs.renderMaximum, 0) : xs.renderStart;
  double xRenderEnd = xAxis.inverted() ? xAxis.mapToDevice(xs.renderMinimum, 0) : xs.renderStart + xs.renderLength;
  double yRenderStart = yAxis.inverted() ? yAxis.mapToDevice(ys.renderMaximum, 0) : ys.renderStart;
  double yRenderEnd = yAxis.inverted() ? yAxis.mapToDevice(ys.renderMinimum, 0) : ys.renderStart + ys.renderLength;

  double x1 = chartArea_.left() + xRenderStart;
  double x2 = chartArea_.left() + xRenderEnd;
  double y1 = chartArea_.bottom() - yRenderEnd;
  double y2 = chartArea_.bottom() - yRenderStart;

  return WRectF(x1, y1, x2 - x1, y2 - y1);
}

void WCartesianChart::setZoomAndPan()
{
  WTransform xTransform;
  if (axis(Axis::X).zoomMin_ != WAxis::AUTO_MINIMUM ||
      axis(Axis::X).zoomMax_ != WAxis::AUTO_MAXIMUM) {
    double xPan = -axis(Axis::X).mapToDevice(axis(Axis::X).pan(), 0);
    double xZoom = axis(Axis::X).zoom();
    if (xZoom > axis(Axis::X).maxZoom()) xZoom = axis(Axis::X).maxZoom();
    xTransform = WTransform(xZoom, 0, 0, 1, xZoom * xPan, 0);
  }

  WTransform yTransform;
  if (axis(Axis::Y).zoomMin_ != WAxis::AUTO_MINIMUM ||
      axis(Axis::Y).zoomMax_ != WAxis::AUTO_MAXIMUM) {
    double yPan = -axis(Axis::Y).mapToDevice(axis(Axis::Y).pan(), 0);
    double yZoom = axis(Axis::Y).zoom();
    if (yZoom > axis(Axis::Y).maxZoom()) yZoom = axis(Axis::Y).maxZoom();
    yTransform = WTransform(1, 0, 0, yZoom, 0, yZoom * yPan);
  }

  // Enforce limits
  WRectF chartArea = hv(insideChartArea());
  WRectF transformedArea = zoomRangeTransform(xTransform, yTransform).map(chartArea);
  if (transformedArea.left() > chartArea.left()) {
    double diff = chartArea.left() - transformedArea.left();
    if (orientation() == Orientation::Vertical)
      xTransform = WTransform(1, 0, 0, 1, diff, 0) * xTransform;
    else
      yTransform = WTransform(1, 0, 0, 1, 0, diff) * yTransform;
    transformedArea = zoomRangeTransform(xTransform, yTransform).map(chartArea);
  }
  if (transformedArea.right() < chartArea.right()) {
    double diff = chartArea.right() - transformedArea.right();
    if (orientation() == Orientation::Vertical)
      xTransform = WTransform(1, 0, 0, 1, diff, 0) * xTransform;
    else
      yTransform = WTransform(1, 0, 0, 1, 0, diff) * yTransform;
    transformedArea = zoomRangeTransform(xTransform, yTransform).map(chartArea);
  }
  if (transformedArea.top() > chartArea.top()) {
    double diff = chartArea.top() - transformedArea.top();
    if (orientation() == Orientation::Vertical)
      yTransform = WTransform(1, 0, 0, 1, 0, -diff) * yTransform;
    else
      xTransform = WTransform(1, 0, 0, 1, diff, 0) * xTransform;
    transformedArea = zoomRangeTransform(xTransform, yTransform).map(chartArea);
  }
  if (transformedArea.bottom() < chartArea.bottom()) {
    double diff = chartArea.bottom() - transformedArea.bottom();
    if (orientation() == Orientation::Vertical)
      yTransform = WTransform(1, 0, 0, 1, 0, -diff) * yTransform;
    else
      xTransform = WTransform(1, 0, 0, 1, diff, 0) * xTransform;
    transformedArea = zoomRangeTransform(xTransform, yTransform).map(chartArea);
  }

  xTransformHandle_.setValue(xTransform);
  yTransformHandle_.setValue(yTransform);

  axis(Axis::X).zoomRangeDirty_ = false;
  axis(Axis::Y1).zoomRangeDirty_ = false;
}

void WCartesianChart::paintEvent(WPaintDevice *paintDevice)
{
  hasDeferredToolTips_ = false;

  WPainter painter(paintDevice);
  painter.setRenderHint(RenderHint::Antialiasing);
  paint(painter);

  if (hasDeferredToolTips_ && !jsDefined_) {
    // We need to define the JavaScript after all, because we need to be able
    // to load deferred tooltips.
    defineJavaScript();
  }

  if (isInteractive() || hasDeferredToolTips_) {
    setZoomAndPan();

    double modelBottom = axis(Axis::Y1).mapFromDevice(0);
    double modelTop = axis(Axis::Y1).mapFromDevice(chartArea_.height());
    double modelLeft = axis(Axis::X).mapFromDevice(0);
    double modelRight = axis(Axis::X).mapFromDevice(chartArea_.width());

    WRectF modelArea(modelLeft, modelBottom, modelRight - modelLeft, modelTop - modelBottom);
    WRectF insideArea = insideChartArea();

    int coordPaddingX = 5,
	coordPaddingY = 5;

    if (orientation() == Orientation::Vertical) {
      if (axis(Axis::X).isVisible() && 
	  axis(Axis::X).tickDirection() == TickDirection::Inwards &&
	  (axis(Axis::X).location() == AxisValue::Maximum || 
	   axis(Axis::X).location() == AxisValue::Both))
	coordPaddingY = 25;
      if ((axis(Axis::Y1).isVisible() && 
	   axis(Axis::Y1).tickDirection() == TickDirection::Inwards &&
	   (axis(Axis::Y1).location() == AxisValue::Maximum ||
	    axis(Axis::Y1).location() == AxisValue::Both)) ||
	  (axis(Axis::Y2).isVisible() && 
	   axis(Axis::Y2).tickDirection() == TickDirection::Inwards))
	coordPaddingX = 40;
    } else {
      if (axis(Axis::X).isVisible() && 
	  axis(Axis::X).tickDirection() == TickDirection::Inwards &&
	  (axis(Axis::X).location() == AxisValue::Maximum || 
	   axis(Axis::X).location() == AxisValue::Both))
	coordPaddingX = 40;
      if (axis(Axis::Y1).isVisible() && 
	  axis(Axis::Y1).tickDirection() == TickDirection::Inwards &&
	  (axis(Axis::Y1).location() == AxisValue::Minimum || 
	   axis(Axis::Y1).location() == AxisValue::Both))
	coordPaddingY = 25;
    }

    if (axis(Axis::X).zoomRangeChanged().isConnected() &&
	!xTransformChanged_.isConnected()) {
      xTransformChanged_.connect(this, &WCartesianChart::xTransformChanged);
    }
    if (axis(Axis::Y).zoomRangeChanged().isConnected() &&
	!yTransformChanged_.isConnected()) {
      yTransformChanged_.connect(this, &WCartesianChart::yTransformChanged);
    }

    char buf[30];
    WApplication *app = WApplication::instance();
    WStringStream ss;
    int selectedCurve = selectedSeries_ ? seriesIndexOf(*selectedSeries_) : -1;
    int followCurve = followCurve_ ? seriesIndexOf(*followCurve_) : -1;
    ss << "new " WT_CLASS ".WCartesianChart("
       << app->javaScriptClass() << ","
       << jsRef() << ","
       << objJsRef() << ","
	"{"
	  "curveManipulation:" << asString(curveManipulationEnabled_).toUTF8() << ","
	  "seriesSelection:" << asString(seriesSelectionEnabled_).toUTF8() << ","
	  "selectedCurve:" << selectedCurve << ","
          "isHorizontal:" << asString(orientation() == Orientation::Horizontal)
            .toUTF8() << ","
	  "zoom:" << asString(zoomEnabled_).toUTF8() << ","
	  "pan:" << asString(panEnabled_).toUTF8() << ","
	  "crosshair:" << asString(crosshairEnabled_).toUTF8() << ","
          "crosshairColor:" << jsStringLiteral(crosshairColor_.cssText(true)) << ","
	  "followCurve:" << followCurve << ","
	  "xTransform:" << xTransformHandle_.jsRef() << ","
	  "yTransform:" << yTransformHandle_.jsRef() << ","
	  "area:" << hv(chartArea_).jsRef() << ","
	  "insideArea:" << hv(insideArea).jsRef() << ","
	  "modelArea:" << modelArea.jsRef() << ","
          "hasToolTips:" << asString(hasDeferredToolTips_).toUTF8() << ","
	  "notifyTransform:{x:" << asString(axis(Axis::X).zoomRangeChanged().isConnected()).toUTF8() << ","
			   "y:" << asString(axis(Axis::Y).zoomRangeChanged().isConnected()).toUTF8() << "},"
	  "ToolTipInnerStyle:" << jsStringLiteral(app->theme()->utilityCssClass(UtilityCssClassRole::ToolTipInner)) << ","
	  "ToolTipOuterStyle:" << jsStringLiteral(app->theme()->utilityCssClass(UtilityCssClassRole::ToolTipOuter)) << ",";
    updateJSPens(ss);
    ss << "series:{";
    {
      bool firstCurvePath = true;
      for (std::size_t i = 0; i < series_.size(); ++i) {
	if (curvePaths_.find(series_[i].get()) != curvePaths_.end()) {
	  if (firstCurvePath) {
	    firstCurvePath = false;
	  } else {
	    ss << ",";
	  }
	  ss << (int)i << ":{";
	  ss << "curve:" << curvePaths_[series_[i].get()].jsRef() << ",";
	  ss << "transform:" << curveTransforms_[series_[i].get()].jsRef();
	  ss << "}";
	}
      }
    }
    ss << "},";
    ss << "maxZoom:[" << Utils::round_js_str(axis(Axis::X).maxZoom(), 3, buf) << ",";
    ss <<		 Utils::round_js_str(axis(Axis::Y1).maxZoom(), 3, buf) << "],";
    ss << "rubberBand:" << rubberBandEnabled_ << ',';
    ss << "sliders:[";
    for (std::size_t i = 0; i < axisSliderWidgets_.size(); ++i) {
      if (i != 0) ss << ',';
      ss << '"' << axisSliderWidgets_[i]->id() << '"';
    }
    ss << "],";
    ss << "wheelActions:" << wheelActionsToJson(wheelActions_) << ",";
    ss << "coordinateOverlayPadding:[" << coordPaddingX << ",";
    ss                                 << coordPaddingY << "]";
    ss << "});";


    doJavaScript(ss.str());

    cObjCreated_ = true;
  }
}

void WCartesianChart::getDomChanges(std::vector<DomElement *>& result, WApplication *app)
{
  WAbstractChart::getDomChanges(result, app);
  for (std::size_t i = 0; i < axisSliderWidgets_.size(); ++i) {
    axisSliderWidgets_[i]->update();
  }
}

void WCartesianChart::render(WPainter& painter, const WRectF& rectangle) const
{
  painter.save();
  painter.translate(rectangle.topLeft());

  if (initLayout(rectangle, painter.device())) {
    renderBackground(painter);
    renderGrid(painter, axis(Axis::X));
    renderGrid(painter, axis(Axis::Y1));
    renderGrid(painter, axis(Axis::Y2));
    renderAxes(painter, AxisProperty::Line); // render the axes (lines)
    renderSeries(painter);     // render the data series
    renderAxes(painter, AxisProperty::Labels); // render the axes (labels)
    renderBorder(painter);
    renderCurveLabels(painter);
    renderLegend(painter);
    renderOther(painter);
  }

  painter.restore();
}

bool WCartesianChart::initLayout(const WRectF& rectangle, WPaintDevice *device)
  const
{
  WRectF rect = rectangle;
  if (rect.isNull() || rect.isEmpty())
    rect = WRectF(0.0, 0.0, width().toPixels(), height().toPixels());

  if (orientation() == Orientation::Vertical) {
    width_ = (int)rect.width();
    height_ = (int)rect.height();
  } else {
    width_ = (int)rect.height();
    height_ = (int)rect.width();
  }

  for (int i = 0; i < 3; ++i)
    location_[i] = AxisValue::Minimum;

  std::unique_ptr<WPaintDevice> created;
  WPaintDevice *d = device;
  if (!d) {
    created = createPaintDevice();
    d = created.get();
  }

  WPaintDevice *d = device;
  if (!d)
    d = createPaintDevice();

  bool autoLayout = isAutoLayoutEnabled();
  if (autoLayout &&
<<<<<<< HEAD
      ((d->features() & WPaintDevice::HasFontMetrics) == 0)) {
=======
      ((d->features() & PaintDeviceFeatureFlag::FontMetrics).empty())) {
>>>>>>> 65e32ff2
    LOG_ERROR("setAutoLayout(): device does not have font metrics "
      "(not even server-side font metrics).");
    autoLayout = false;
  }

  if (autoLayout) {
    WCartesianChart *self = const_cast<WCartesianChart *>(this);
    self->setPlotAreaPadding(40, Side::Left | Side::Right);
    self->setPlotAreaPadding(30, Side::Top | Side::Bottom);

    calcChartArea();

    xTransform_ = WTransform();
    yTransform_ = WTransform();

    if (chartArea_.width() <= 5 || chartArea_.height() <= 5 || !prepareAxes()) {
      if (isInteractive()) {
	xTransform_ = xTransformHandle_.value();
	yTransform_ = yTransformHandle_.value();
      }
      return false;
    }

    {
      WMeasurePaintDevice md(d);
      WPainter painter(&md);

      renderAxes(painter, AxisProperty::Line | AxisProperty::Labels);
      renderLegend(painter);

      WRectF bounds = md.boundingRect();

      /* bounds should be within rect with a 5 pixel margin */
      const int MARGIN = 5;
      int corrLeft = (int)std::max(0.0,
				   rect.left() - bounds.left() + MARGIN);
      int corrRight = (int)std::max(0.0, 
				    bounds.right() - rect.right() + MARGIN);
      int corrTop = (int)std::max(0.0, rect.top() - bounds.top() + MARGIN);
      int corrBottom = (int)std::max(0.0, bounds.bottom() - rect.bottom()
				     + MARGIN);

      self->setPlotAreaPadding(plotAreaPadding(Side::Left) + corrLeft, 
			       Side::Left);
      self->setPlotAreaPadding(plotAreaPadding(Side::Right) + corrRight, 
			       Side::Right);
      self->setPlotAreaPadding(plotAreaPadding(Side::Top) + corrTop, 
			       Side::Top);
      self->setPlotAreaPadding(plotAreaPadding(Side::Bottom) + corrBottom, 
			       Side::Bottom);
    }
  }

<<<<<<< HEAD
  if (!device)
    delete d;
=======
  created.reset();
>>>>>>> 65e32ff2

  calcChartArea();

  bool result = chartArea_.width() > 5 && chartArea_.height() > 5 && prepareAxes();

  if (isInteractive()) {
    xTransform_ = xTransformHandle_.value();
    yTransform_ = yTransformHandle_.value();
  } else {
    xTransform_ = WTransform();
    yTransform_ = WTransform();
  }

  if (isInteractive()) {
    // This is a bit dirty, but in this case it's fine
    WCartesianChart *self = const_cast<WCartesianChart *>(this);
    self->clearPens();
    self->createPensForAxis(Axis::X);
    self->createPensForAxis(Axis::Y);
    if (curvePaths_.empty()) {
      self->assignJSHandlesForAllSeries();
    }
  }

  return result;
}

void WCartesianChart::drawMarker(const WDataSeries& series,
				 WPainterPath& result) const
{
  const double size = 6.0;
  const double hsize = size/2;

  switch (series.marker()) {
  case MarkerType::Circle:
    result.addEllipse(-hsize, -hsize, size, size);
    break;
  case MarkerType::Square:
    result.addRect(WRectF(-hsize, -hsize, size, size));
    break;
  case MarkerType::Cross:
    result.moveTo(-1.3 * hsize, 0);
    result.lineTo(1.3 * hsize, 0);
    result.moveTo(0, -1.3 * hsize);
    result.lineTo(0, 1.3 * hsize);
    break;
  case MarkerType::XCross:
    result.moveTo(-hsize, -hsize);
    result.lineTo(hsize, hsize);
    result.moveTo(-hsize, hsize);
    result.lineTo(hsize, -hsize);
    break;
  case MarkerType::Triangle:
    result.moveTo(0, 0.6 * hsize);
    result.lineTo(-hsize, 0.6 * hsize);
    result.lineTo(0, -hsize);
    result.lineTo(hsize, 0.6 * hsize);
    result.closeSubPath();
    break;
  case MarkerType::Star: {
      double angle = M_PI / 2.0;
      for (int i = 0; i < 5; ++i) {
	double x = std::cos(angle) * hsize;
	double y = -std::sin(angle) * hsize;
	result.moveTo(0, 0);
	result.lineTo(x, y);
	angle += M_PI * 2.0 / 5.0;
      }
    }
    break;
  case MarkerType::InvertedTriangle:
    result.moveTo(0, -0.6 * hsize);
    result.lineTo(-hsize, -0.6 * hsize);
    result.lineTo(0, hsize);
    result.lineTo(hsize, -0.6 * hsize);
    result.closeSubPath();
    break;
  case MarkerType::Diamond: {
    double s = std::sqrt(2.0) * hsize;
    result.moveTo(0, s);
    result.lineTo(s, 0);
    result.lineTo(0, -s);
    result.lineTo(-s, 0);
    result.closeSubPath();
    break;
  }
  case MarkerType::Asterisk: {
    double angle = M_PI / 2.0;
    for (int i = 0; i < 6; ++i) {
      double x = std::cos(angle) * hsize;
      double y = -std::sin(angle) * hsize;
      result.moveTo(0, 0);
      result.lineTo(x, y);
      angle += M_PI / 3.0;
    }
    break;
  }
  case MarkerType::Custom:
    result = series.customMarker();
    break;
  default:
    ;
  }
}

void WCartesianChart::renderLegendIcon(WPainter& painter,
				       const WPointF& pos,
				       const WDataSeries& series) const
{
  WShadow shadow = painter.shadow();
  switch (series.type()) {
  case SeriesType::Bar: {
    WPainterPath path;
    path.moveTo(-6, 8);
    path.lineTo(-6, -8);
    path.lineTo(6, -8);
    path.lineTo(6, 8);
    painter.translate(pos.x() + 7.5, pos.y());  
    painter.setShadow(series.shadow());
    painter.fillPath(path, series.brush());
    painter.setShadow(shadow);
    painter.strokePath(path, series.pen());
    painter.translate(-(pos.x() + 7.5), -pos.y());
    break;
  }
  case SeriesType::Line:
  case SeriesType::Curve: {
#ifdef WT_TARGET_JAVA
    painter.setPen(WPen(series.pen()));
#else
    painter.setPen(series.pen());
#endif
    double offset = (series.pen().width() == 0 ? 0.5 : 0);
    painter.setShadow(series.shadow());
    painter.drawLine(pos.x(), pos.y() + offset, pos.x() + 16, pos.y() + offset);
    painter.setShadow(shadow);
  }
    // no break;
  case SeriesType::Point: {
    WPainterPath path;
    drawMarker(series, path);
    if (!path.isEmpty()) {
      painter.translate(pos.x() + 8, pos.y());  
      painter.setShadow(series.shadow());
      painter.fillPath(path, series.markerBrush());
      painter.setShadow(shadow);
      painter.strokePath(path, series.markerPen());
      painter.translate(- (pos.x() + 8), -pos.y());
    }

    break;
  }
  }
}

void WCartesianChart::renderLegendItem(WPainter& painter,
				       const WPointF& pos,
				       const WDataSeries& series) const
{
  WPen fontPen = painter.pen();

  renderLegendIcon(painter, pos, series);

#ifdef WT_TARGET_JAVA
  painter.setPen(WPen(fontPen));
#else
  painter.setPen(fontPen);
#endif
<<<<<<< HEAD

  int width = (int)legendColumnWidth().toPixels();
  if (width < 100)
    width = 100;
  painter.drawText(pos.x() + 23, pos.y() - 9, width, 20,
		   AlignLeft | AlignMiddle,
=======
  int width = (int)legendColumnWidth().toPixels();
  if (width < 100)
    width = 100;
  painter.drawText(pos.x() + 23, pos.y() - 0, width, 20,
		   AlignmentFlag::Left | AlignmentFlag::Middle,
>>>>>>> 65e32ff2
		   series.model()->headerData(series.modelColumn()));
}

bool WCartesianChart::prepareAxes() const
{
  const WAxis& xAxis = axis(Axis::X);
  const WAxis& yAxis = axis(Axis::Y);
  const WAxis& y2Axis = axis(Axis::Y2);

  Orientation yDir = orientation_;
  Orientation xDir = orientation_ 
    == Orientation::Vertical ? Orientation::Horizontal : Orientation::Vertical;

  if (!xAxis.prepareRender(xDir, chartArea_.width()))
    return false;

  if (!yAxis.prepareRender(yDir, chartArea_.height()))
    return false;

  if (!y2Axis.prepareRender(yDir, chartArea_.height()))
    return false;

  if (xAxis.scale() == AxisScale::Discrete) {
    switch (xAxis.location()) {
    case AxisValue::Minimum:
    case AxisValue::Zero:
      location_[static_cast<unsigned>(Axis::X)] = AxisValue::Minimum;
      break;
    case AxisValue::Maximum:
      location_[static_cast<unsigned>(Axis::X)] = AxisValue::Maximum;
      break;
    case AxisValue::Both:
      location_[static_cast<unsigned>(Axis::X)] = AxisValue::Both;
    }
  }

  for (int i = 0; i < 2; ++i) {
    const WAxis& axis = i == 0 ? xAxis : yAxis;
    const WAxis& other = i == 0 ? yAxis : xAxis;
    AxisValue location = axis.location();

    if (location == AxisValue::Zero) {
      if (other.segments_.back().renderMaximum < 0)
	location = AxisValue::Maximum;
      else if (other.segments_.front().renderMinimum > 0)
	location = AxisValue::Minimum;
      else if (!other.isOnAxis(0.0)) // If there is a break on the zero value
	location = AxisValue::Minimum;
    } else if (location == AxisValue::Minimum) {
      if (other.segments_.front().renderMinimum == 0 &&
	  axis.tickDirection() == TickDirection::Outwards)
	location = AxisValue::Zero;
    } else if (location != AxisValue::Both) {
      if (other.segments_.back().renderMaximum == 0)
	location = AxisValue::Maximum;
    }

    location_[static_cast<unsigned>(axis.id())] = location;
  }

  // force Y axes to the sides when dual Y axes
  if (y2Axis.isVisible()) {
    if (location_[static_cast<unsigned>(Axis::Y1)] == 
	AxisValue::Both &&
	xAxis.segments_.front().renderMinimum == 0)
      location_[static_cast<unsigned>(Axis::Y1)] = AxisValue::Zero;
    if (location_[static_cast<unsigned>(Axis::Y1)] == AxisValue::Both
	|| !(location_[static_cast<unsigned>(Axis::Y1)]
	     == AxisValue::Zero &&
	     (xAxis.segments_.front().renderMinimum == 0)))
      location_[static_cast<unsigned>(Axis::Y1)] = AxisValue::Minimum;
    location_[static_cast<unsigned>(Axis::Y2)] = AxisValue::Maximum;
  } else
    location_[static_cast<unsigned>(Axis::Y2)] = AxisValue::Maximum;

  return true;
}

WPointF WCartesianChart::map(double xValue, double yValue,
			     Axis yAxis, int currentXSegment,
			     int currentYSegment) const
{
  const WAxis& xAx = axis(Axis::X);
  const WAxis& yAx = axis(yAxis);

  double x = chartArea_.left() + xAx.mapToDevice(xValue, currentXSegment);
  double y = chartArea_.bottom() - yAx.mapToDevice(yValue, currentYSegment);

  return WPointF(x, y);
}

void WCartesianChart::calcChartArea() const
{
  if (orientation_ == Orientation::Vertical)
    chartArea_ = WRectF(plotAreaPadding(Side::Left),
			plotAreaPadding(Side::Top),
			std::max(10, width_ - plotAreaPadding(Side::Left)
				 - plotAreaPadding(Side::Right)),
			std::max(10, height_ - plotAreaPadding(Side::Top)
				 - plotAreaPadding(Side::Bottom)));
  else
    chartArea_ = WRectF(plotAreaPadding(Side::Top),
			plotAreaPadding(Side::Right),
			std::max(10, width_ - plotAreaPadding(Side::Top)
				 - plotAreaPadding(Side::Bottom)),
			std::max(10, height_ - plotAreaPadding(Side::Right)
				 - plotAreaPadding(Side::Left)));
}

WRectF WCartesianChart::chartSegmentArea(const WAxis& yAxis, int xSegment,
					 int ySegment) const
{
  const WAxis& xAxis = axis(Axis::X);

  const WAxis::Segment& xs = xAxis.segments_[xSegment];
  const WAxis::Segment& ys = yAxis.segments_[ySegment];

  // margin used when clipping, see also WAxis::prepareRender(),
  // when the renderMinimum/maximum is 0, clipping is done exact

  double xRenderStart = xAxis.inverted() ? xAxis.mapToDevice(xs.renderMaximum, xSegment) : xs.renderStart;
  double xRenderEnd = xAxis.inverted() ? xAxis.mapToDevice(xs.renderMinimum, xSegment) : xs.renderStart + xs.renderLength;
  double yRenderStart = yAxis.inverted() ? yAxis.mapToDevice(ys.renderMaximum, ySegment) : ys.renderStart;
  double yRenderEnd = yAxis.inverted() ? yAxis.mapToDevice(ys.renderMinimum, ySegment) : ys.renderStart + ys.renderLength;

  double x1 = chartArea_.left() + xRenderStart
    + (xSegment == 0
       ? (xs.renderMinimum == 0 ? 0 : -axisPadding())
       : -xAxis.segmentMargin() / 2);
  double x2 = chartArea_.left() + xRenderEnd
    + (xSegment == xAxis.segmentCount() - 1
       ? (xs.renderMaximum == 0 ? 0 : axisPadding())
       : xAxis.segmentMargin() / 2);

  double y1 = chartArea_.bottom() - yRenderEnd
    - (ySegment == yAxis.segmentCount() - 1
       ? (ys.renderMaximum == 0 ? 0 : axisPadding())
       : yAxis.segmentMargin() / 2);
  double y2 = chartArea_.bottom() - yRenderStart
    + (ySegment == 0
       ? (ys.renderMinimum == 0 ? 0 : axisPadding())
       : yAxis.segmentMargin() / 2);

  return WRectF(std::floor(x1 + 0.5), std::floor(y1 + 0.5),
		std::floor(x2 - x1), std::floor(y2 - y1));
}

void WCartesianChart::renderBackground(WPainter& painter) const
{
  if (background().style() != BrushStyle::None)
    painter.fillRect(hv(chartArea_), background());
}

void WCartesianChart::renderGrid(WPainter& painter, const WAxis& ax) const
{
  if (!ax.isGridLinesEnabled())
    return;

  bool vertical = ax.id() != Axis::X;

  const WAxis& other = vertical ? axis(Axis::X) : axis(Axis::Y1);
  const WAxis::Segment& s0 = other.segments_.front();
  const WAxis::Segment& sn = other.segments_.back();

  double ou0 = s0.renderStart;
  double oun = sn.renderStart + sn.renderLength;

  // Adjust for potentially different axis padding on second Y-axis
  if (!vertical && axis(Axis::Y2).isGridLinesEnabled()) {
    const WAxis& other2 = axis(Axis::Y2);
    const WAxis::Segment& s0_2 = other2.segments_.front();
    const WAxis::Segment& sn_2 = other2.segments_.back();
    if (!axis(Axis::Y).isGridLinesEnabled() || s0_2.renderStart < ou0)
      ou0 = s0_2.renderStart;
    if (!axis(Axis::Y).isGridLinesEnabled() || sn_2.renderStart + sn_2.renderLength > oun)
      oun = sn_2.renderStart + sn_2.renderLength;
  }
  
  bool otherVertical = !vertical;

  if (otherVertical) {
    ou0 = chartArea_.bottom() - ou0;
    oun = chartArea_.bottom() - oun;
  } else {
    ou0 = chartArea_.left() + ou0;
    oun = chartArea_.left() + oun;
  }

  if (isInteractive()) {
    painter.save();
    WPainterPath clipPath;
    clipPath.addRect(hv(chartArea_));
    painter.setClipPath(clipPath);
    painter.setClipping(true);
  }

  std::vector<WPen> pens;
  if (pens_.find(ax.id()) == pens_.end()) {
    pens.push_back(ax.gridLinesPen());
  } else {
    const std::vector<PenAssignment>& assignments = pens_.find(ax.id())->second;
    for (std::size_t i = 0; i < assignments.size(); ++i) {
      pens.push_back(assignments[i].gridPen.value());
    }
  }

  AxisConfig axisConfig;
  if (ax.location() == AxisValue::Both)
    axisConfig.side = AxisValue::Minimum;
  else
    axisConfig.side = ax.location();

  for (unsigned level = 1; level <= pens.size(); ++level) {
    WPainterPath gridPath;

    axisConfig.zoomLevel = level;
    std::vector<double> gridPos = ax.gridLinePositions(axisConfig);

    for (unsigned i = 0; i < gridPos.size(); ++i) {
      double u = gridPos[i];

      if (vertical) {
	u = chartArea_.bottom() - u;
	gridPath.moveTo(hv(ou0, u));
	gridPath.lineTo(hv(oun, u));
      } else {
	u = chartArea_.left() + u;
	gridPath.moveTo(hv(u, ou0));
	gridPath.lineTo(hv(u, oun));
      }
    }

    painter.strokePath(zoomRangeTransform().map(gridPath).crisp(), pens[level - 1]);
  }

  if (isInteractive()) {
    painter.restore();
  }
}

void WCartesianChart::renderAxis(WPainter& painter, const WAxis& axis,
				 WFlags<AxisProperty> properties) const
{
  if (!axis.isVisible())
    return;

  bool vertical = axis.id() != Axis::X;

  if (isInteractive() && dynamic_cast<WCanvasPaintDevice*>(painter.device())) {
    WRectF clipRect;
    WRectF area = hv(chartArea_);
    if (axis.location() == AxisValue::Zero && 
	location_[static_cast<unsigned>(axis.id())] == AxisValue::Zero) {
      clipRect = area;
    } else if (vertical != /*XOR*/ (orientation() == Orientation::Horizontal)) {
      double h = area.height();
      if (location_[static_cast<unsigned>(Axis::X)] == 
	  AxisValue::Zero &&
	  orientation() == Orientation::Vertical) {
	h += 1; // prevent clipping off of zero tick
      }
      clipRect = WRectF(0.0, area.top(), vertical ? width_ : height_, h);
    } else {
      clipRect = WRectF(area.left(), 0.0, area.width(), 
			vertical ? height_ : width_);
    }
    if (properties == AxisProperty::Labels) {
      clipRect = WRectF(clipRect.left() - 1, clipRect.top() - 1, 
			clipRect.width() + 2, clipRect.height() + 2);
    }
    WPainterPath clipPath;
    clipPath.addRect(clipRect);
    painter.save();
    painter.setClipPath(clipPath);
    painter.setClipping(true);
  }

  std::vector<AxisValue> locations;
  if (location_[static_cast<unsigned>(axis.id())] == AxisValue::Both) {
    locations.push_back(AxisValue::Minimum);
    locations.push_back(AxisValue::Maximum);
  } else
    locations.push_back(location_[static_cast<unsigned>(axis.id())]);

  for (std::size_t l = 0; l < locations.size(); ++l) {
    WPointF axisStart, axisEnd;
    double tickStart = 0.0, tickEnd = 0.0, labelPos = 0.0;
    AlignmentFlag labelHFlag = AlignmentFlag::Center, 
      labelVFlag = AlignmentFlag::Middle;

    if (vertical) {
      labelVFlag = AlignmentFlag::Middle;
      axisStart.setY(chartArea_.bottom());
      axisEnd.setY(chartArea_.top());
    } else {
      labelHFlag = AlignmentFlag::Center;
      axisStart.setX(chartArea_.left());
      axisEnd.setX(chartArea_.right());
    }

    switch (locations[l]) {
    case AxisValue::Minimum:
      if (vertical) {
	if (axis.tickDirection() == TickDirection::Inwards) {
	  tickStart = 0;
	  tickEnd = TICK_LENGTH;
	  labelPos = TICK_LENGTH;
	  labelHFlag = AlignmentFlag::Left;

	  double x = chartArea_.left();
	  axisStart.setX(x);
	  axisEnd.setX(x);
	} else {
	  tickStart = -TICK_LENGTH;
	  tickEnd = 0;
	  labelPos = -TICK_LENGTH;
	  labelHFlag = AlignmentFlag::Right;

	  double x = chartArea_.left() - axis.margin();
	  axisStart.setX(x);
	  axisEnd.setX(x);
	}
      } else {
	if (axis.tickDirection() == TickDirection::Inwards) {
	  tickStart = -TICK_LENGTH;
	  tickEnd = 0;
	  labelPos = -TICK_LENGTH;
	  labelVFlag = AlignmentFlag::Bottom;

	  double y = chartArea_.bottom() - 1;
	  axisStart.setY(y);
	  axisEnd.setY(y);
	} else {
	  tickStart = 0;
	  tickEnd = TICK_LENGTH;
	  labelPos = TICK_LENGTH;
	  labelVFlag = AlignmentFlag::Top;

	  double y = chartArea_.bottom() + axis.margin();
	  axisStart.setY(y);
	  axisEnd.setY(y);
	}
      }

      break;
    case AxisValue::Maximum:
      if (vertical) {
	if (axis.tickDirection() == TickDirection::Inwards) {
	  tickStart = -TICK_LENGTH;
	  tickEnd = 0;
	  labelPos = -TICK_LENGTH;
	  labelHFlag = AlignmentFlag::Right;

	  double x = chartArea_.right() - 1;
	  axisStart.setX(x);
	  axisEnd.setX(x);
	} else {
	  tickStart = 0;
	  tickEnd = TICK_LENGTH;
	  labelPos = TICK_LENGTH;
	  labelHFlag = AlignmentFlag::Left;

	  double x = chartArea_.right() + axis.margin();
	  axisStart.setX(x);
	  axisEnd.setX(x);
	}
      } else {
	if (axis.tickDirection() == TickDirection::Inwards) {
	  tickStart = 0;
	  tickEnd = TICK_LENGTH;
	  labelPos = TICK_LENGTH;
	  labelVFlag = AlignmentFlag::Top;

	  double y = chartArea_.top();
	  axisStart.setY(y);
	  axisEnd.setY(y);
	} else {
	  tickStart = -TICK_LENGTH;
	  tickEnd = 0;
	  labelPos = -TICK_LENGTH;
	  labelVFlag = AlignmentFlag::Bottom;

	  double y = chartArea_.top() - axis.margin();
	  axisStart.setY(y);
	  axisEnd.setY(y);
	}
      }

      break;
    case AxisValue::Zero:
      tickStart = -TICK_LENGTH;
      tickEnd = TICK_LENGTH;

      if (vertical) {
	double x = chartArea_.left() + this->axis(Axis::X).mapToDevice(0.0);
	axisStart.setX(x);
	axisEnd.setX(x);

	labelHFlag = AlignmentFlag::Right;

	/* force labels left even if axis is in middle */
	if (type() == ChartType::Category)
	  labelPos = chartArea_.left() - axisStart.x() - TICK_LENGTH;
	else
	  labelPos = -TICK_LENGTH;

      } else {
	double y = chartArea_.bottom() - this->axis(Axis::Y).mapToDevice(0.0);
	axisStart.setY(y);
	axisEnd.setY(y);

	labelVFlag = AlignmentFlag::Top;

	/* force labels bottom even if axis is in middle */
	if (type() == ChartType::Category)
	  labelPos = chartArea_.bottom() - axisStart.y() + TICK_LENGTH;
	else
	  labelPos = TICK_LENGTH;
      }

      break;
    case AxisValue::Both:
      assert(false);
      break;
    }

    if (properties.test(AxisProperty::Labels) && !axis.title().empty()) {
      if (isInteractive()) painter.setClipping(false);

      WFont oldFont2 = painter.font();
      WFont titleFont = axis.titleFont();
      painter.setFont(titleFont);

      bool chartVertical = orientation() == Orientation::Vertical;

      if (vertical) {
	/* Y Axes */
	double u = axisStart.x();
	if (chartVertical) {
	  if(axis.titleOrientation() == Orientation::Horizontal) {
	    renderLabel
	      (painter, axis.title(),
	       WPointF(u + (labelHFlag == AlignmentFlag::Right ? 15 : -15),
		       chartArea_.top() - 8),
	       labelHFlag | AlignmentFlag::Bottom, 0, 10);
	  } else {
	    WPaintDevice *device = painter.device();
	    double size = 0, titleSizeW = 0;
	    if (device->features().test(PaintDeviceFeatureFlag::FontMetrics)) {
	      if (axis.tickDirection() == TickDirection::Outwards)
		size = axis.calcMaxTickLabelSize
		  (device, Orientation::Horizontal);
	      titleSizeW = axis.calcTitleSize(device, Orientation::Vertical);
	      if (axis.tickDirection() == TickDirection::Inwards)
		titleSizeW = -titleSizeW;
	    } else {
	      size = 35;
	      if (axis.tickDirection() == TickDirection::Inwards)
		size = -20;
	    }

	    renderLabel(painter, axis.title(),
		WPointF(u + (labelHFlag == AlignmentFlag::Right 
			     ? -( size + titleSizeW + 5) 
			     : +( size + titleSizeW + 5)),
			chartArea_.center().y()), 
			AlignmentFlag::Center | AlignmentFlag::Middle,
			locations[l] == AxisValue::Maximum ? -90 : 90, 10);
	  }
	} else {
	  double extraMargin = 0;
	  WPaintDevice *device = painter.device();
	  if (axis.tickDirection() == TickDirection::Outwards)
	    extraMargin = axis.calcMaxTickLabelSize(device, Orientation::Vertical);
	  if (locations[l] != AxisValue::Maximum) 
	    extraMargin = -extraMargin;
	  WFlags<AlignmentFlag> alignment = 
	    (locations[l] == AxisValue::Maximum ? 
	     AlignmentFlag::Left : AlignmentFlag::Right) |
	    AlignmentFlag::Middle;

	  renderLabel(painter, axis.title(),
		      WPointF(u + extraMargin, chartArea_.center().y()),
		      alignment, 0, 10);
        }
      } else {
	/* X Axes */
	double u = axisStart.y();
	if (chartVertical) {
	  double extraMargin = 0;
	  WPaintDevice *device = painter.device();
	  if (device->features().test(PaintDeviceFeatureFlag::FontMetrics)) {
	    if (axis.tickDirection() == TickDirection::Outwards) 
	      extraMargin = axis.calcMaxTickLabelSize(device, 
						      Orientation::Vertical);
	  } else {
	    if (axis.tickDirection() == TickDirection::Outwards)
	      extraMargin = 15;
	  }
	  if (locations[l] == AxisValue::Maximum)
	    extraMargin = -extraMargin;
	  WFlags<AlignmentFlag> alignment = 
	    (locations[l] == AxisValue::Maximum ?
	     AlignmentFlag::Bottom : AlignmentFlag::Top) |
	    AlignmentFlag::Center;
	  renderLabel(painter, axis.title(),
		      WPointF(chartArea_.center().x(), u + extraMargin),
		      alignment, 0, 10);
	} else {
	  if (axis.titleOrientation() == Orientation::Vertical) {
	    // Orientation::Vertical X axis
	    WPaintDevice *device = painter.device();
	    double extraMargin = 0;
	    if (device->features().test(PaintDeviceFeatureFlag::FontMetrics)) {
	      if (axis.tickDirection() == TickDirection::Outwards)
		extraMargin = axis.calcMaxTickLabelSize(device,
							Orientation::Horizontal);
	      extraMargin += axis.calcTitleSize(device, Orientation::Vertical);
	    } else {
	      extraMargin = 40;
	    }
	    if (locations[l] == AxisValue::Maximum) 
	      extraMargin = -extraMargin;

	    renderLabel(painter, axis.title(),
			WPointF(chartArea_.center().x(), u + extraMargin),
			AlignmentFlag::Middle | AlignmentFlag::Center,
			locations[l] == AxisValue::Maximum ? -90 : 90, 10);
	  } else {
	    WFlags<AlignmentFlag> alignment = 
	      (locations[l] == AxisValue::Maximum ? 
	       AlignmentFlag::Bottom : AlignmentFlag::Top) |
	      AlignmentFlag::Left;
	    renderLabel(painter, axis.title(), WPointF(chartArea_.right(), u),
			alignment, 0, 8);
	  }
	}
      }

      painter.setFont(oldFont2);

      if (isInteractive())
	painter.setClipping(true);
    }

    const double ANGLE1 = 15;
    const double ANGLE2 = 80;

    /* Adjust alignment when rotating the labels */
    if (vertical) {
      if (axis.labelAngle() > ANGLE1) {
	labelVFlag = 
	  labelPos < 0 ? AlignmentFlag::Bottom : AlignmentFlag::Top;
	if (axis.labelAngle() > ANGLE2)
	  labelHFlag = AlignmentFlag::Center;
      } else if (axis.labelAngle() < -ANGLE1) {
	labelVFlag =
	  labelPos < 0 ? AlignmentFlag::Top : AlignmentFlag::Bottom;
	if (axis.labelAngle() < -ANGLE2)
	  labelHFlag = AlignmentFlag::Center;
      }
    } else {
      if (axis.labelAngle() > ANGLE1) {
	labelHFlag =
	  labelPos > 0 ? AlignmentFlag::Right : AlignmentFlag::Left;
	if (axis.labelAngle() > ANGLE2)
	  labelVFlag =  AlignmentFlag::Middle;
      } else if (axis.labelAngle() < -ANGLE1) {
	labelHFlag =
	  labelPos > 0 ? AlignmentFlag::Left : AlignmentFlag::Right;
	if (axis.labelAngle() < -ANGLE2)
	  labelVFlag = AlignmentFlag::Middle;
      }
    }

    /* perform hv() if necessary */
    if (orientation() == Orientation::Horizontal) {
      axisStart = hv(axisStart);
      axisEnd = hv(axisEnd);

      AlignmentFlag rHFlag = AlignmentFlag::Center, 
	rVFlag = AlignmentFlag::Middle;

      switch (labelHFlag) {
      case AlignmentFlag::Left: rVFlag = AlignmentFlag::Top; break;
      case AlignmentFlag::Center: rVFlag = AlignmentFlag::Middle; break;
      case AlignmentFlag::Right: rVFlag = AlignmentFlag::Bottom; break;
      default: break;
      }

      switch (labelVFlag) {
      case AlignmentFlag::Top: rHFlag = AlignmentFlag::Right; break;
      case AlignmentFlag::Middle: rHFlag = AlignmentFlag::Center; break;
      case AlignmentFlag::Bottom: rHFlag = AlignmentFlag::Left; break;
      default: break;
      }

      labelHFlag = rHFlag;
      labelVFlag = rVFlag;

      bool invertTicks = !vertical;
      if (invertTicks) {
	tickStart = -tickStart;
	tickEnd = -tickEnd;
	labelPos = -labelPos;
      }
    }

    std::vector<WPen> pens;
    std::vector<WPen> textPens;
    PenMap& penMap = const_cast<PenMap&>(pens_);
    if (isInteractive() &&
	(axis.id() == Axis::X || axis.id() == Axis::Y) &&
	penMap.find(axis.id()) != penMap.end()) {
      for (std::size_t i = 0; i < penMap[axis.id()].size(); ++i) {
	pens.push_back(penMap[axis.id()][i].pen.value());
	textPens.push_back(penMap[axis.id()][i].textPen.value());
      }
    }

    WTransform transform;
    WRectF area = hv(chartArea_);
    if (axis.location() == AxisValue::Zero) {
      transform =
	WTransform(1,0,0,-1,area.left(),area.bottom()) *
	  xTransform_ * yTransform_ *
	WTransform(1,0,0,-1,-area.left(),area.bottom());
    } else if (vertical && orientation() == Orientation::Vertical) {
      transform = WTransform(1,0,0,-1,0,area.bottom()) 
	* yTransform_ * WTransform(1,0,0,-1,0,area.bottom());
    } else if (vertical && orientation() == Orientation::Horizontal) {
      transform = WTransform(0,1,1,0,area.left(),0) 
	* yTransform_ * WTransform(0,1,1,0,0,-area.left());
    } else if (orientation() == Orientation::Horizontal) {
      transform = WTransform(0,1,1,0,0,area.top()) 
	* xTransform_ * WTransform(0,1,1,0,-area.top(),0);
    } else {
      transform = WTransform(1,0,0,1,area.left(),0) 
	* xTransform_ * WTransform(1,0,0,1,-area.left(),0);
    }

    AxisValue side = location_[static_cast<unsigned>(axis.id())] 
      == AxisValue::Both ? locations[l] : axis.location();

    axis.render(painter, properties, axisStart, axisEnd, tickStart, tickEnd,
		labelPos, labelHFlag | labelVFlag, transform, 
		side, pens, textPens);
  }

  if (isInteractive()) {
    painter.restore();
  }
}

void WCartesianChart::renderAxes(WPainter& painter,
				 WFlags<AxisProperty> properties) const
{
  renderAxis(painter, axis(Axis::X), properties);
  renderAxis(painter, axis(Axis::Y1), properties);
  renderAxis(painter, axis(Axis::Y2), properties);
}

void WCartesianChart::renderBorder(WPainter& painter) const
{
  WPainterPath area;
  int horizontalShift = 0,
      verticalShift = 0;
  if ((axis(Axis::Y1).isVisible() && 
       axis(Axis::Y1).tickDirection() == TickDirection::Inwards &&
       (location_[static_cast<unsigned>(Axis::Y1)] == AxisValue::Both || 
	location_[static_cast<unsigned>(Axis::Y1)] == AxisValue::Maximum)) ||
      (axis(Axis::Y2).isVisible() && 
       axis(Axis::Y2).tickDirection() == TickDirection::Inwards))
    horizontalShift = -1;
  if (axis(Axis::X).isVisible() && 
      axis(Axis::X).tickDirection() == TickDirection::Inwards)
    verticalShift = -1;

  area.addRect(hv(WRectF(chartArea_.left(), chartArea_.top(), 
			 chartArea_.width() + horizontalShift, 
			 chartArea_.height() + verticalShift)));
  painter.strokePath(area.crisp(), borderPen_);
}

void WCartesianChart::renderCurveLabels(WPainter &painter) const
{
  if (isInteractive()) {
    painter.save();
    WPainterPath clipPath;
    clipPath.addRect(hv(chartArea_));
    painter.setClipPath(clipPath);
    painter.setClipping(true);
  }
  for (std::size_t i = 0; i < curveLabels_.size(); ++i) {
    const CurveLabel &label = curveLabels_[i];
    for (std::size_t j = 0; j < series_.size(); ++j) {
      const WDataSeries &series = *series_[j];
      // Don't draw curve labels for hidden series
      if (series.isHidden())
	continue;
      if (&series == &label.series()) {
	WTransform t = zoomRangeTransform();
	if (series.type() == SeriesType::Line || 
	    series.type() == SeriesType::Curve) {
	  t = t * curveTransform(series);
	}

	// Find the right x and y segment
	int xSegment = 0;
	if (!isInteractive())
	  while (xSegment < axis(Axis::X).segmentCount() && 
		 (axis(Axis::X).segments_[xSegment].renderMinimum > label.point().x() || 
		  axis(Axis::X).segments_[xSegment].renderMaximum < label.point().x())) {
	    ++xSegment;
	  }

	int ySegment = 0;
	if (!isInteractive())
	  while (ySegment < axis(series.axis()).segmentCount() && 
		 (axis(series.axis()).segments_[ySegment].renderMinimum > label.point().y() || 
		  axis(series.axis()).segments_[ySegment].renderMaximum < label.point().y())) {
	    ++ySegment;
	  }

	// Only draw the label if it is actually on a segment
	if (xSegment < axis(Axis::X).segmentCount() && 
	    ySegment < axis(series.axis()).segmentCount()) {
	  // Figure out the device coordinates of the point to draw a label at.
	  WPointF devicePoint = 
            mapToDeviceWithoutTransform(label.point().x(), label.point().y(),
			series.axis(), xSegment, ySegment);
	  WTransform translation = WTransform().translate(t.map(devicePoint));
	  painter.save();
	  painter.setWorldTransform(translation);

	  label.render(painter);

	  painter.restore();
	}
      }
    }
  }
  if (isInteractive()) {
    painter.restore();
  }
}

void WCartesianChart::renderSeries(WPainter& painter) const
{
  if (isInteractive()) {
    painter.save();
    WPainterPath clipPath;
    clipPath.addRect(hv(chartArea_));
    painter.setClipPath(clipPath);
    painter.setClipping(true);
  }
  barTooltips_.clear();
  {
    SeriesRenderIterator iterator(*this, painter);
    iterateSeries(&iterator, &painter, true);
  }

  {
    LabelRenderIterator iterator(*this, painter);
    iterateSeries(&iterator, &painter);
  }

  {
    MarkerRenderIterator iterator(*this, painter);
    iterateSeries(&iterator, &painter);
  }
  if (isInteractive()) {
    painter.restore();
  }
}

int WCartesianChart::calcNumBarGroups()
{
  int numBarGroups = 0;

  bool newGroup = true;
  for (unsigned i = 0; i < series_.size(); ++i)
    if (series_[i]->type() == SeriesType::Bar) {
      if (newGroup || !series_[i]->isStacked())
	++numBarGroups;
      newGroup = false;
    } else
      newGroup = true;

  return numBarGroups;
}
  

void WCartesianChart::renderLegend(WPainter& painter) const
{
  bool vertical = orientation() == Orientation::Vertical;

  int w = vertical ? width_ : height_;
  int h = vertical ? height_ : width_;

  // Calculate margin based on layout
  int margin;
  if (isLegendEnabled()) {
    painter.save();

    WPaintDevice *device = painter.device();
    const WAxis *caxis = nullptr;
    Orientation titleOrientation = Orientation::Horizontal;
    if (legendSide() == Side::Right) {
      if (axis(Axis::Y2).isVisible()) {
	caxis = &axis(Axis::Y2);
      } else if (axis(Axis::Y1).isVisible() &&
		 (axis(Axis::Y1).location() == AxisValue::Both ||
		  axis(Axis::Y1).location() == AxisValue::Maximum)) {
	caxis = &axis(Axis::Y1);
      }
      if (caxis && 
	  caxis->titleOrientation() == Orientation::Vertical)
	titleOrientation = Orientation::Vertical;
    } else if (legendSide() == Side::Left) {
      caxis = &axis(Axis::Y);
      if (caxis->titleOrientation() == Orientation::Vertical) 
	titleOrientation = Orientation::Vertical;
    } 

    bool fontMetrics 
      = device->features().test(PaintDeviceFeatureFlag::FontMetrics);

    if (titleOrientation == Orientation::Vertical && caxis) {
      if (fontMetrics) {
	margin = (int)
	  (caxis->calcTitleSize(device, Orientation::Vertical)
	   + axis(Axis::Y2).calcMaxTickLabelSize(device, 
						 Orientation::Horizontal));
      } else {
	margin = 30;
      }
    } else
      margin = 20;

    if (caxis && titleOrientation == Orientation::Horizontal) {
      if (fontMetrics) {
	margin += caxis->calcMaxTickLabelSize(device, Orientation::Horizontal);
      } else {
	margin += 20;
      }
    }

    int numSeriesWithLegend = 0;

    for (unsigned i = 0; i < series_.size(); ++i)
      if (series_[i]->isLegendEnabled())
	++numSeriesWithLegend;

    painter.setFont(legendFont());
    WFont f = painter.font();

    if (isAutoLayoutEnabled() &&
	painter.device()->features().test(
	 PaintDeviceFeatureFlag::FontMetrics)) {
      int columnWidth = 0;
      for (unsigned i = 0; i < series_.size(); ++i)
	if (series_[i]->isLegendEnabled()) {
	  WString s = series_[i]->model()->headerData(series_[i]->modelColumn());
	  WTextItem t = painter.device()->measureText(s);
	  columnWidth = std::max(columnWidth, (int)t.width());
	}

      columnWidth += 25;
      WCartesianChart *self = const_cast<WCartesianChart *>(this);
      self->legend_.setLegendColumnWidth(columnWidth);

      if (legendSide() == Side::Top || legendSide() == Side::Bottom) {
	self->legend_.setLegendColumns(std::max(1, w / columnWidth - 1));
      }
    }

    int numLegendRows = (numSeriesWithLegend - 1) / legendColumns() + 1;
    double lineHeight = f.sizeLength().toPixels() * 1.5;

    int legendWidth = (int)legendColumnWidth().toPixels()
      * std::min(legendColumns(), numSeriesWithLegend);
    int legendHeight = (int) (numLegendRows * lineHeight);

    int x = 0;
    int y = 0;

    switch (legendSide()) {
    case Side::Left:
      if (legendLocation() == LegendLocation::Inside)
	x = plotAreaPadding(Side::Left) + margin;
      else
	x = plotAreaPadding(Side::Left) - margin - legendWidth;
      break;
    case Side::Right:
      x = w - plotAreaPadding(Side::Right);
      if (legendLocation() == LegendLocation::Inside)
	x -= margin + legendWidth;
      else
	x += margin;
      break;
    case Side::Top:
      if (legendLocation() == LegendLocation::Inside)
	y = plotAreaPadding(Side::Top) + margin;
      else
	y = plotAreaPadding(Side::Top) - margin - legendHeight;
      break;
    case Side::Bottom:
      y = h - plotAreaPadding(Side::Bottom);
      if (legendLocation() == LegendLocation::Inside)
	y -= margin + legendHeight;
      else
	y += margin;
    default:
      break;
    }

    switch (legendAlignment()) {
    case AlignmentFlag::Top:
      y = plotAreaPadding(Side::Top) + margin;
      break;
    case AlignmentFlag::Middle:
      {
	double middle = plotAreaPadding(Side::Top)
	  + (h - plotAreaPadding(Side::Top) - plotAreaPadding(Side::Bottom)) / 2; 

	y = (int) (middle - legendHeight/2);
      }
      break;
    case AlignmentFlag::Bottom:
      y = h - plotAreaPadding(Side::Bottom) - margin - legendHeight;
      break;
    case AlignmentFlag::Left:
      x = plotAreaPadding(Side::Left) + margin;
      break;
    case AlignmentFlag::Center:
      {
	double center = plotAreaPadding(Side::Left)
	  + (w - plotAreaPadding(Side::Left) - plotAreaPadding(Side::Right)) / 2; 

	x = (int) (center - legendWidth/2);
      } 
      break;
    case AlignmentFlag::Right:
      x = w - plotAreaPadding(Side::Right) - margin - legendWidth;
      break;
    default:
      break;
    }

    // FIXME: Actually calculate the proper size of these shifts?
    if (legendLocation() == LegendLocation::Outside) {
      if (legendSide() == Side::Top && 
	  !vertical && 
	  axis(Axis::Y1).isVisible())
	y -= 16;

      if (legendSide() == Side::Right && 
	  vertical &&
	  (axis(Axis::Y2).isVisible() ||
	   (axis(Axis::Y1).isVisible() && 
	    (axis(Axis::Y1).location() == AxisValue::Both ||
	     axis(Axis::Y1).location() == AxisValue::Maximum))))
	x += 40;

      if (legendSide() == Side::Right && 
	  !vertical && 
	  axis(Axis::X).isVisible() && 
	  (axis(Axis::X).location() == AxisValue::Maximum || 
	   axis(Axis::X).location() == AxisValue::Both))
	x += 40;

      if (legendSide() == Side::Bottom
	  && ((vertical && axis(Axis::X).isVisible()) ||
	      (!vertical && 
	       (axis(Axis::Y2).isVisible() ||
		(axis(Axis::Y1).isVisible() && 
		 (axis(Axis::Y1).location() == AxisValue::Both || 
		  axis(Axis::Y1).location() == AxisValue::Maximum))))))
	y += 16;

      if (legendSide() == Side::Left
	  && ((vertical && axis(Axis::Y1).isVisible()) ||
	      (!vertical && axis(Axis::X).isVisible())))
	x -= 40;
    }

#ifdef WT_TARGET_JAVA
    painter.setPen(WPen(legendBorder()));
#else
    painter.setPen(legendBorder());
#endif
    painter.setBrush(legendBackground());

    painter.drawRect(x - margin/2, y - margin/2, legendWidth + margin,
		     legendHeight + margin);

    painter.setPen(WPen());

    painter.setFont(legendFont());

    int item = 0;
    for (unsigned i = 0; i < series_.size(); ++i)
      if (series_[i]->isLegendEnabled()) {
	int col = item % legendColumns();
	int row = item / legendColumns();
	double itemX = x + col * legendColumnWidth().toPixels();
	double itemY = y + row * lineHeight;

	renderLegendItem(painter, WPointF(itemX, itemY + lineHeight/2),
			 *series_[i]);

	++item;
      }

    painter.restore();
  }

  if (!title().empty()) {
    int x = plotAreaPadding(Side::Left) 
      + (w - plotAreaPadding(Side::Left) - plotAreaPadding(Side::Right)) / 2 ;
    painter.save();
    painter.setFont(titleFont());
    double titleHeight = titleFont().sizeLength().toPixels();
    const int TITLE_PADDING = 10;
    painter.drawText(x - 500,
		     plotAreaPadding(Side::Top) - titleHeight - TITLE_PADDING,
		     1000, titleHeight,
		     AlignmentFlag::Center | AlignmentFlag::Top,
		     title());
    painter.restore();
  }
}

void WCartesianChart::renderOther(WPainter &painter) const
{
  WPainterPath clipPath;
  clipPath.addRect(chartArea_);
  painter.setClipPath(clipPath);
}

void WCartesianChart::renderLabel(WPainter& painter, const WString& text,
				  const WPointF& p, 
				  WFlags<AlignmentFlag> flags,
				  double angle, int margin) const
{
  AlignmentFlag horizontalAlign = flags & AlignHorizontalMask;
  AlignmentFlag verticalAlign = flags & AlignVerticalMask;

  AlignmentFlag rHorizontalAlign = horizontalAlign;
  AlignmentFlag rVerticalAlign = verticalAlign;

  double width = 1000;
  double height = 20;

  WPointF pos = hv(p);

  if (orientation() == Orientation::Horizontal) {
    switch (horizontalAlign) {
    case AlignmentFlag::Left:
      rVerticalAlign = AlignmentFlag::Top; break;
    case AlignmentFlag::Center:
      rVerticalAlign = AlignmentFlag::Middle; break;
    case AlignmentFlag::Right:
      rVerticalAlign = AlignmentFlag::Bottom; break;
    default:
      break;
    }

    switch (verticalAlign) {
    case AlignmentFlag::Top:
      rHorizontalAlign = AlignmentFlag::Right; break;
    case AlignmentFlag::Middle:
      rHorizontalAlign = AlignmentFlag::Center; break;
    case AlignmentFlag::Bottom:
      rHorizontalAlign = AlignmentFlag::Left; break;
    default:
      break;
    }
  }

  double left = 0;
  double top = 0;

  switch (rHorizontalAlign) {
  case AlignmentFlag::Left:
    left += margin; break;
  case AlignmentFlag::Center:
    left -= width/2; break;
  case AlignmentFlag::Right:
    left -= width + margin;
  default:
    break;
  }

  switch (rVerticalAlign) {
  case AlignmentFlag::Top:
    top += margin; break;
  case AlignmentFlag::Middle:
    top -= height/2; break;
  case AlignmentFlag::Bottom:
    top -= height + margin; break;
  default:
    break;
  }

  WPen oldPen = painter.pen();
#ifdef WT_TARGET_JAVA
  painter.setPen(WPen(textPen_));
#else
  painter.setPen(textPen_);
#endif
  WTransform oldTransform = WTransform(painter.worldTransform());
  painter.translate(pos);

  if (angle == 0) {
    painter.drawText(WRectF(left, top, width, height),
		     rHorizontalAlign | rVerticalAlign, text);
  } else {
    painter.rotate(-angle);
    painter.drawText(WRectF(left, top, width, height),
		     rHorizontalAlign | rVerticalAlign, text);
  }

  painter.setWorldTransform(oldTransform, false);
  painter.setPen(oldPen);
}

WPointF WCartesianChart::hv(const WPointF& p) const
{
  if (p.isJavaScriptBound()) {
    if (orientation() == Orientation::Vertical) {
      return p;
    } else {
      return p.swapHV(height_);
    }
  }
  return hv(p.x(), p.y());
}

WPointF WCartesianChart::inverseHv(const WPointF &p) const
{
  if (p.isJavaScriptBound()) {
    if (orientation() == Orientation::Vertical) {
      return p;
    } else {
      return p.inverseSwapHV(height_);
    }
  }
  return inverseHv(p.x(), p.y(), height_);
}

WPointF WCartesianChart::hv(double x, double y) const
{
  return hv(x, y, height_);
}

WRectF WCartesianChart::hv(const WRectF& r) const
{
  if (orientation() == Orientation::Vertical)
    return r;
  else {
    WPointF tl = hv(r.bottomLeft());
    return WRectF(tl.x(), tl.y(), r.height(), r.width());
  }
}

void WCartesianChart::updateJSConfig(const std::string &key, cpp17::any value)
{
  if (getMethod() == RenderMethod::HtmlCanvas) {
    if (!cObjCreated_) {
      update();
    } else {
      doJavaScript(cObjJsRef() + ".updateConfig({" + key + ":" + 
		   asString(value).toUTF8() + "});");
    }
  }
}

void WCartesianChart::setZoomEnabled(bool zoomEnabled)
{
  if (zoomEnabled_ != zoomEnabled) {
    zoomEnabled_ = zoomEnabled;
    updateJSConfig("zoom", zoomEnabled_);
  }
}

bool WCartesianChart::zoomEnabled() const
{
  return zoomEnabled_;
}

void WCartesianChart::setPanEnabled(bool panEnabled)
{
  if (panEnabled_ != panEnabled) {
    panEnabled_ = panEnabled;
    updateJSConfig("pan", panEnabled_);
  }
}

bool WCartesianChart::panEnabled() const
{
  return panEnabled_;
}

void WCartesianChart::setCrosshairEnabled(bool crosshair)
{
  if (crosshairEnabled_ != crosshair) {
    crosshairEnabled_ = crosshair;
    updateJSConfig("crosshair", crosshairEnabled_);
  }
}

bool WCartesianChart::crosshairEnabled() const
{
  return crosshairEnabled_;
}

void WCartesianChart::setCrosshairColor(const WColor &color)
{
  if (crosshairColor_ != color) {
    crosshairColor_ = color;
    updateJSConfig("crosshairColor", jsStringLiteral(color.cssText(true)));
  }
}

void WCartesianChart::setFollowCurve(int followCurve)
{
  if (followCurve == -1) {
    setFollowCurve((const WDataSeries *) 0);
  } else {
    for (std::size_t i = 0; i < series_.size(); ++i) {
      if (series_[i]->modelColumn() == followCurve)
	setFollowCurve(series_[i].get());
    }
  }
}

void WCartesianChart::setFollowCurve(const WDataSeries *series)
{
  if (followCurve_ != series) {
    followCurve_ = series;
    updateJSConfig("followCurve", series ? seriesIndexOf(*series) : -1);
  }
}

void WCartesianChart::disableFollowCurve()
{
  setFollowCurve((const WDataSeries *) 0);
}

const WDataSeries *WCartesianChart::followCurve() const
{
  return followCurve_;
}

void WCartesianChart::setRubberBandEffectEnabled(bool rubberBandEnabled)
{
  if (rubberBandEnabled_ != rubberBandEnabled) {
    rubberBandEnabled_ = rubberBandEnabled;
    updateJSConfig("rubberBand", rubberBandEnabled_);
  }
}

bool WCartesianChart::rubberBandEffectEnabled() const
{
  return rubberBandEnabled_;
}

std::string WCartesianChart::wheelActionsToJson(WheelActions wheelActions) {
  WStringStream ss;
  ss << '{';
  bool first = true;
  for (WheelActions::iterator it = wheelActions.begin(); it != wheelActions.end(); ++it) {
    if (first) first = false;
    else ss << ',';
    ss << it->first.value() << ':' << (int)it->second;
  }
  ss << '}';
  return ss.str();
}

void WCartesianChart::setWheelActions(WheelActions wheelActions)
{
  wheelActions_ = wheelActions;

  updateJSConfig("wheelActions", wheelActionsToJson(wheelActions_));
}

void WCartesianChart::clearPens()
{
  for (PenMap::iterator it = pens_.begin();
       it != pens_.end(); ++it) {
    std::vector<PenAssignment>& assignments = it->second;
    for (std::size_t i = 0; i < assignments.size(); ++i) {
      PenAssignment& assignment = assignments[i];
      freePens_.push_back(assignment.pen);
      freePens_.push_back(assignment.textPen);
      freePens_.push_back(assignment.gridPen);
    }
  }
  pens_.clear();
}

void WCartesianChart::createPensForAxis(Axis ax)
{
  if (!axis(ax).isVisible() || axis(ax).scale() == AxisScale::Log)
    return;

  double zoom = axis(ax).zoom();
  if (zoom > axis(ax).maxZoom()) {
    zoom = axis(ax).maxZoom();
  }
  int level = toZoomLevel(zoom);

  std::vector<PenAssignment> assignments;
  for (int i = 1;;++i) {
    double z = std::pow(2.0, i-1);
    if (z > axis(ax).maxZoom()) break;
    WJavaScriptHandle<WPen> pen;
    if (freePens_.size() > 0) {
      pen = freePens_.back();
      freePens_.pop_back();
    } else {
      pen = createJSPen();
    }
    WPen p = WPen(axis(ax).pen());
    p.setColor(WColor(p.color().red(), p.color().green(), p.color().blue(),
	  (i == level ? p.color().alpha() : 0)));
    pen.setValue(p);
    WJavaScriptHandle<WPen> textPen;
    if (freePens_.size() > 0) {
      textPen = freePens_.back();
      freePens_.pop_back();
    } else {
      textPen = createJSPen();
    }
    p = WPen(axis(ax).textPen());
    p.setColor(WColor(p.color().red(), p.color().green(), p.color().blue(),
		      (i == level ? p.color().alpha() : 0)));
    textPen.setValue(p);
    WJavaScriptHandle<WPen> gridPen;
    if (freePens_.size() > 0) {
      gridPen = freePens_.back();
      freePens_.pop_back();
    } else {
      gridPen = createJSPen();
    }
    p = WPen(axis(ax).gridLinesPen());
    p.setColor(WColor(p.color().red(), p.color().green(), p.color().blue(),
		      (i == level ? p.color().alpha() : 0)));
    gridPen.setValue(p);
    assignments.push_back(PenAssignment(pen, textPen, gridPen));
  }
  pens_[ax] = assignments;
}

WTransform WCartesianChart::zoomRangeTransform() const
{
  return zoomRangeTransform(xTransform_, yTransform_);
}

WTransform WCartesianChart::zoomRangeTransform(WTransform xTransform, WTransform yTransform) const
{
  if (orientation() == Orientation::Vertical) {
    return WTransform(1,0,0,-1,chartArea_.left(),chartArea_.bottom()) *
	xTransform * yTransform *
      WTransform(1,0,0,-1,-chartArea_.left(),chartArea_.bottom());
  } else {
    WRectF area = hv(chartArea_);
    return WTransform(0,1,1,0,area.left(),area.top()) *
	xTransform * yTransform *
      WTransform(0,1,1,0,-area.top(),-area.left());
  }
}

WTransform WCartesianChart::calculateCurveTransform(const WDataSeries &series) const
{
  Axis yAxis = series.axis();
  double origin;
  if (orientation() == Orientation::Horizontal) {
    origin = mapToDeviceWithoutTransform(0.0, 0.0, yAxis).x();
  } else {
    origin = mapToDeviceWithoutTransform(0.0, 0.0, yAxis).y();
  }
  double offset = axis(yAxis).mapToDevice(0.0, 0) - axis(yAxis).mapToDevice(series.offset(), 0);
  if (orientation() == Orientation::Horizontal) offset = -offset;
  return WTransform(1, 0, 0, series.scale(), 0, origin * (1 - series.scale()) + offset);
}

WTransform WCartesianChart::curveTransform(const WDataSeries &series) const
{
  TransformMap::const_iterator it = curveTransforms_.find(&series);
  WTransform t;
  if (it == curveTransforms_.end()) {
    t = calculateCurveTransform(series);
  } else {
    t = it->second.value();
  }
  if (orientation() == Orientation::Vertical) {
    return t;
  } else {
    return WTransform(0,1,1,0,0,0) * t * WTransform(0,1,1,0,0,0);
  }
}

std::string WCartesianChart::cObjJsRef() const
{
  return "jQuery.data(" + jsRef() + ",'cobj')";
}

void WCartesianChart::addAxisSliderWidget(WAxisSliderWidget *slider)
{
  axisSliderWidgets_.push_back(slider);
  WStringStream ss;
  ss << '[';
  for (std::size_t i = 0; i < axisSliderWidgets_.size(); ++i) {
    if (i != 0) ss << ',';
    ss << '"' << axisSliderWidgets_[i]->id() << '"';
  }
  ss << ']';
  updateJSConfig("sliders", ss.str());
}

void WCartesianChart::removeAxisSliderWidget(WAxisSliderWidget *slider)
{
  for (std::size_t i = 0; i < axisSliderWidgets_.size(); ++i) {
    if (slider == axisSliderWidgets_[i]) {
      axisSliderWidgets_.erase(axisSliderWidgets_.begin() + i);
      WStringStream ss;
      ss << '[';
      for (std::size_t j = 0; j < axisSliderWidgets_.size(); ++j) {
	if (j != 0) ss << ',';
	ss << '"' << axisSliderWidgets_[j]->id() << '"';
      }
      ss << ']';
      updateJSConfig("sliders", ss.str());
      return;
    }
  }
}

void WCartesianChart::addAreaMask()
{
  WRectF all = hv(WRectF(0, 0, width_, height_));
  WRectF chart = hv(chartArea_);
  std::vector<WRectF> rects;

  rects.push_back(WRectF(all.topLeft(),
			 WPointF(all.right(), chart.top())));
  rects.push_back(WRectF(WPointF(all.left(), chart.bottom()),
			 all.bottomRight()));
  rects.push_back(WRectF(WPointF(all.left(), chart.top()),
			 chart.bottomLeft()));
  rects.push_back(WRectF(chart.topRight(),
			 WPointF(all.right(), chart.bottom())));

  for (std::size_t i = 0; i < rects.size(); ++i) {
    if (rects[i].height() > 0 && rects[i].width() > 0) {
      std::unique_ptr<WRectArea> rect(new WRectArea(rects[i]));
      rect->setHole(true);
      rect->setTransformable(false);
      addArea(std::move(rect));
    }
  }
}

void WCartesianChart::xTransformChanged()
{
  // setFormData() already assigns the right values
  axis(Axis::X).zoomRangeChanged().emit(axis(Axis::X).zoomMinimum(),
					    axis(Axis::X).zoomMaximum());
}

void WCartesianChart::yTransformChanged()
{
  // setFormData() already assigns the right values
  axis(Axis::Y).zoomRangeChanged().emit(axis(Axis::Y).zoomMinimum(),
					    axis(Axis::Y).zoomMaximum());
}

void WCartesianChart::jsSeriesSelected(double x, double y)
{
  if (!seriesSelectionEnabled())
    return;
  WTransform transform = zoomRangeTransform(xTransformHandle_.value(), yTransformHandle_.value());
  WPointF p = transform.inverted().map(WPointF(x,y));
  double smallestSqDistance = std::numeric_limits<double>::infinity();
<<<<<<< HEAD
  const WDataSeries *closestSeries = 0;
=======
  const WDataSeries *closestSeries = nullptr;
>>>>>>> 65e32ff2
  WPointF closestPointPx;
  WPointF closestPointBeforeSeriesTransform;
  for (std::size_t i = 0; i < series_.size(); ++i) {
    const WDataSeries &series = *series_[i];
    if (!series.isHidden() && 
	(series.type() == SeriesType::Line || 
	 series.type() == SeriesType::Curve)) {
      WPainterPath path = pathForSeries(series);
      WTransform t = curveTransform(series);
      for (std::size_t j = 0; j < path.segments().size(); ++j) {
	const WPainterPath::Segment &seg = path.segments()[j];
	if (seg.type() != SegmentType::CubicC1 &&
	    seg.type() != SegmentType::CubicC2 &&
	    seg.type() != SegmentType::QuadC) {
	  WPointF segP = t.map(WPointF(seg.x(), seg.y()));
	  double dx = p.x() - segP.x();
	  double dy = p.y() - segP.y();
          double d2 = dx * dx + dy * dy;
          if (d2 < smallestSqDistance) {
            smallestSqDistance = d2;
	    closestSeries = &series;
            closestPointPx = segP;
            closestPointBeforeSeriesTransform = WPointF(seg.x(), seg.y());
	  }
	}
      }
    }
  }
  {
    WPointF closestDisplayPoint = transform.map(closestPointPx);
    double dx = closestDisplayPoint.x() - x;
    double dy = closestDisplayPoint.y() - y;
    double d2 = dx * dx + dy * dy;
    if (d2 > CURVE_SELECTION_DISTANCE_SQUARED) {
      return;
    }
  }
  setSelectedSeries(closestSeries);
  if (closestSeries) {
    seriesSelected_.emit(closestSeries,
                   mapFromDeviceWithoutTransform(closestPointBeforeSeriesTransform, closestSeries->axis()));
  } else {
<<<<<<< HEAD
    seriesSelected_.emit(0, mapFromDeviceWithoutTransform(closestPointBeforeSeriesTransform, YAxis));
=======
    seriesSelected_.emit(0, mapFromDeviceWithoutTransform(closestPointBeforeSeriesTransform, Axis::Y));
>>>>>>> 65e32ff2
  }
}

void WCartesianChart::loadTooltip(double x, double y)
{
  WPointF p = zoomRangeTransform
    (xTransformHandle_.value(), 
     yTransformHandle_.value()).inverted().map(WPointF(x,y));

  MarkerMatchIterator iterator
    (*this, p.x(), p.y(), 
     MarkerMatchIterator::MATCH_RADIUS / xTransformHandle_.value().m11(),
     MarkerMatchIterator::MATCH_RADIUS / yTransformHandle_.value().m22());
  iterateSeries(&iterator, nullptr);

  if (iterator.matchedSeries()) {
    const WDataSeries &series = *iterator.matchedSeries();
    WString tooltip = series.model()->toolTip(iterator.yRow(), iterator.yColumn());
    bool isDeferred = series.model()->flags(iterator.yRow(), iterator.yColumn()).test(ItemFlag::DeferredToolTip);
    bool isXHTML = series.model()->flags(iterator.yRow(), iterator.yColumn()).test(ItemFlag::XHTMLText);
    if (!tooltip.empty() && (isDeferred | isXHTML)) {
      if (isXHTML) {
	bool res = removeScript(tooltip);
	if (!res) {
	  tooltip = escapeText(tooltip);
	}
      } else {
	tooltip = escapeText(tooltip);
      }
      doJavaScript(cObjJsRef() + ".updateTooltip(" + tooltip.jsStringLiteral() + ");");
    }
  } else {
    for (std::size_t btt = 0; btt < barTooltips_.size(); ++btt) {
      const WT_ARRAY double *xs = barTooltips_[btt].xs;
      const WT_ARRAY double *ys = barTooltips_[btt].ys;
      int j = 0;
      int k = 3;
      bool c = false;
      for (; j < 4; k = j++) {
	  if ((((ys[j]<=p.y()) && (p.y()<ys[k])) ||
	       ((ys[k]<=p.y()) && (p.y()<ys[j]))) &&
	      (p.x() < (xs[k] - xs[j]) * (p.y() - ys[j]) / (ys[k] - ys[j]) + xs[j]))
	    c = !c;
      }
      if (c) {
	WString tooltip = barTooltips_[btt].series->model()->toolTip(barTooltips_[btt].yRow, barTooltips_[btt].yColumn);
	if (!tooltip.empty()) {
	  doJavaScript(cObjJsRef() + ".updateTooltip(" + escapeText(tooltip, false).jsStringLiteral() + ");");
	}
	return;
      }
    }
  }
}

  }
}<|MERGE_RESOLUTION|>--- conflicted
+++ resolved
@@ -2441,17 +2441,9 @@
     d = created.get();
   }
 
-  WPaintDevice *d = device;
-  if (!d)
-    d = createPaintDevice();
-
   bool autoLayout = isAutoLayoutEnabled();
   if (autoLayout &&
-<<<<<<< HEAD
-      ((d->features() & WPaintDevice::HasFontMetrics) == 0)) {
-=======
       ((d->features() & PaintDeviceFeatureFlag::FontMetrics).empty())) {
->>>>>>> 65e32ff2
     LOG_ERROR("setAutoLayout(): device does not have font metrics "
       "(not even server-side font metrics).");
     autoLayout = false;
@@ -2505,12 +2497,7 @@
     }
   }
 
-<<<<<<< HEAD
-  if (!device)
-    delete d;
-=======
   created.reset();
->>>>>>> 65e32ff2
 
   calcChartArea();
 
@@ -2679,20 +2666,11 @@
 #else
   painter.setPen(fontPen);
 #endif
-<<<<<<< HEAD
-
-  int width = (int)legendColumnWidth().toPixels();
-  if (width < 100)
-    width = 100;
-  painter.drawText(pos.x() + 23, pos.y() - 9, width, 20,
-		   AlignLeft | AlignMiddle,
-=======
   int width = (int)legendColumnWidth().toPixels();
   if (width < 100)
     width = 100;
   painter.drawText(pos.x() + 23, pos.y() - 0, width, 20,
 		   AlignmentFlag::Left | AlignmentFlag::Middle,
->>>>>>> 65e32ff2
 		   series.model()->headerData(series.modelColumn()));
 }
 
@@ -4181,11 +4159,7 @@
   WTransform transform = zoomRangeTransform(xTransformHandle_.value(), yTransformHandle_.value());
   WPointF p = transform.inverted().map(WPointF(x,y));
   double smallestSqDistance = std::numeric_limits<double>::infinity();
-<<<<<<< HEAD
-  const WDataSeries *closestSeries = 0;
-=======
   const WDataSeries *closestSeries = nullptr;
->>>>>>> 65e32ff2
   WPointF closestPointPx;
   WPointF closestPointBeforeSeriesTransform;
   for (std::size_t i = 0; i < series_.size(); ++i) {
@@ -4228,11 +4202,7 @@
     seriesSelected_.emit(closestSeries,
                    mapFromDeviceWithoutTransform(closestPointBeforeSeriesTransform, closestSeries->axis()));
   } else {
-<<<<<<< HEAD
-    seriesSelected_.emit(0, mapFromDeviceWithoutTransform(closestPointBeforeSeriesTransform, YAxis));
-=======
     seriesSelected_.emit(0, mapFromDeviceWithoutTransform(closestPointBeforeSeriesTransform, Axis::Y));
->>>>>>> 65e32ff2
   }
 }
 
