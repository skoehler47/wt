--- conflicted
+++ resolved
@@ -13,307 +13,6 @@
 #elif defined(_MSC_VER)
 #pragma message("The use of header files without .h is deprecated since Wt 4.0.0, please use WWebWidget.h instead")
 #endif
-<<<<<<< HEAD
-
-  virtual bool scrollVisibilityEnabled() const WT_CXX11ONLY(final override);
-  virtual void setScrollVisibilityEnabled(bool enabled) WT_CXX11ONLY(final override);
-  virtual int scrollVisibilityMargin() const WT_CXX11ONLY(final override);
-  virtual void setScrollVisibilityMargin(int margin) WT_CXX11ONLY(final override);
-  virtual Signal<bool> &scrollVisibilityChanged() WT_CXX11ONLY(final override);
-  virtual bool isScrollVisible() const WT_CXX11ONLY(final override);
-
-  virtual void setThemeStyleEnabled(bool enabled);
-  virtual bool isThemeStyleEnabled() const;
-
-  virtual int baseZIndex() const WT_CXX11ONLY(final override);
-  void setBaseZIndex(int zIndex);
-
-protected:
-  typedef std::map<std::string, WObject *> FormObjectsMap;
-
-  void repaint(WFlags<RepaintFlag> flags = 0);
-
-  virtual void getFormObjects(FormObjectsMap& formObjects);
-  virtual void doneRerender();
-  virtual void updateDom(DomElement& element, bool all);
-  virtual bool domCanBeSaved() const;
-  virtual void propagateRenderOk(bool deep = true);
-  virtual std::string renderRemoveJs(bool recursive);
-
-  virtual void propagateSetEnabled(bool enabled);
-  virtual void propagateSetVisible(bool visible);
-  virtual bool isStubbed() const;
-  virtual void enableAjax();
-
-  virtual void addChild(WWidget *child);
-  virtual void removeChild(WWidget *child);
-  virtual void setHideWithOffsets(bool how = true);
-  virtual WStatelessSlot *getStateless(Method method);
-
-  WWidget *selfWidget();
-
-  void doLoad(WWidget *w);
-  void childAdded(WWidget *child);
-
-  virtual void render(WFlags<RenderFlag> flags);
-
-  virtual void signalConnectionsChanged();
-
-private:
-  /*
-   * Booleans packed in a bitset.
-   */
-  static const int BIT_INLINE = 0;
-  static const int BIT_HIDDEN = 1;
-  static const int BIT_LOADED = 2;
-  static const int BIT_RENDERED = 3;
-  static const int BIT_STUBBED = 4;
-  static const int BIT_FORM_OBJECT = 5;
-  static const int BIT_IGNORE_CHILD_REMOVES = 6;
-  static const int BIT_GEOMETRY_CHANGED = 7;
-  static const int BIT_HIDE_WITH_OFFSETS = 8;
-  static const int BIT_BEING_DELETED = 9;
-  static const int BIT_DONOT_STUB = 10;
-  static const int BIT_FLOAT_SIDE_CHANGED = 11;
-  static const int BIT_REPAINT_TO_AJAX = 12;
-  static const int BIT_HIDE_WITH_VISIBILITY = 13;
-  static const int BIT_HIDDEN_CHANGED = 14;
-  static const int BIT_ENABLED = 15; // caches isEnabled() for WInteractWidget
-  static const int BIT_TOOLTIP_CHANGED = 16;
-  static const int BIT_MARGINS_CHANGED = 17;
-  static const int BIT_STYLECLASS_CHANGED = 18;
-  static const int BIT_SET_UNSELECTABLE = 19;
-  static const int BIT_SET_SELECTABLE = 20;
-  static const int BIT_SELECTABLE_CHANGED = 21;
-  static const int BIT_WIDTH_CHANGED = 22;
-  static const int BIT_HEIGHT_CHANGED = 23;
-  static const int BIT_DISABLED = 24;
-  static const int BIT_DISABLED_CHANGED = 25;
-  static const int BIT_CONTAINS_LAYOUT = 26;
-  static const int BIT_ZINDEX_CHANGED = 27;
-  static const int BIT_TOOLTIP_DEFERRED = 28;
-  static const int BIT_GOT_FOCUS        = 29;
-  static const int BIT_TABINDEX_CHANGED = 30;
-  static const int BIT_SCROLL_VISIBILITY_ENABLED = 31;
-  // BIT_SCROLL_VISIBILITY_LOADED makes sure that scrollVisibility.remove is never
-  // called for widgets that never had scroll visibility enabled
-  static const int BIT_SCROLL_VISIBILITY_LOADED = 32;
-  static const int BIT_IS_SCROLL_VISIBLE = 33; // tracks whether the widget is currently "scroll visible"
-  // Tracks whether scroll visibility is enabled/disabled, and whether the
-  // scroll visibility margin has been modified.
-  static const int BIT_SCROLL_VISIBILITY_CHANGED = 34;
-  static const int BIT_THEME_STYLE_DISABLED = 35;
-
-  static const char *FOCUS_SIGNAL;
-  static const char *BLUR_SIGNAL;
-
-  static const int DEFAULT_BASE_Z_INDEX;
-
-  std::string elementTagName_;
-
-#ifndef WT_TARGET_JAVA
-  static const std::bitset<36> AllChangeFlags;
-#endif // WT_TARGET_JAVA
-
-  void loadToolTip();
-
-  /*
-   * Frequently used attributes.
-   */
-  std::bitset<36> flags_;
-  WLength *width_;
-  WLength *height_;
-
-  /*
-   * Data only stored transiently, during event handling.
-   */
-  struct TransientImpl {
-    std::vector<std::string> childRemoveChanges_;
-    std::vector<WWidget *>   addedChildren_;
-    std::vector<WT_USTRING>  addedStyleClasses_, removedStyleClasses_;
-    std::vector<std::string> attributesSet_;
-
-    bool specialChildRemove_;
-    WAnimation animation_;
-
-    TransientImpl();
-    ~TransientImpl();
-  };
-
-  TransientImpl *transientImpl_;
-
-  struct LayoutImpl {
-    PositionScheme	    positionScheme_;
-    Side		    floatSide_;
-    WFlags<Side>	    clearSides_;
-    WLength		    offsets_[4]; // left, right, top, bottom
-    WLength		    minimumWidth_;
-    WLength		    minimumHeight_;
-    WLength		    maximumWidth_;
-    WLength		    maximumHeight_;
-    int                     baseZIndex_;
-    int			    zIndex_; // -1 = wants popup
-    AlignmentFlag	    verticalAlignment_;
-    WLength		    verticalAlignmentLength_;
-    WLength		    margin_[4];
-    WLength                 lineHeight_;
-
-    LayoutImpl();
-  };
-
-  LayoutImpl *layoutImpl_;
-
-  struct LookImpl {
-    WCssDecorationStyle    *decorationStyle_;
-    WT_USTRING              styleClass_;
-    WString                *toolTip_;
-    TextFormat              toolTipTextFormat_;
-    JSignal<>               loadToolTip_;
-
-    LookImpl(WWebWidget *w);
-    ~LookImpl();
-  };
-
-  mutable LookImpl *lookImpl_;
-
-  struct DropMimeType {
-    WT_USTRING hoverStyleClass;
-
-    DropMimeType();
-    DropMimeType(const WT_USTRING& hoverStyleClass);
-  };
-
-  enum JavaScriptStatementType { 
-    SetMember, 
-    CallMethod,
-    Statement
-  };
-
-  struct OtherImpl {
-    struct Member {
-      std::string name;
-      std::string value;
-    };
-
-    struct JavaScriptStatement {
-      JavaScriptStatement(JavaScriptStatementType type,
-			  const std::string& data);
-
-      JavaScriptStatementType type;
-      std::string data;
-    };
-
-    std::string                         *id_;
-
-    std::map<std::string, WT_USTRING>   *attributes_;
-    std::vector<Member>                 *jsMembers_;
-    std::vector<JavaScriptStatement>    *jsStatements_;
-    JSignal<int, int>                   *resized_;
-    int                                  tabIndex_;
-
-    // drag source id, drag mime type
-    JSignal<std::string, std::string, WMouseEvent,
-	    struct NoClass, struct NoClass, struct NoClass> *dropSignal_;
-    JSignal<std::string, std::string, WTouchEvent,
-	    struct NoClass, struct NoClass, struct NoClass> *dropSignal2_;
-
-    typedef std::map<std::string, DropMimeType>   MimeTypesMap;
-    MimeTypesMap                                 *acceptedDropMimeTypes_;
-
-    Signal<> childrenChanged_;
-
-    int scrollVisibilityMargin_;
-    Signal<bool> scrollVisibilityChanged_;
-    JSignal<bool> *jsScrollVisibilityChanged_;
-
-    OtherImpl(WWebWidget *const self);
-    ~OtherImpl();
-  };
-
-  OtherImpl *otherImpl_;
-  std::vector<WWidget *>    *children_;
-  static std::vector<WWidget *> emptyWidgetList_;
-
-  void renderOk();
-  void calcZIndex();
-
-  virtual bool needsToBeRendered() const;
-  virtual void getSDomChanges(std::vector<DomElement *>& result,
-			      WApplication *app);
-  void         getSFormObjects(FormObjectsMap& formObjects);
-
-  WWebWidget *parentWebWidget() const;
-  void gotParent();
-
-  /*
-   * Drag & drop stuff.
-   */
-  bool          setAcceptDropsImpl(const std::string& mimeType,
-				   bool accept,
-				   const WT_USTRING& hoverStyleClass);
-
-  void setIgnoreChildRemoves(bool how);
-  bool ignoreChildRemoves() const;
-  void beingDeleted();
-  void setImplementLayoutSizeAware(bool aware);
-  JSignal<int, int>& resized();
-
-  void addJavaScriptStatement(JavaScriptStatementType type,
-			      const std::string& data);
-  int indexOfJavaScriptMember(const std::string& name) const;
-  void declareJavaScriptMember(DomElement& element,
-			       const std::string& name,
-			       const std::string& value);
-  WString storedToolTip() const;
-  void undoSetFocus();
-
-  void jsScrollVisibilityChanged(bool visible);
-
-protected:
-  void setRendered(bool rendered);
-
-  void setId(DomElement *element, WApplication *app);
-  virtual WWebWidget *webWidget() { return this; }
-
-  EventSignal<> *voidEventSignal(const char *name, bool create);
-  EventSignal<WKeyEvent> *keyEventSignal(const char *name, bool create);
-  EventSignal<WMouseEvent> *mouseEventSignal(const char *name, bool create);
-  EventSignal<WScrollEvent> *scrollEventSignal(const char *name, bool create);
-  EventSignal<WTouchEvent> *touchEventSignal(const char *name, bool create);
-  EventSignal<WGestureEvent> *gestureEventSignal(const char *name, bool create);
-
-  void updateSignalConnection(DomElement& element, EventSignalBase& signal,
-			      const char *name, bool all);
-
-  virtual void parentResized(WWidget *parent, WFlags<Orientation> directions);
-  void containsLayout();
-
-  /*
-   * WWebWidget ended up with more friends than me...
-   */
-  friend class WebRenderer;
-  friend class WebSession;
-
-  friend class WApplication;
-  friend class WCompositeWidget;
-  friend class WContainerWidget;
-  friend class WCssDecorationStyle;
-  friend class WCssTemplateRule;
-  friend class WFont;
-  friend class WGLWidget;
-  friend class WInteractWidget;
-  friend class JSlot;
-  friend class WTable;
-  friend class WViewWidget;
-  friend class WWidget;
-  friend class WTemplate;
-};
-
-}
-
-#endif // WWEB_WIDGET_H_
-=======
 #endif // defined(WT_WARN_HEADER_MISSING_H)
 #include "WWebWidget.h"
-#endif // WT_WWEBWIDGET_EXTENSIONLESS_H_
->>>>>>> 65e32ff2
+#endif // WT_WWEBWIDGET_EXTENSIONLESS_H_