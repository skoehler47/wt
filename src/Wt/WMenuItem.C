/*
 * Copyright (C) 2008 Emweb bvba, Kessel-Lo, Belgium.
 *
 * See the LICENSE file for terms of use.
 */

#include "Wt/WAnchor.h"
#include "Wt/WApplication.h"
#include "Wt/WCheckBox.h"
#include "Wt/WContainerWidget.h"
#include "Wt/WEnvironment.h"
#include "Wt/WException.h"
#include "Wt/WLabel.h"
#include "Wt/WMenuItem.h"
#include "Wt/WMenu.h"
#include "Wt/WPopupMenu.h"
#include "Wt/WStackedWidget.h"
#include "Wt/WText.h"
#include "Wt/WTheme.h"

#include "StdWidgetItemImpl.h"

#include <algorithm>
#include <cctype>

namespace Wt {

WMenuItem::WMenuItem(const WString& text, std::unique_ptr<WWidget> contents,
		     ContentLoading policy)
  : separator_(false)
{
  create(std::string(), text, std::move(contents), policy);
}

WMenuItem::WMenuItem(const std::string& iconPath, const WString& text,
		     std::unique_ptr<WWidget> contents, ContentLoading policy)
  : separator_(false)
{
  create(iconPath, text, std::move(contents), policy);
}

WMenuItem::WMenuItem(bool separator, const WString& text)
  : separator_(true)
{
  create(std::string(), WString::Empty, nullptr, ContentLoading::Lazy);

  separator_ = separator;
  selectable_ = false;
  internalPathEnabled_ = false;

  if (!text.empty()) {
    text_ = new WLabel();
    addWidget(std::unique_ptr<WWidget>(text_));
    text_->setTextFormat(TextFormat::Plain);
    text_->setText(text);
  }
}

void WMenuItem::create(const std::string& iconPath, const WString& text,
		       std::unique_ptr<WWidget> contents, ContentLoading policy)
{
  customLink_ = false;

  menu_ = nullptr;
  customPathComponent_ = false;
  internalPathEnabled_ = true;
  closeable_ = false;
  selectable_ = true;

  text_ = nullptr;
  icon_ = nullptr;
  checkBox_ = nullptr;
  subMenu_ = nullptr;
  data_ = nullptr;

  setContents(std::move(contents), policy);

  if (!separator_) {
    addWidget(std::unique_ptr<WAnchor>(new WAnchor));
    updateInternalPath();
  }

  signalsConnected_ = false;

  if (!iconPath.empty())
    setIcon(iconPath);

  if (!separator_)
    setText(text);
}

WMenuItem::~WMenuItem()
{ }

void WMenuItem::setContents(std::unique_ptr<WWidget> contents,
			    ContentLoading policy)
{
  assert (!oContents_ && !uContents_);

  uContents_ = std::move(contents);
  loadPolicy_ = policy;

  if (uContents_ && loadPolicy_ != ContentLoading::NextLevel) {
     if (!oContentsContainer_) {
       uContentsContainer_.reset(new WContainerWidget());
       oContentsContainer_ = uContentsContainer_.get();
       oContentsContainer_
         ->setJavaScriptMember("wtResize",
                               StdWidgetItemImpl::childrenResizeJS());

       oContentsContainer_->resize(WLength::Auto,
                                  WLength(100, LengthUnit::Percentage));
     }
   }
}

bool WMenuItem::isSectionHeader() const
{
  WAnchor *a = anchor();
  return !separator_ && !a && !subMenu_ && text_;
}

WAnchor *WMenuItem::anchor() const
{
  for (int i = 0; i < count(); ++i) {
    WAnchor *result = dynamic_cast<WAnchor *>(widget(i));
    if (result)
      return result;
  }

  return nullptr;
}

void WMenuItem::setIcon(const std::string& path)
{
  if (!icon_) {
    WAnchor *a = anchor();
    if (!a)
      return;

    icon_ = new WText(" ");
    a->insertWidget(0, std::unique_ptr<WText>(icon_));

    WApplication *app = WApplication::instance();
    app->theme()->apply(this, icon_, WidgetThemeRole::MenuItemIcon);
  }

  icon_->decorationStyle().setBackgroundImage(WLink(path));
}

std::string WMenuItem::icon() const
{
  if (icon_)
    return icon_->decorationStyle().backgroundImage();
  else
    return std::string();
}

void WMenuItem::setText(const WString& text)
{
  if (!text_) {
    text_ = new WLabel();
    anchor()->addWidget(std::unique_ptr<WLabel>(text_));
    text_->setTextFormat(TextFormat::Plain);
  }

  text_->setText(text);

  if (!customPathComponent_) {
    std::string result;
#ifdef WT_TARGET_JAVA
    WString t = text;
#else
    const WString& t = text;
#endif

    if (t.literal())
      result = t.narrow();
    else
      result = t.key();

    for (unsigned i = 0; i < result.length(); ++i) {
      if (std::isspace((unsigned char)result[i]))
	result[i] = '-';
      else if (std::isalnum((unsigned char)result[i]))
	result[i] = std::tolower((unsigned char)result[i]);
      else
	result[i] = '_';
    }

    setPathComponent(result);
    customPathComponent_ = false;
  }
}

WString WMenuItem::text() const
{
  if (text_)
    return text_->text();
  else
    return WString::Empty;
}

std::string WMenuItem::pathComponent() const
{
  return pathComponent_;
}

void WMenuItem::setInternalPathEnabled(bool enabled)
{
  internalPathEnabled_ = enabled;
  updateInternalPath();
}

bool WMenuItem::internalPathEnabled() const
{
  return internalPathEnabled_;
}

void WMenuItem::setLink(const WLink& link)
{
  WAnchor *a = anchor();
  if (a)
    a->setLink(link);

  customLink_ = true;
}

WLink WMenuItem::link() const
{
  WAnchor *a = anchor();
  if (a)
    return a->link();
  else
    return WLink();
}

void WMenuItem::updateInternalPath()
{  
  if (menu_ && menu_->internalPathEnabled() && internalPathEnabled()) {
    std::string internalPath = menu_->internalBasePath() + pathComponent();
    WLink link(LinkType::InternalPath, internalPath);
    WAnchor *a = anchor();
    if (a)
      a->setLink(link);
  } else {
    WAnchor *a = anchor();
    if (a && !customLink_) {
      if (WApplication::instance()->environment().agent() == 
	  UserAgent::IE6)
	a->setLink(WLink("#"));
      else
	a->setLink(WLink());
    }
  }
}

void WMenuItem::setPathComponent(const std::string& path)
{
  customPathComponent_ = true;
  pathComponent_ = path;

  updateInternalPath();
  if (menu_)
    menu_->itemPathChanged(this);
}

void WMenuItem::setSelectable(bool selectable)
{
  selectable_ = selectable;
}

void WMenuItem::setCloseable(bool closeable)
{
  if (closeable_ != closeable) {
    closeable_ = closeable;

    if (closeable_) {
      WText *closeIcon = new WText("");
      insertWidget(0, std::unique_ptr<WText>(closeIcon));
      WApplication *app = WApplication::instance();
      app->theme()->apply(this, closeIcon, WidgetThemeRole::MenuItemClose);

      closeIcon->clicked().connect(this, &WMenuItem::close);
    } else
      removeWidget(widget(0));
  }
}

void WMenuItem::setCheckable(bool checkable)
{
  if (isCheckable() != checkable) {
    if (checkable) {
      std::unique_ptr<WCheckBox> cb(checkBox_ = new WCheckBox());
      anchor()->insertWidget(0, std::move(cb));
      setText(text());

      text_->setBuddy(checkBox_);

      WApplication *app = WApplication::instance();
      app->theme()->apply(this, checkBox_, WidgetThemeRole::MenuItemCheckBox);
    } else {
      removeWidget(checkBox_);
      checkBox_ = nullptr;
    }
  }
}

void WMenuItem::setChecked(bool checked)
{
  if (isCheckable()) {
    WCheckBox *cb = dynamic_cast<WCheckBox *>(anchor()->widget(0));
    cb->setChecked(checked);
  }
}

bool WMenuItem::isChecked() const
{
  if (isCheckable()) {
    WCheckBox *cb = dynamic_cast<WCheckBox *>(anchor()->widget(0));
    return cb->isChecked();
  } else
    return false;
}

void WMenuItem::close()
{
  if (menu_)
    menu_->close(this);
}

void WMenuItem::enableAjax()
{
  if (menu_->internalPathEnabled())
    resetLearnedSlots();

<<<<<<< HEAD
  if (contents_ && !contentsLoaded())
    contents_->enableAjax();
=======
  if (uContents_)
    uContents_->enableAjax();
>>>>>>> 65e32ff2

  WContainerWidget::enableAjax();
}

void WMenuItem::setDisabled(bool disabled)
{
  WContainerWidget::setDisabled(disabled);

  if (disabled)
    if (menu_)
      menu_->onItemHidden(menu_->indexOf(this), true);
}

void WMenuItem::setHidden(bool hidden,
			  const WAnimation& animation)
{
  WContainerWidget::setHidden(hidden, animation);

  if (hidden)
    if (menu_)
      menu_->onItemHidden(menu_->indexOf(this), true);
}

void WMenuItem::render(WFlags<RenderFlag> flags)
{
  connectSignals();

  WContainerWidget::render(flags);
}

void WMenuItem::renderSelected(bool selected)
{
  WApplication *app = WApplication::instance();

  std::string active = app->theme()->activeClass();

  if (active == "Wt-selected"){ // for CSS theme, our styles are messed up
    removeStyleClass(!selected ? "itemselected" : "item", true);
    addStyleClass(selected ? "itemselected" : "item", true);
  } else
    toggleStyleClass(active, selected, true);
}

void WMenuItem::selectNotLoaded()
{
  if (contentsLoaded())
    select();
}

bool WMenuItem::contentsLoaded() const
{
  return uContents_ != nullptr;
}

void WMenuItem::loadContents()
{
  if (!uContents_)
    return;
  else {
    oContentsContainer_->addWidget(std::move(uContents_));
    signalsConnected_ = false;
    connectSignals();
  }
}

void WMenuItem::connectSignals()
{
  if (!signalsConnected_) {
    signalsConnected_ = true;

    if (contentsLoaded())
      implementStateless(&WMenuItem::selectVisual,
			 &WMenuItem::undoSelectVisual);

    WAnchor *a = anchor();

    if (a) {
      SignalBase *as;
      bool selectFromCheckbox = false;

      if (checkBox_ && !checkBox_->clicked().propagationPrevented()) {
	as = &checkBox_->changed();
	/*
	 * Because the checkbox is not a properly exposed form object,
	 * we need to relay its value ourselves
	 */
	checkBox_->checked().connect(this, &WMenuItem::setCheckBox);
	checkBox_->unChecked().connect(this, &WMenuItem::setUnCheckBox);
	selectFromCheckbox = true;
      } else
	as = &a->clicked();

      if (checkBox_)
	a->setLink(WLink());

      if (uContents_)
	as->connect(this, &WMenuItem::selectNotLoaded);
      else {
	as->connect(this, &WMenuItem::selectVisual);
	if (!selectFromCheckbox)
	  as->connect(this, &WMenuItem::select);
      }
    }
  }
}

void WMenuItem::setCheckBox()
{
  setChecked(true);
  select();
}

void WMenuItem::setUnCheckBox()
{
  setChecked(false);
  select();
}

void WMenuItem::setParentMenu(WMenu *menu)
{
  menu_ = menu;

  updateInternalPath();

  if (menu && menu->isPopup() &&
      subMenu_ && subMenu_->isPopup()) {
    subMenu_->webWidget()->setZIndex(std::max(menu->zIndex() + 100, subMenu_->zIndex()));
  }
}

WWidget *WMenuItem::contents() const
{
  if (oContents_)
    return oContents_.get();
  else
    return uContents_.get();
}

WWidget *WMenuItem::contentsInStack() const
{
  if (oContents_)
    return oContents_.get();
  else
    return oContentsContainer_.get();
}

std::unique_ptr<WWidget> WMenuItem::removeContents()
{
  oContents_.reset();

  WWidget *c = contentsInStack();

  if (c) {
    /* Remove from stack */
    std::unique_ptr<WWidget> w = c->parent()->removeWidget(c);

    if (oContentsContainer_)
      return oContentsContainer_->removeWidget(oContents_.get());
    else
      return w;
  } else
    return std::move(uContents_);
}

std::unique_ptr<WWidget> WMenuItem::takeContentsForStack()
{
  if (!uContents_)
    return nullptr;
  else {
    if (loadPolicy_ == ContentLoading::Lazy) {
      uContentsContainer_.reset(new WContainerWidget());
      oContentsContainer_ = uContentsContainer_.get();
      oContentsContainer_
	->setJavaScriptMember("wtResize",
			      StdWidgetItemImpl::childrenResizeJS());

      oContentsContainer_->resize(WLength::Auto,
				 WLength(100, LengthUnit::Percentage));

      return std::move(uContentsContainer_);
    } else {
      oContents_ = uContents_.get();
      return std::move(uContents_);
    }
  }
}

void WMenuItem::returnContentsInStack(std::unique_ptr<WWidget> widget)
{
  if (oContentsContainer_) {
    uContents_ = oContentsContainer_->removeWidget(oContents_.get());
    oContentsContainer_ = nullptr;
  } else
    uContents_ = std::move(widget);
}

void WMenuItem::setFromInternalPath(const std::string& path)
{
  if (internalPathEnabled() &&
      menu_->contentsStack_ &&
      menu_->contentsStack_->currentWidget() != contents())
    menu_->select(menu_->indexOf(this), false);

  if (subMenu_ && subMenu_->internalPathEnabled())
    subMenu_->internalPathChanged(path);
}

void WMenuItem::select()
{
  if (menu_ && selectable_ && !isDisabled())
    menu_->select(this);
}

void WMenuItem::selectVisual()
{
  if (menu_ && selectable_)
    menu_->selectVisual(this);
}

void WMenuItem::undoSelectVisual()
{
  if (menu_ && selectable_)
    menu_->undoSelectVisual();
}

void WMenuItem::setMenu(std::unique_ptr<WMenu> menu)
{
  subMenu_ = menu.get();
  subMenu_->parentItem_ = this;

  addWidget(std::move(menu));

<<<<<<< HEAD
  addWidget(subMenu_);
=======
>>>>>>> 65e32ff2
  if (subMenu_->isPopup() &&
      parentMenu() && parentMenu()->isPopup()) {
    subMenu_->webWidget()->setZIndex(std::max(parentMenu()->zIndex() + 100, subMenu_->zIndex()));
  }

  WPopupMenu *popup = dynamic_cast<WPopupMenu *>(subMenu_);
  if (popup) {
    popup->setJavaScriptMember("wtNoReparent", "true");
    setSelectable(false);
    popup->setButton(anchor());
    updateInternalPath();
    // WPopupMenus are hidden by default, 'show' this WPopupMenu
    // but not really, since the parent is still hidden. This fixes
    // an issue where child widgets would remain unexposed, even
    // though this submenu was open (e.g. in a submenu where items
    // are checkable)
    if (dynamic_cast<WPopupMenu*>(menu_))
      popup->show();
  }
}

void WMenuItem::setItemPadding(bool padding)
{
  if (!checkBox_ && !icon_) {
    WAnchor *a = anchor();
    if (a)
      a->toggleStyleClass("Wt-padded", padding);
  }
}

}<|MERGE_RESOLUTION|>--- conflicted
+++ resolved
@@ -334,13 +334,8 @@
   if (menu_->internalPathEnabled())
     resetLearnedSlots();
 
-<<<<<<< HEAD
-  if (contents_ && !contentsLoaded())
-    contents_->enableAjax();
-=======
   if (uContents_)
     uContents_->enableAjax();
->>>>>>> 65e32ff2
 
   WContainerWidget::enableAjax();
 }
@@ -573,10 +568,6 @@
 
   addWidget(std::move(menu));
 
-<<<<<<< HEAD
-  addWidget(subMenu_);
-=======
->>>>>>> 65e32ff2
   if (subMenu_->isPopup() &&
       parentMenu() && parentMenu()->isPopup()) {
     subMenu_->webWidget()->setZIndex(std::max(parentMenu()->zIndex() + 100, subMenu_->zIndex()));
