--- conflicted
+++ resolved
@@ -4,297 +4,6 @@
  *
  * See the LICENSE file for terms of use.
  */
-<<<<<<< HEAD
-#ifndef WITEMDELEGATE_H_
-#define WITEMDELEGATE_H_
-
-#include <Wt/WAbstractItemDelegate>
-#include <Wt/WCheckBox>
-#include <Wt/WLineEdit>
-#include <Wt/WString>
-
-namespace Wt {
-  class WAnchor;
-  class WCheckBox;
-  class WContainerWidget;
-  class WImage;
-  class WLineEdit;
-  class WText;
-
-#ifndef WT_CNOR
-  template <class Widget> class IndexEdit;
-  typedef IndexEdit<WCheckBox> IndexCheckBox;
-  typedef IndexEdit<WContainerWidget> IndexContainerWidget;
-  typedef IndexEdit<WAnchor> IndexAnchor;
-  typedef IndexEdit<WText> IndexText;
-#else
-  class IndexCheckBox;
-  class IndexContainerWidget;
-  class IndexAnchor;
-  class IndexText;
-#endif // WT_CNOR
-
-/*! \class WItemDelegate Wt/WItemDelegate Wt/WItemDelegate
- *  \brief Standard delegate class for rendering a view item.
- *
- * This class provides the standard implementation for rendering an
- * item (as in a WAbstractItemView), and renders data provided by the
- * standard data roles (see ItemDataRole). It also provides default
- * editing support using a line edit.
- *
- * You may provide special editing support for an item by specializing
- * the widget and reimplement createEditor(), setModelData(),
- * editState(), and setEditState().
- *
- * \ingroup modelview
- */
-class WT_API WItemDelegate : public WAbstractItemDelegate
-{
-public:
-  /*! \brief Create an item delegate.
-   */
-  WItemDelegate(WObject *parent = 0);
-
-  /*! \brief Creates or updates a widget that renders an item.
-   *
-   * The following properties of an item are rendered:
-   *
-   * - text using the Wt::DisplayRole data, with the format specified
-   *   by setTextFormat()
-   * - a check box depending on the Wt::ItemIsUserCheckable flag and
-   *   Wt::CheckStateRole data
-   * - an anchor depending on Wt::InternalPathRole or Wt::UrlRole values
-   * - an icon depending on the value of Wt::DecorationRole
-   * - a tooltip depending on the value of Wt::ToolTipRole
-   * - a custom style class depending on the value of Wt::StyleClassRole
-   *
-   * When the flags indicates Wt::RenderEditing, then createEditor() is
-   * called to create a suitable editor for editing the item.
-   */
-  virtual WWidget *update(WWidget *widget, const WModelIndex& index,
-			  WFlags<ViewItemRenderFlag> flags);
-
-  virtual void updateModelIndex(WWidget *widget, const WModelIndex& index);
-
-  /*! \brief Sets the text format string.
-   *
-   * \if cpp
-   *
-   * The DisplayRole data is converted to a string using asString() by passing
-   * the given format.
-   *
-   * \elseif java
-   *
-   * The DisplayRole data is converted to a string using {javadoclink
-   * StringUtils#asString(Object)}, passing the given format. If the format is
-   * an empty string, this corresponds to {javadoclink Object#toString()}.
-   *
-   * \endif 
-   *
-   * The default value is "".
-   */
-  void setTextFormat(const WT_USTRING& format);
-
-  /*! \brief Returns the text format string.
-   *
-   * \sa setTextFormat()
-   */
-  const WT_USTRING& textFormat() const { return textFormat_; }
-
-  /*! \brief Saves the edited data to the model.
-   *
-   * The default implementation saves the current edit value to the model.
-   * You will need to reimplement this method for a custom editor.
-   *
-   * As an example of how to deal with a specialized editor, consider the
-   * default implementation:
-   * \if cpp
-   * \code
-   * void WItemDelegate::setModelData(const boost::any& editState,
-   *                                  Wt::WAbstractItemModel *model,
-   *                                  const Wt::WModelIndex& index) const
-   * {
-   *   model->setData(index, editState, EditRole);
-   * }
-   * \endcode
-   * \elseif java
-   * \code
-   * public void setModelData(Object editState, WAbstractItemModel model, WModelIndex index) {
-   *   model.setData(index, editState, ItemDataRole.EditRole);
-   * }
-   * \endcode
-   * \endif
-   *
-   * \sa createEditor(), editState()
-   */
-  virtual void setModelData(const boost::any& editState,
-			    WAbstractItemModel *model,
-			    const WModelIndex& index) const;
-
-  /*! \brief Returns the current edit state.
-   *
-   * The default implementation returns the current text in the line edit.
-   * You will need to reimplement this method for a custom editor.
-   *
-   * As an example of how to deal with a specialized editor, consider the
-   * default implementation:
-   * \if cpp
-   * \code
-   * boost::any WItemDelegate::editState(Wt::WWidget *editor) const
-   * {
-   *   Wt::WContainerWidget *w = dynamic_cast<Wt::WContainerWidget *>(editor);
-   *   Wt::WLineEdit *lineEdit = dynamic_cast<Wt::WLineEdit *>(w->widget(0));
-   *
-   *   return boost::any(lineEdit->text());
-   * }
-   * \endcode
-   * \elseif java
-   * \code
-   * public Object getEditState(WWidget editor) {
-   *   WContainerWidget w = (WContainerWidget) editor;
-   *   WLineEdit lineEdit = (WLineEdit) w.getWidget(0);
-   *   return lineEdit.getText();
-   * }
-   * \endcode
-   * \endif
-   *
-   * \sa createEditor(), setEditState(), setModelData()
-   */
-  virtual boost::any editState(WWidget *editor) const;
-
-  /*! \brief Sets the editor data from the editor state.
-   *
-   * The default implementation resets the text in the line edit.
-   * You will need to reimplement this method if for a custom editor.
-   *
-   * As an example of how to deal with a specialized editor, consider the
-   * default implementation:
-   * \if cpp
-   * \code
-   * void WItemDelegate::setEditState(Wt::WWidget *editor, const boost::any& value) const
-   * {
-   *   Wt::WContainerWidget *w = dynamic_cast<Wt::WContainerWidget *>(editor);
-   *   Wt::WLineEdit *lineEdit = dynamic_cast<Wt::WLineEdit *>(w->widget(0));
-   *
-   *   lineEdit->setText(boost::any_cast<Wt::WString>(value));
-   * }
-   * \endcode
-   * \elseif java
-   * \code
-   * public void setEditState(WWidget editor, Object value) {
-   *   WContainerWidget w = (WContainerWidget) editor;
-   *   WLineEdit lineEdit = (WLineEdit) w.getWidget(0);
-   *   lineEdit.setText((String) value);
-   * }
-   * \endcode
-   * \endif
-   *
-   * \sa createEditor()
-   */
-  virtual void setEditState(WWidget *editor, const boost::any& value) const;
-
-protected:
-  /*! \brief Creates an editor for a data item.
-   *
-   * The default implementation returns a WLineEdit which edits the
-   * item's Wt::EditRole value.
-   *
-   * You may reimplement this method to provide a suitable editor, or
-   * to attach a custom validator. In that case, you will probably
-   * also want to reimplement editState(), setEditState(), and
-   * setModelData().
-   *
-   * The editor should not keep a reference to the model index (it
-   * does not need to since setModelData() will provide the proper
-   * model index to save the data to the model). Otherwise, because
-   * model indexes may shift because of row or column insertions, you
-   * should reimplement updateModelIndex().
-   *
-   * As an example of how to provide a specialized editor, consider the
-   * default implementation, which returns a WLineEdit:
-   * \if cpp
-   * \code
-   * Wt::WWidget *WItemDelegate::createEditor(const Wt::WModelIndex& index, WFlags<ViewItemRenderFlag> flags) const
-   * {
-   *   Wt::WContainerWidget *result = new Wt::WContainerWidget();
-   *   result->setSelectable(true);
-   *
-   *   Wt::WLineEdit *lineEdit = new Wt::WLineEdit();
-   *   lineEdit->setText(asString(index.data(EditRole), textFormat_));
-   *   lineEdit->enterPressed().connect(boost::bind(&WItemDelegate::doCloseEditor, this, result, true));
-   *   lineEdit->escapePressed().connect(boost::bind(&WItemDelegate::doCloseEditor, this, result, false));
-   *
-   *   if (flags & RenderFocused)
-   *     lineEdit->setFocus();
-   *
-   *   // We use a layout so that the line edit fills the entire cell.
-   *   result->setLayout(new WHBoxLayout());
-   *   result->layout()->setContentsMargins(1, 1, 1, 1);
-   *   result->layout()->addWidget(lineEdit);
-   *
-   *   return result;
-   * }
-   *
-   * void WItemDelegate::doCloseEditor(Wt::WWidget *editor, bool save) const
-   * {
-   *   closeEditor().emit(editor, save);
-   * }
-   * \endcode
-   * \elseif java
-   * \code
-   * protected WWidget createEditor(WModelIndex index, EnumSet&lt;ViewItemRenderFlag&gt; flags) {
-   *  final WContainerWidget result = new WContainerWidget();
-   *  result.setSelectable(true);
-   *  WLineEdit lineEdit = new WLineEdit();
-   *  lineEdit.setText(StringUtils.asString(index.getData(ItemDataRole.EditRole), this.textFormat_).toString());
-   *  lineEdit.enterPressed().addListener(this, new Signal.Listener() {
-   *    public void trigger() {
-   *      WItemDelegate.this.closeEditor().trigger(result, true);
-   *    }
-   *  });
-   *  lineEdit.escapePressed().addListener(this, new Signal.Listener() {
-   *    public void trigger() {
-   *      WItemDelegate.this.closeEditor().trigger(result, false);
-   *    }
-   *  });
-   *
-   *  if (flags.contains(ViewItemRenderFlag.RenderFocused))
-   *    lineEdit.setFocus();
-   *
-   *  result.setLayout(new WHBoxLayout());
-   *  result.getLayout().setContentsMargins(1, 1, 1, 1);
-   *  result.getLayout().addWidget(lineEdit);
-   *  return result;
-   * }
-   * \endcode
-   * \endif
-   */
-  virtual WWidget *createEditor(const WModelIndex& index,
-				WFlags<ViewItemRenderFlag> flags) const;
-
-private:
-  WT_USTRING textFormat_;
-
-  struct WidgetRef {
-    WWidget *w;
-    WidgetRef(WWidget *widget) : w(widget) { }
-  };
-
-  IndexCheckBox *checkBox(WidgetRef& w, const WModelIndex& index,
-			 bool autoCreate, bool update = false, bool triState = false);
-
-  IndexText *textWidget(WidgetRef& w, const WModelIndex& index);
-  WImage *iconWidget(WidgetRef& w, const WModelIndex& index, bool autoCreate = false);
-  IndexAnchor *anchorWidget(WidgetRef& w, const WModelIndex& index, bool autoCreate = false);
-
-  void onCheckedChange(IndexCheckBox *checkBox) const;
-  void doCloseEditor(WWidget *editor, bool save) const;
-};
-
-}
-
-#endif // WITEMDELEGATE_H_
-=======
 #ifndef WT_WITEMDELEGATE_EXTENSIONLESS_H_
 #define WT_WITEMDELEGATE_EXTENSIONLESS_H_
 #include <Wt/WConfig.h>
@@ -306,5 +15,4 @@
 #endif
 #endif // defined(WT_WARN_HEADER_MISSING_H)
 #include "WItemDelegate.h"
-#endif // WT_WITEMDELEGATE_EXTENSIONLESS_H_
->>>>>>> 65e32ff2
+#endif // WT_WITEMDELEGATE_EXTENSIONLESS_H_