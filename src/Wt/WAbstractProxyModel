--- conflicted
+++ resolved
@@ -4,254 +4,6 @@
  *
  * See the LICENSE file for terms of use.
  */
-<<<<<<< HEAD
-#ifndef WABSTRACT_PROXY_MODEL_H_
-#define WABSTRACT_PROXY_MODEL_H_
-
-#include <Wt/WAbstractItemModel>
-
-namespace Wt {
-
-/*! \class WAbstractProxyModel Wt/WAbstractProxyModel Wt/WAbstractProxyModel
- *  \brief An abstract proxy model for %Wt's item models.
- *
- * A proxy model does not store data, but presents data from a source
- * model in another way. It may provide filtering, sorting, or other
- * computed changes to the source model. A proxy model may be a fully
- * functional model, that also allows modification of the underlying
- * model.
- *
- * This abstract proxy model may be used as a starting point for
- * implementing a custom proxy model, when WSortFilterProxyModel is
- * not adequate. It implements data access and manipulation using the
- * a virtual mapping method (mapToSource()) to access and manipulate
- * the underlying sourceModel().
- *
- * \ingroup modelview
- */
-class WT_API WAbstractProxyModel : public WAbstractItemModel
-{
-public:
-  /*! \brief Constructor.
-   */
-  WAbstractProxyModel(WObject *parent = 0);
-
-  /*! \brief Maps a source model index to the proxy model.
-   *
-   * This method returns a model index in the proxy model that
-   * corresponds to the model index \p sourceIndex in the source
-   * model. This method must only be implemented for source model
-   * indexes that are mapped and thus are the result of mapToSource().
-   *
-   * \sa mapToSource()
-   */
-  virtual WModelIndex mapFromSource(const WModelIndex& sourceIndex) const = 0;
-
-  /*! \brief Maps a proxy model index to the source model.
-   *
-   * This method returns a model index in the source model that
-   * corresponds to the proxy model index \p proxyIndex.
-   *
-   * \sa mapFromSource()
-   */
-  virtual WModelIndex mapToSource(const WModelIndex& proxyIndex) const = 0;
-
-  /*! \brief Sets the source model.
-   *
-   * The source model provides the actual data for the proxy
-   * model.
-   *
-   * Ownership of the source model is <i>not</i> transferred.
-   *
-   * Note that the source model's signals are not forwarded to
-   * the proxy model by default, but some specializations,
-   * like WBatchEditProxyModel and WSortFilterProxyModel do.
-   * If you want to reimplement data() with no changes to row
-   * or column indices, consider the use of WIdentityProxyModel.
-   */
-  virtual void setSourceModel(WAbstractItemModel *sourceModel);
-
-  /*! \brief Returns the source model.
-   *
-   * \sa setSourceModel()
-   */
-  WAbstractItemModel *sourceModel() const { return sourceModel_; }
-
-  using WAbstractItemModel::setData;
-  using WAbstractItemModel::data;
-  using WAbstractItemModel::setHeaderData;
-
-  /*! \brief Returns the data at a specific model index.
-   *
-   * The default proxy implementation translates the index to the source model, and
-   * calls sourceModel()->data() with this index.
-   */
-  virtual boost::any data(const WModelIndex& index, int role = DisplayRole) const;
-
-  /*! \brief Returns the row or column header data.
-   *
-   * The default proxy implementation constructs a dummy
-   * WModelIndex with the row set to 0 and column set to \c section
-   * if the orientation is Wt::Horizontal, or with the
-   * row set to \c section and the column set to 0 if the orientation
-   * is Wt::Vertical.
-   *
-   * The resulting section that is forwarded to sourceModel()->headerData()
-   * depends on how the WModelIndex is transformed with mapToSource().
-   */
-  virtual boost::any headerData(int section, Orientation orientation = Horizontal, int role = DisplayRole) const;
-
-  /*! \brief Sets the data at the given model index.
-   *
-   * The default proxy implementation calls sourceModel()->setData(mapToSource(index), value, role)
-   */
-  virtual bool setData(const WModelIndex& index, const boost::any& value,
-		       int role = EditRole);
-
-  /*! \brief Sets the data at the given model index.
-   *
-   * The default proxy implementation calls sourceModel()->setData(mapToSource(index), values)
-   */
-  virtual bool setItemData(const WModelIndex& index, const DataMap& values);
-
-  /*! \brief Returns the flags for an item.
-   *
-   * The default proxy implementation calls sourceModel()->flags(mapToSource(index))
-   */
-  virtual WFlags<ItemFlag> flags(const WModelIndex& index) const;
-
-  /*! \brief Returns the flags for a header.
-   *
-   * The default proxy implementation constructs a dummy
-   * WModelIndex with the row set to 0 and column set to \c section
-   * if the orientation is Wt::Horizontal, or with the
-   * row set to \c section and the column set to 0 if the orientation
-   * is Wt::Vertical.
-   *
-   * The resulting section that is forwarded to sourceModel()->headerFlags()
-   * depends on how the WModelIndex is transformed with mapToSource().
-   */
-  virtual WFlags<HeaderFlag> headerFlags(int section, Orientation orientation = Horizontal) const;
-
-  /*! \brief Inserts one or more columns.
-   *
-   * The default proxy implementation calls sourceModel()->insertColumns(column, count, parent)
-   */
-  virtual bool insertColumns(int column, int count,
-			     const WModelIndex& parent = WModelIndex());
-
-  /*! \brief Removes columns.
-   *
-   * The default proxy implementation calls sourceModel()->removeColumns(column, count, parent)
-   */
-  virtual bool removeColumns(int column, int count,
-			     const WModelIndex& parent = WModelIndex());
-
-  /*! \brief Returns a mime-type for dragging a set of indexes.
-   *
-   * The default proxy implementation calls sourceModel()->mimeType()
-   */
-  virtual std::string mimeType() const;
-
-  /*! \brief Returns a list of mime-types that could be accepted for a
-   *         drop event.
-   *
-   * The default proxy implementation calls sourceModel()->acceptDropMimeTypes()
-   */
-  virtual std::vector<std::string> acceptDropMimeTypes() const;
-
-  /*! \brief Handles a drop event.
-   *
-   * The default proxy implementation maps the given row and parent
-   * to the row and parent in the source model, and forwards the
-   * dropEvent call to the source model.
-   */
-  virtual void dropEvent(const WDropEvent& e, DropAction action,
-			 int row, int column, const WModelIndex& parent);
-
-  /*! \brief Converts a model index to a raw pointer that remains valid
-   *         while the model's layout is changed.
-   *
-   * The default proxy implementation calls sourceModel()->toRawIndex(mapToSource(index))
-   */
-  virtual void *toRawIndex(const WModelIndex& index) const;
-
-  /*! \brief Converts a raw pointer to a model index.
-   *
-   * The default proxy implementation calls mapFromSource(sourceModel()->fromRawIndex(rawIndex))
-   */
-  virtual WModelIndex fromRawIndex(void *rawIndex) const;
-
-protected:
-  /*! \brief Create a source model index.
-   *
-   * This is a utility function that allows you to create indexes in
-   * the source model. In this way, you can reuse the internal pointers of
-   * the source model in proxy model indexes, and convert a proxy model index
-   * back to the source model index using this method.
-   */
-  WModelIndex createSourceIndex(int row, int column, void *ptr) const;
-
-  /*! \brief A base class for an item modeling a source index parent.
-   *
-   * Many mplementations of a proxy model will need to maintain a data
-   * structure per source model indexes, where they relate source rows or
-   * columns to proxy rows or columns, per hierarchical parent.
-   *
-   * It may be convenient to start from this item class as a base
-   * class so that shiftModelIndexes() can be used to update this data
-   * structure when the source model adds or removes rows.
-   *
-   * You will typically use your derived class of this item as the
-   * internal pointer for proxy model indexes: a proxy model index
-   * will have an item as internal pointer whose sourceIndex_ corresponds
-   * to the source equivalent of the proxy model index parent.
-   *
-   * \sa createIndex()
-   */
-  struct WT_API BaseItem {
-    /*! \brief The source model index.
-     *
-     * The source model index for this item.
-     */
-    WModelIndex sourceIndex_;
-
-    /*! \brief Create a BaseItem.
-     */
-    BaseItem(const WModelIndex& sourceIndex) : sourceIndex_(sourceIndex) { }
-    virtual ~BaseItem();
-  };
-
-  /*! \brief A map for items.
-   *
-   * \sa BaseItem
-   */
-#ifndef WT_TARGET_JAVA
-  typedef std::map<WModelIndex, BaseItem *> ItemMap;
-#else
-  typedef std::treemap<WModelIndex, BaseItem *> ItemMap;
-#endif // WT_TARGET_JAVA
-
-  /*! \brief Utility methods to shift items in an item map.
-   *
-   * You can use this method to adjust an item map after the source
-   * model has inserted or removed rows. When removing rows (count < 0),
-   * items may possibly be removed and deleted.
-   */
-  void startShiftModelIndexes(const WModelIndex& sourceParent, int start, int count,
-			      ItemMap& items);
-  void endShiftModelIndexes(const WModelIndex& sourceParent, int start, int count,
-			    ItemMap& items);
-
-private:
-  std::vector<BaseItem *> itemsToShift_;
-  WAbstractItemModel *sourceModel_;
-};
-
-}
-
-#endif // WABSTRACT_PROXY_MODEL_H_
-=======
 #ifndef WT_WABSTRACTPROXYMODEL_EXTENSIONLESS_H_
 #define WT_WABSTRACTPROXYMODEL_EXTENSIONLESS_H_
 #include <Wt/WConfig.h>
@@ -263,5 +15,4 @@
 #endif
 #endif // defined(WT_WARN_HEADER_MISSING_H)
 #include "WAbstractProxyModel.h"
-#endif // WT_WABSTRACTPROXYMODEL_EXTENSIONLESS_H_
->>>>>>> 65e32ff2
+#endif // WT_WABSTRACTPROXYMODEL_EXTENSIONLESS_H_