// This may look like C code, but it's really -*- C++ -*-
/*
 * Copyright (C) 2008 Emweb bvba, Kessel-Lo, Belgium.
 *
 * See the LICENSE file for terms of use.
 */
#ifndef WTIMERWIDGET_
#define WTIMERWIDGET_

#include <Wt/WInteractWidget>

namespace Wt {

class WTimer;

/*
 * Wt-private widget that is created in conjunction with
 * WTimer widget. It's clicked signal serves as the event signal
 * that will be activated when the event expires.
 */
class WTimerWidget : public WInteractWidget
{
public:
  WTimerWidget(WTimer *timer);
  ~WTimerWidget();

  void timerStart(bool jsRepeat);
  bool timerExpired();

private:
  WTimer *timer_;
  bool timerStarted_;
<<<<<<< HEAD
=======
  bool jsRepeat_;
>>>>>>> 388c71b1

protected:
  virtual void updateDom(DomElement& element, bool all);
  virtual DomElementType domElementType() const;
  virtual DomElement *renderRemove();

  friend class WebSession;
};

}

#endif // WTIMERWIDGET_<|MERGE_RESOLUTION|>--- conflicted
+++ resolved
@@ -30,10 +30,7 @@
 private:
   WTimer *timer_;
   bool timerStarted_;
-<<<<<<< HEAD
-=======
   bool jsRepeat_;
->>>>>>> 388c71b1
 
 protected:
   virtual void updateDom(DomElement& element, bool all);
