// This may look like C code, but it's really -*- C++ -*-
/*
 * Copyright (C) 2017 Emweb bvba, Herent, Belgium.
 *
 * See the LICENSE file for terms of use.
 */
<<<<<<< HEAD
#ifndef WBATCH_EDIT_PROXY_MODEL_H_
#define WBATCH_EDIT_PROXY_MODEL_H_

#include <Wt/WAbstractProxyModel>

namespace Wt {

/*! \class WBatchEditProxyModel Wt/WBatchEditProxyModel Wt/WBatchEditProxyModel
 *  \brief A proxy model for %Wt's item models that provides batch editing.
 *
 * This proxy model presents data from a source model, and caches any
 * editing operation without affecting the underlying source model,
 * until commitAll() or revertAll() is called. In this way, you can
 * commit all the editing in batch to the underlying source model,
 * only when the user confirms the changes.
 *
 * All editing operations are supported:
 *  - changing data (setData())
 *  - inserting and removing rows (insertRows() and removeRows())
 *  - inserting and removing columns (insertColumns() and removeColumns())
 *
 * The model supports both simple tabular models, as well as
 * hierarchical (tree-like / treetable-like) models, with children
 * under items in the first column.
 *
 * Default values for a newly inserted row can be set using
 * setNewRowData() and flags for its items using setNewRowFlags().
 *
 * \ingroup modelview
 */
class WT_API WBatchEditProxyModel : public WAbstractProxyModel
{
public:
  /*! \brief Constructor.
   */
  WBatchEditProxyModel(WObject *parent = 0);

  /*! \brief Destructor.
   */
  virtual ~WBatchEditProxyModel();

  /*! \brief Returns whether changes have not yet been committed.
   *
   * Returns whether have been made to the proxy model, which could be
   * committed using commitAll() or reverted using revertAll().
   */
  bool isDirty() const;

  /*! \brief Commits changes.
   *
   * This commits all changes to the source model.
   *
   * \sa revertAll()
   */
  void commitAll();

  /*! \brief Reverts changes.
   *
   * This reverts all changes.
   *
   * \sa commitAll()
   */
  void revertAll();

  /*! \brief Sets default data for a newly inserted row.
   *
   * You can use this method to initialize data for a newly inserted
   * row.
   */
  void setNewRowData(int column, const boost::any& data,
		     int role = DisplayRole);

  /*! \brief Sets the item flags for items in a newly inserted row.
   *
   * By default, flags() will return ItemIsSelectable.
   */
  void setNewRowFlags(int column, WFlags<ItemFlag> flags);

  /*! \brief Configures data used to indicate a modified item.
   *
   * This sets \p data for item data role \p role to be returned by
   * data() for an item that is dirty (e.g. because it belongs to a
   * newly inserted row/column, or because new data has been set for
   * it.
   *
   * When \p role is Wt::StyleClassRole, the style class is appended
   * to any style already returned by the source model or set by
   * setNewRowData().
   *
   * By default there is no dirty indication.
   */
  void setDirtyIndication(int role, const boost::any& data);

  virtual WModelIndex mapFromSource(const WModelIndex& sourceIndex) const;
  virtual WModelIndex mapToSource(const WModelIndex& proxyIndex) const;

  /*! \brief Sets the source model.
   *
   * The source model provides the actual data for the proxy
   * model.
   *
   * Ownership of the source model is <i>not</i> transferred.
   *
   * All signals of the source model are propagated to the
   * proxy model.
   */
  virtual void setSourceModel(WAbstractItemModel *sourceModel);

  virtual int columnCount(const WModelIndex& parent = WModelIndex()) const;
  virtual int rowCount(const WModelIndex& parent = WModelIndex()) const;

  virtual WModelIndex parent(const WModelIndex& index) const;
  virtual WModelIndex index(int row, int column,
			    const WModelIndex& parent = WModelIndex()) const;

  using WAbstractItemModel::setData;
  using WAbstractItemModel::data;
  using WAbstractItemModel::setHeaderData;

  virtual boost::any data(const WModelIndex& index, int role = DisplayRole)
    const;

  /*! \brief Sets item data.
   *
   * The default implementation will copy Wt::EditRole data to
   * Wt::DisplayRole. You may want to specialize the model to provide
   * a more specialized editing behaviour.
   */
  virtual bool setData(const WModelIndex& index, const boost::any& value,
		       int role = EditRole);

  virtual WFlags<ItemFlag> flags(const WModelIndex& index) const;

  virtual boost::any headerData(int section,
				Orientation orientation = Horizontal,
				int role = DisplayRole) const;

  virtual bool insertRows(int row, int count,
			  const WModelIndex& parent = WModelIndex());

  virtual bool removeRows(int row, int count,
			  const WModelIndex& parent = WModelIndex());

  virtual bool insertColumns(int column, int count,
			     const WModelIndex& parent = WModelIndex());

  virtual bool removeColumns(int column, int count,
			     const WModelIndex& parent = WModelIndex());

  virtual void sort(int column, SortOrder order = AscendingOrder);

private:
  struct Cell {
    int row;
    int column;

    bool operator< (const Cell& other) const;

    Cell(int r, int c) : row(r), column(c) { }
  };

  typedef std::map<Cell, DataMap> ValueMap;

  /*
   * For every proxy parent, we keep the following info:
   */
  struct Item : public BaseItem {
    Item *insertedParent_;    // !=0 when parent was inserted

    ValueMap editedValues_;
    std::vector<int> removedRows_;      // sorted, proxy rows
    std::vector<int> insertedRows_;     // sorted, proxy rows
    std::vector<Item *> insertedItems_; // indexed by index in insertedRows_

    std::vector<int> removedColumns_;   // sorted, proxy columns
    std::vector<int> insertedColumns_;  // sorted, proxy columns

    Item(const WModelIndex& sourceIndex);
    Item(Item *insertedParent);
    virtual ~Item();
  };

  bool submitting_;
  std::map<int, DataMap> newRowData_;
  std::map<int, WFlags<ItemFlag> > newRowFlags_;
  int dirtyIndicationRole_;
  boost::any dirtyIndicationData_;

  std::vector<Wt::Signals::connection> modelConnections_;
  mutable ItemMap mappedIndexes_;

  void sourceColumnsAboutToBeInserted(const WModelIndex& parent,
				      int start, int end);
  void sourceColumnsInserted(const WModelIndex& parent, int start, int end);

  void sourceColumnsAboutToBeRemoved(const WModelIndex& parent,
				     int start, int end);
  void sourceColumnsRemoved(const WModelIndex& parent, int start, int end);

  void sourceRowsAboutToBeInserted(const WModelIndex& parent,
				   int start, int end);
  void sourceRowsInserted(const WModelIndex& parent, int start, int end);

  void sourceRowsAboutToBeRemoved(const WModelIndex& parent,
				  int start, int end);
  void sourceRowsRemoved(const WModelIndex& parent, int start, int end);

  void sourceDataChanged(const WModelIndex& topLeft,
			 const WModelIndex& bottomRight);

  void sourceHeaderDataChanged(Orientation orientation, int start, int end);

  void sourceLayoutAboutToBeChanged();
  void sourceLayoutChanged();

  void sourceModelReset();

  Item *itemFromSourceIndex(const WModelIndex& sourceIndex,
			    bool autoCreate = true) const;
  Item *itemFromInsertedRow(Item *parentItem, const WModelIndex& index,
			    bool autoCreate = true) const;
  Item *parentItemFromIndex(const WModelIndex& index) const;
  Item *itemFromIndex(const WModelIndex& index, bool autoCreate = true) const;
  bool isRemoved(const WModelIndex& sourceIndex) const;
  int adjustedProxyRow(Item *item, int sourceRow) const;
  int adjustedSourceRow(Item *item, int proxyRow) const;
  int adjustedProxyColumn(Item *item, int sourceColumn) const;
  int adjustedSourceColumn(Item *item, int proxyColumn) const;
  int adjustedProxyIndex(int sourceIndex,
			 const std::vector<int>& ins,
			 const std::vector<int>& rem) const;
  int adjustedSourceIndex(int proxyIndex,
			  const std::vector<int>& ins,
			  const std::vector<int>& rem) const;

  void insertIndexes(Item *item,
		     std::vector<int>& ins, std::vector<Item *> *rowItems,
		     int index, int count);
  void removeIndexes(Item *item,
		     std::vector<int>& ins, std::vector<int>& rem,
		     std::vector<Item *>* rowItems,
		     int index, int count);

  void deleteItemsUnder(Item *item, int row);
  void shift(std::vector<int>& v, int row, int count);
  void shiftRows(ValueMap& v, int row, int count);
  void shiftRows(Item *item, int row, int count);
  void shiftColumns(ValueMap& v, int column, int count);
  void shiftColumns(Item *item, int column, int count);

  void resetMappings();

  boost::any indicateDirty(int role, const boost::any& value) const;
};

}

#endif // WBATCH_EDIT_PROXY_MODEL_H_
=======
#ifndef WT_WBATCHEDITPROXYMODEL_EXTENSIONLESS_H_
#define WT_WBATCHEDITPROXYMODEL_EXTENSIONLESS_H_
#include <Wt/WConfig.h>
#if defined(WT_WARN_HEADER_MISSING_H)
#if defined(__GNUC__) || defined(__clang__)
#warning "The use of header files without .h is deprecated since Wt 4.0.0, please use WBatchEditProxyModel.h instead"
#elif defined(_MSC_VER)
#pragma message("The use of header files without .h is deprecated since Wt 4.0.0, please use WBatchEditProxyModel.h instead")
#endif
#endif // defined(WT_WARN_HEADER_MISSING_H)
#include "WBatchEditProxyModel.h"
#endif // WT_WBATCHEDITPROXYMODEL_EXTENSIONLESS_H_
>>>>>>> 65e32ff2
<|MERGE_RESOLUTION|>--- conflicted
+++ resolved
@@ -4,266 +4,6 @@
  *
  * See the LICENSE file for terms of use.
  */
-<<<<<<< HEAD
-#ifndef WBATCH_EDIT_PROXY_MODEL_H_
-#define WBATCH_EDIT_PROXY_MODEL_H_
-
-#include <Wt/WAbstractProxyModel>
-
-namespace Wt {
-
-/*! \class WBatchEditProxyModel Wt/WBatchEditProxyModel Wt/WBatchEditProxyModel
- *  \brief A proxy model for %Wt's item models that provides batch editing.
- *
- * This proxy model presents data from a source model, and caches any
- * editing operation without affecting the underlying source model,
- * until commitAll() or revertAll() is called. In this way, you can
- * commit all the editing in batch to the underlying source model,
- * only when the user confirms the changes.
- *
- * All editing operations are supported:
- *  - changing data (setData())
- *  - inserting and removing rows (insertRows() and removeRows())
- *  - inserting and removing columns (insertColumns() and removeColumns())
- *
- * The model supports both simple tabular models, as well as
- * hierarchical (tree-like / treetable-like) models, with children
- * under items in the first column.
- *
- * Default values for a newly inserted row can be set using
- * setNewRowData() and flags for its items using setNewRowFlags().
- *
- * \ingroup modelview
- */
-class WT_API WBatchEditProxyModel : public WAbstractProxyModel
-{
-public:
-  /*! \brief Constructor.
-   */
-  WBatchEditProxyModel(WObject *parent = 0);
-
-  /*! \brief Destructor.
-   */
-  virtual ~WBatchEditProxyModel();
-
-  /*! \brief Returns whether changes have not yet been committed.
-   *
-   * Returns whether have been made to the proxy model, which could be
-   * committed using commitAll() or reverted using revertAll().
-   */
-  bool isDirty() const;
-
-  /*! \brief Commits changes.
-   *
-   * This commits all changes to the source model.
-   *
-   * \sa revertAll()
-   */
-  void commitAll();
-
-  /*! \brief Reverts changes.
-   *
-   * This reverts all changes.
-   *
-   * \sa commitAll()
-   */
-  void revertAll();
-
-  /*! \brief Sets default data for a newly inserted row.
-   *
-   * You can use this method to initialize data for a newly inserted
-   * row.
-   */
-  void setNewRowData(int column, const boost::any& data,
-		     int role = DisplayRole);
-
-  /*! \brief Sets the item flags for items in a newly inserted row.
-   *
-   * By default, flags() will return ItemIsSelectable.
-   */
-  void setNewRowFlags(int column, WFlags<ItemFlag> flags);
-
-  /*! \brief Configures data used to indicate a modified item.
-   *
-   * This sets \p data for item data role \p role to be returned by
-   * data() for an item that is dirty (e.g. because it belongs to a
-   * newly inserted row/column, or because new data has been set for
-   * it.
-   *
-   * When \p role is Wt::StyleClassRole, the style class is appended
-   * to any style already returned by the source model or set by
-   * setNewRowData().
-   *
-   * By default there is no dirty indication.
-   */
-  void setDirtyIndication(int role, const boost::any& data);
-
-  virtual WModelIndex mapFromSource(const WModelIndex& sourceIndex) const;
-  virtual WModelIndex mapToSource(const WModelIndex& proxyIndex) const;
-
-  /*! \brief Sets the source model.
-   *
-   * The source model provides the actual data for the proxy
-   * model.
-   *
-   * Ownership of the source model is <i>not</i> transferred.
-   *
-   * All signals of the source model are propagated to the
-   * proxy model.
-   */
-  virtual void setSourceModel(WAbstractItemModel *sourceModel);
-
-  virtual int columnCount(const WModelIndex& parent = WModelIndex()) const;
-  virtual int rowCount(const WModelIndex& parent = WModelIndex()) const;
-
-  virtual WModelIndex parent(const WModelIndex& index) const;
-  virtual WModelIndex index(int row, int column,
-			    const WModelIndex& parent = WModelIndex()) const;
-
-  using WAbstractItemModel::setData;
-  using WAbstractItemModel::data;
-  using WAbstractItemModel::setHeaderData;
-
-  virtual boost::any data(const WModelIndex& index, int role = DisplayRole)
-    const;
-
-  /*! \brief Sets item data.
-   *
-   * The default implementation will copy Wt::EditRole data to
-   * Wt::DisplayRole. You may want to specialize the model to provide
-   * a more specialized editing behaviour.
-   */
-  virtual bool setData(const WModelIndex& index, const boost::any& value,
-		       int role = EditRole);
-
-  virtual WFlags<ItemFlag> flags(const WModelIndex& index) const;
-
-  virtual boost::any headerData(int section,
-				Orientation orientation = Horizontal,
-				int role = DisplayRole) const;
-
-  virtual bool insertRows(int row, int count,
-			  const WModelIndex& parent = WModelIndex());
-
-  virtual bool removeRows(int row, int count,
-			  const WModelIndex& parent = WModelIndex());
-
-  virtual bool insertColumns(int column, int count,
-			     const WModelIndex& parent = WModelIndex());
-
-  virtual bool removeColumns(int column, int count,
-			     const WModelIndex& parent = WModelIndex());
-
-  virtual void sort(int column, SortOrder order = AscendingOrder);
-
-private:
-  struct Cell {
-    int row;
-    int column;
-
-    bool operator< (const Cell& other) const;
-
-    Cell(int r, int c) : row(r), column(c) { }
-  };
-
-  typedef std::map<Cell, DataMap> ValueMap;
-
-  /*
-   * For every proxy parent, we keep the following info:
-   */
-  struct Item : public BaseItem {
-    Item *insertedParent_;    // !=0 when parent was inserted
-
-    ValueMap editedValues_;
-    std::vector<int> removedRows_;      // sorted, proxy rows
-    std::vector<int> insertedRows_;     // sorted, proxy rows
-    std::vector<Item *> insertedItems_; // indexed by index in insertedRows_
-
-    std::vector<int> removedColumns_;   // sorted, proxy columns
-    std::vector<int> insertedColumns_;  // sorted, proxy columns
-
-    Item(const WModelIndex& sourceIndex);
-    Item(Item *insertedParent);
-    virtual ~Item();
-  };
-
-  bool submitting_;
-  std::map<int, DataMap> newRowData_;
-  std::map<int, WFlags<ItemFlag> > newRowFlags_;
-  int dirtyIndicationRole_;
-  boost::any dirtyIndicationData_;
-
-  std::vector<Wt::Signals::connection> modelConnections_;
-  mutable ItemMap mappedIndexes_;
-
-  void sourceColumnsAboutToBeInserted(const WModelIndex& parent,
-				      int start, int end);
-  void sourceColumnsInserted(const WModelIndex& parent, int start, int end);
-
-  void sourceColumnsAboutToBeRemoved(const WModelIndex& parent,
-				     int start, int end);
-  void sourceColumnsRemoved(const WModelIndex& parent, int start, int end);
-
-  void sourceRowsAboutToBeInserted(const WModelIndex& parent,
-				   int start, int end);
-  void sourceRowsInserted(const WModelIndex& parent, int start, int end);
-
-  void sourceRowsAboutToBeRemoved(const WModelIndex& parent,
-				  int start, int end);
-  void sourceRowsRemoved(const WModelIndex& parent, int start, int end);
-
-  void sourceDataChanged(const WModelIndex& topLeft,
-			 const WModelIndex& bottomRight);
-
-  void sourceHeaderDataChanged(Orientation orientation, int start, int end);
-
-  void sourceLayoutAboutToBeChanged();
-  void sourceLayoutChanged();
-
-  void sourceModelReset();
-
-  Item *itemFromSourceIndex(const WModelIndex& sourceIndex,
-			    bool autoCreate = true) const;
-  Item *itemFromInsertedRow(Item *parentItem, const WModelIndex& index,
-			    bool autoCreate = true) const;
-  Item *parentItemFromIndex(const WModelIndex& index) const;
-  Item *itemFromIndex(const WModelIndex& index, bool autoCreate = true) const;
-  bool isRemoved(const WModelIndex& sourceIndex) const;
-  int adjustedProxyRow(Item *item, int sourceRow) const;
-  int adjustedSourceRow(Item *item, int proxyRow) const;
-  int adjustedProxyColumn(Item *item, int sourceColumn) const;
-  int adjustedSourceColumn(Item *item, int proxyColumn) const;
-  int adjustedProxyIndex(int sourceIndex,
-			 const std::vector<int>& ins,
-			 const std::vector<int>& rem) const;
-  int adjustedSourceIndex(int proxyIndex,
-			  const std::vector<int>& ins,
-			  const std::vector<int>& rem) const;
-
-  void insertIndexes(Item *item,
-		     std::vector<int>& ins, std::vector<Item *> *rowItems,
-		     int index, int count);
-  void removeIndexes(Item *item,
-		     std::vector<int>& ins, std::vector<int>& rem,
-		     std::vector<Item *>* rowItems,
-		     int index, int count);
-
-  void deleteItemsUnder(Item *item, int row);
-  void shift(std::vector<int>& v, int row, int count);
-  void shiftRows(ValueMap& v, int row, int count);
-  void shiftRows(Item *item, int row, int count);
-  void shiftColumns(ValueMap& v, int column, int count);
-  void shiftColumns(Item *item, int column, int count);
-
-  void resetMappings();
-
-  boost::any indicateDirty(int role, const boost::any& value) const;
-};
-
-}
-
-#endif // WBATCH_EDIT_PROXY_MODEL_H_
-=======
 #ifndef WT_WBATCHEDITPROXYMODEL_EXTENSIONLESS_H_
 #define WT_WBATCHEDITPROXYMODEL_EXTENSIONLESS_H_
 #include <Wt/WConfig.h>
@@ -275,5 +15,4 @@
 #endif
 #endif // defined(WT_WARN_HEADER_MISSING_H)
 #include "WBatchEditProxyModel.h"
-#endif // WT_WBATCHEDITPROXYMODEL_EXTENSIONLESS_H_
->>>>>>> 65e32ff2
+#endif // WT_WBATCHEDITPROXYMODEL_EXTENSIONLESS_H_