--- conflicted
+++ resolved
@@ -213,11 +213,7 @@
   plainTable_ = 0;
   setup();
   defineJavaScript();
-<<<<<<< HEAD
-  scheduleRerender(NeedRerenderHeader);
-=======
   scheduleRerender(RenderState::NeedRerenderHeader);
->>>>>>> 65e32ff2
 }
 
 void WTableView::resize(const WLength& width, const WLength& height)
@@ -468,17 +464,10 @@
   assert(ajaxMode());
 
   switch (side) {
-<<<<<<< HEAD
-  case Top:
-    setSpannerCount(side, spannerCount(side) - 1);
-    break;
-  case Bottom:
-=======
   case Side::Top:
     setSpannerCount(side, spannerCount(side) - 1);
     break;
   case Side::Bottom:
->>>>>>> 65e32ff2
     setSpannerCount(side, spannerCount(side) - 1);
     break;
   case Side::Left: {
@@ -621,15 +610,6 @@
   for (int i = 0; i < -topRowsToAdd; ++i)
     removeSection(Side::Top);
   for (int i = 0; i < -bottomRowsToAdd; ++i)
-<<<<<<< HEAD
-    removeSection(Bottom);
-
-  // Add (empty) columns
-  for (int i = 0; i < leftColsToAdd; ++i)
-    addSection(Left);
-  for (int i = 0; i < rightColsToAdd; ++i)
-    addSection(Right);
-=======
     removeSection(Side::Bottom);
 
   // Add (empty) columns
@@ -637,22 +617,12 @@
     addSection(Side::Left);
   for (int i = 0; i < rightColsToAdd; ++i)
     addSection(Side::Right);
->>>>>>> 65e32ff2
 
   // Add new top rows
   for (int i = 0; i < topRowsToAdd; ++i) {
     int row = fr + i;
     for (int col = 0; col < rowHeaderCount(); ++col) {
       ColumnWidget *w = columnContainer(col);
-<<<<<<< HEAD
-      w->insertWidget(i, renderWidget(0, model()->index(row, col, rootIndex())));
-    }
-    for (int col = fc; col <= lc; ++col) {
-      ColumnWidget *w = columnContainer(col - fc + rowHeaderCount());
-      w->insertWidget(i, renderWidget(0, model()->index(row, col, rootIndex())));
-    }
-    addSection(Top);
-=======
       w->insertWidget(i, renderWidget(nullptr, model()->index(row, col, rootIndex())));
     }
     for (int col = fc; col <= lc; ++col) {
@@ -660,7 +630,6 @@
       w->insertWidget(i, renderWidget(nullptr, model()->index(row, col, rootIndex())));
     }
     addSection(Side::Top);
->>>>>>> 65e32ff2
   }
   // Populate new columns of existing rows
   if (oldLastRow != -1 &&
@@ -672,21 +641,13 @@
         int col = fc + j;
         int renderCol = rowHeaderCount() + j;
         ColumnWidget *w = columnContainer(renderCol);
-<<<<<<< HEAD
-        w->addWidget(renderWidget(0, model()->index(row, col, rootIndex())));
-=======
         w->addWidget(renderWidget(nullptr, model()->index(row, col, rootIndex())));
->>>>>>> 65e32ff2
       }
       // Populate right columns
       for (int j = 0; j < rightColsToAdd; ++j) {
         int col = lc - rightColsToAdd + 1 + j;
         ColumnWidget *w = columnContainer(col - fc + rowHeaderCount());
-<<<<<<< HEAD
-        w->addWidget(renderWidget(0, model()->index(row, col, rootIndex())));
-=======
         w->addWidget(renderWidget(nullptr, model()->index(row, col, rootIndex())));
->>>>>>> 65e32ff2
       }
     }
   }
@@ -695,15 +656,6 @@
     int row = oldLastRow == -1 ? fr + i : oldLastRow + 1 + i;
     for (int col = 0; col < rowHeaderCount(); ++col) {
       ColumnWidget *w = columnContainer(col);
-<<<<<<< HEAD
-      w->addWidget(renderWidget(0, model()->index(row, col, rootIndex())));
-    }
-    for (int col = fc; col <= lc; ++col) {
-      ColumnWidget *w = columnContainer(col - fc + rowHeaderCount());
-      w->addWidget(renderWidget(0, model()->index(row, col, rootIndex())));
-    }
-    addSection(Bottom);
-=======
       w->addWidget(renderWidget(nullptr, model()->index(row, col, rootIndex())));
     }
     for (int col = fc; col <= lc; ++col) {
@@ -711,7 +663,6 @@
       w->addWidget(renderWidget(nullptr, model()->index(row, col, rootIndex())));
     }
     addSection(Side::Bottom);
->>>>>>> 65e32ff2
   }
 
   updateColumnOffsets();
@@ -875,11 +826,7 @@
 
 void WTableView::render(WFlags<RenderFlag> flags)
 {
-<<<<<<< HEAD
-  if (flags & RenderFull && !ajaxMode() &&
-=======
   if (flags.test(RenderFlag::Full) && !ajaxMode() &&
->>>>>>> 65e32ff2
       Wt::WApplication::instance()->environment().ajax()) {
     // Was not rendered when Ajax was enabled, issue #5470
     plainTable_ = 0;
@@ -1607,16 +1554,9 @@
   else
     w = current;
 
-<<<<<<< HEAD
-  if (!w->parent()) {
-    if (!w->findById(current->id()))
-      delete current;
-    parentWidget->insertWidget(wIndex, w);
-=======
   if (wAfter) {
     parentWidget->removeWidget(current); // current may or may not be dangling at this point
     parentWidget->insertWidget(wIndex, std::move(wAfter));
->>>>>>> 65e32ff2
 
     if (!ajaxMode() && !isEditing(index)) {
       WInteractWidget *wi = dynamic_cast<WInteractWidget *>(w);
