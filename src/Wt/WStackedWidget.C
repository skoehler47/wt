--- conflicted
+++ resolved
@@ -175,11 +175,7 @@
     widgetsAdded_ = false;
   }
 
-<<<<<<< HEAD
-  if (flags & RenderFull) {
-=======
   if (flags.test(RenderFlag::Full)) {
->>>>>>> 65e32ff2
     defineJavaScript();
     if (currentIndex_ >= 0 && isRendered() && javaScriptDefined_)
       doJavaScript("$('#" + id() + "').data('obj').setCurrent("
