// This may look like C code, but it's really -*- C++ -*-
/*
 * Copyright (C) 2017 Emweb bvba, Herent, Belgium.
 *
 * See the LICENSE file for terms of use.
 */
<<<<<<< HEAD
#ifndef WPDF_RENDERER_H_
#define WPDF_RENDERER_H_

#include <Wt/Render/WTextRenderer>
#include <Wt/WPdfImage>

namespace Wt {
  namespace Render {

/*! \class WPdfRenderer Wt/Render/WPdfRenderer Wt/Render/WPdfRenderer
 *  \brief An XHTML to PDF renderer.
 *
 * This class implements an XHTML to PDF renderer. The rendering engine
 * supports only a subset of XHTML. See the documentation of WTextRenderer
 * for more information.
 *
 * \if cpp
 * The renderer renders to a libharu PDF document (using WPdfImage).
 * \endif
 * \if java
 * The renderer renders to a PDFJet PDF document (using WPdfImage).
 * \endif
 *
 * By default it uses a pixel resolution of 72 DPI, which is the
 * default for a WPdfImage, but differs from the default used by most
 * browsers (which is 96 DPI and has nothing to do with the actual
 * screen resolution). The pixel resolution can be configured using
 * setDpi(). Increasing the resolution has the effect of scaling down
 * the rendering. This can be used in conjunction with setFontScale() to
 * scale the font size differently than other content.
 *
 * \if cpp
 * Usage example:
 *
 * \code
 * extern "C" {
 *   HPDF_STATUS HPDF_UseUTFEncodings(HPDF_Doc pdf);
 * }
 *	
 * HPDF_Doc pdf = HPDF_New(error_handler, 0);
 * HPDF_UseUTFEncodings(pdf); // enables UTF-8 encoding with true type fonts
 * HPDF_Page page = HPDF_AddPage(pdf);
 * HPDF_Page_SetSize(page, HPDF_PAGE_SIZE_A4, HPDF_PAGE_PORTRAIT);
 *
 * Render::WPdfRenderer renderer(pdf, page);
 * renderer.setMargin(2.54);
 * renderer.setDpi(96);
 *
 * renderer.render("<p style=\"background-color: #c11\">Hello, world !</p>");
 *
 * HPDF_SaveToFile(pdf, "hello.pdf");
 * HPDF_Free(pdf);
 * \endcode
 * \endif
 *
 * Font information is embedded in the PDF. Fonts supported are native
 * PostScript fonts (Base-14) (only ASCII-7), or true type fonts
 * (Unicode). See addFontCollection() for more information on how
 * fonts are located.
 *
 * \ingroup render
 */
class WT_API WPdfRenderer : public WTextRenderer
{
public:
  /*! \brief Creates a new PDF renderer.
   *
   * The PDF renderer will render on the given \p pdf (starting).
   * If the \p page is not \c 0, then rendering will happen on this
   * first page (and its page sizes will be taken into account).
   *
   * Default margins are 0, and the default DPI is 72.
   */
  WPdfRenderer(HPDF_Doc pdf, HPDF_Page page = 0);

  virtual ~WPdfRenderer();

  /*! \brief Sets the page margins.
   *
   * This sets page margins, in \p cm, for one or more \p sides.
   */
  void setMargin(double cm, WFlags<Side> sides = All);

  /*! \brief Sets the resolution.
   *
   * The resolution used between CSS pixels and actual page
   * dimensions. Note that his does not have an effect on the <i>de
   * facto</i> standard CSS resolution of 96 DPI that is used to
   * convert between physical WLength units (like <em>cm</em>,
   * <em>inch</em> and <em>point</em>) and pixels. Instead it has the
   * effect of scaling down or up the rendered XHTML on the page.
   *
   * The dpi setting also affects the pageWidth(), pageHeight(), and
   * margin() pixel calculations.
   *
   * The default resolution is 72 DPI.
   */
  void setDpi(int dpi);

  /*! \brief Adds a font collection.
   *
   * If %Wt has been configured to use <tt>libpango</tt>, then font
   * matching and character selection is done by libpango, and calls
   * to this method are ignored. See WPdfImage::addFontCollection()
   * for more details.
   *
   * If %Wt was not configured to use <tt>libpango</tt>, you will have
   * to add the directories where %Wt should look for fonts. You will
   * also have to specify the required font in the HTML source, e.g.:
   *
   * \code
   * Render::WPdfRenderer renderer(pdf, page);
   * // ...
   * renderer.render("<p style=\"font-family: 'DejaVuSans', Arial\">élève, fenêtre, âme</p>");
   * \endcode
   *
   * \sa WPdfImage::addFontCollection()
   */
  void addFontCollection(const std::string& directory, bool recursive=true);

  /*! \brief Sets the current page.
   */
  void setCurrentPage(HPDF_Page page);

  /*! \brief Returns the current page.
   *
   * This returns the page last created using createPage(), or the page
   * set with setCurrentPage() page.
   */
  HPDF_Page currentPage() const { return page_; }

  virtual double pageWidth(int page) const;
  virtual double pageHeight(int page) const;

  virtual double margin(Side side) const;

  virtual WPaintDevice *startPage(int page);
  virtual void endPage(WPaintDevice *device);
  virtual WPainter *getPainter(WPaintDevice *device);

  /*! \brief Creates a new page.
   *
   * The default implementation creates a new page with the same dimensions
   * as the previous page.
   *
   * You may want to specialize this method to add e.g.~headers and footers.
   */
  virtual HPDF_Page createPage(int page);

private:
  struct FontCollection {
    std::string directory;
    bool recursive;
  };

  std::vector<FontCollection> fontCollections_;

  HPDF_Doc  pdf_;
  HPDF_Page page_;

  double margin_[4];
  int dpi_;
  WPainter *painter_;
};

  }
}

#endif // WPDF_RENDER_
=======
#ifndef WT_RENDER_WPDFRENDERER_EXTENSIONLESS_H_
#define WT_RENDER_WPDFRENDERER_EXTENSIONLESS_H_
#include <Wt/WConfig.h>
#if defined(WT_WARN_HEADER_MISSING_H)
#if defined(__GNUC__) || defined(__clang__)
#warning "The use of header files without .h is deprecated since Wt 4.0.0, please use WPdfRenderer.h instead"
#elif defined(_MSC_VER)
#pragma message("The use of header files without .h is deprecated since Wt 4.0.0, please use WPdfRenderer.h instead")
#endif
#endif // defined(WT_WARN_HEADER_MISSING_H)
#include "WPdfRenderer.h"
#endif // WT_RENDER_WPDFRENDERER_EXTENSIONLESS_H_
>>>>>>> 65e32ff2
<|MERGE_RESOLUTION|>--- conflicted
+++ resolved
@@ -4,177 +4,6 @@
  *
  * See the LICENSE file for terms of use.
  */
-<<<<<<< HEAD
-#ifndef WPDF_RENDERER_H_
-#define WPDF_RENDERER_H_
-
-#include <Wt/Render/WTextRenderer>
-#include <Wt/WPdfImage>
-
-namespace Wt {
-  namespace Render {
-
-/*! \class WPdfRenderer Wt/Render/WPdfRenderer Wt/Render/WPdfRenderer
- *  \brief An XHTML to PDF renderer.
- *
- * This class implements an XHTML to PDF renderer. The rendering engine
- * supports only a subset of XHTML. See the documentation of WTextRenderer
- * for more information.
- *
- * \if cpp
- * The renderer renders to a libharu PDF document (using WPdfImage).
- * \endif
- * \if java
- * The renderer renders to a PDFJet PDF document (using WPdfImage).
- * \endif
- *
- * By default it uses a pixel resolution of 72 DPI, which is the
- * default for a WPdfImage, but differs from the default used by most
- * browsers (which is 96 DPI and has nothing to do with the actual
- * screen resolution). The pixel resolution can be configured using
- * setDpi(). Increasing the resolution has the effect of scaling down
- * the rendering. This can be used in conjunction with setFontScale() to
- * scale the font size differently than other content.
- *
- * \if cpp
- * Usage example:
- *
- * \code
- * extern "C" {
- *   HPDF_STATUS HPDF_UseUTFEncodings(HPDF_Doc pdf);
- * }
- *	
- * HPDF_Doc pdf = HPDF_New(error_handler, 0);
- * HPDF_UseUTFEncodings(pdf); // enables UTF-8 encoding with true type fonts
- * HPDF_Page page = HPDF_AddPage(pdf);
- * HPDF_Page_SetSize(page, HPDF_PAGE_SIZE_A4, HPDF_PAGE_PORTRAIT);
- *
- * Render::WPdfRenderer renderer(pdf, page);
- * renderer.setMargin(2.54);
- * renderer.setDpi(96);
- *
- * renderer.render("<p style=\"background-color: #c11\">Hello, world !</p>");
- *
- * HPDF_SaveToFile(pdf, "hello.pdf");
- * HPDF_Free(pdf);
- * \endcode
- * \endif
- *
- * Font information is embedded in the PDF. Fonts supported are native
- * PostScript fonts (Base-14) (only ASCII-7), or true type fonts
- * (Unicode). See addFontCollection() for more information on how
- * fonts are located.
- *
- * \ingroup render
- */
-class WT_API WPdfRenderer : public WTextRenderer
-{
-public:
-  /*! \brief Creates a new PDF renderer.
-   *
-   * The PDF renderer will render on the given \p pdf (starting).
-   * If the \p page is not \c 0, then rendering will happen on this
-   * first page (and its page sizes will be taken into account).
-   *
-   * Default margins are 0, and the default DPI is 72.
-   */
-  WPdfRenderer(HPDF_Doc pdf, HPDF_Page page = 0);
-
-  virtual ~WPdfRenderer();
-
-  /*! \brief Sets the page margins.
-   *
-   * This sets page margins, in \p cm, for one or more \p sides.
-   */
-  void setMargin(double cm, WFlags<Side> sides = All);
-
-  /*! \brief Sets the resolution.
-   *
-   * The resolution used between CSS pixels and actual page
-   * dimensions. Note that his does not have an effect on the <i>de
-   * facto</i> standard CSS resolution of 96 DPI that is used to
-   * convert between physical WLength units (like <em>cm</em>,
-   * <em>inch</em> and <em>point</em>) and pixels. Instead it has the
-   * effect of scaling down or up the rendered XHTML on the page.
-   *
-   * The dpi setting also affects the pageWidth(), pageHeight(), and
-   * margin() pixel calculations.
-   *
-   * The default resolution is 72 DPI.
-   */
-  void setDpi(int dpi);
-
-  /*! \brief Adds a font collection.
-   *
-   * If %Wt has been configured to use <tt>libpango</tt>, then font
-   * matching and character selection is done by libpango, and calls
-   * to this method are ignored. See WPdfImage::addFontCollection()
-   * for more details.
-   *
-   * If %Wt was not configured to use <tt>libpango</tt>, you will have
-   * to add the directories where %Wt should look for fonts. You will
-   * also have to specify the required font in the HTML source, e.g.:
-   *
-   * \code
-   * Render::WPdfRenderer renderer(pdf, page);
-   * // ...
-   * renderer.render("<p style=\"font-family: 'DejaVuSans', Arial\">élève, fenêtre, âme</p>");
-   * \endcode
-   *
-   * \sa WPdfImage::addFontCollection()
-   */
-  void addFontCollection(const std::string& directory, bool recursive=true);
-
-  /*! \brief Sets the current page.
-   */
-  void setCurrentPage(HPDF_Page page);
-
-  /*! \brief Returns the current page.
-   *
-   * This returns the page last created using createPage(), or the page
-   * set with setCurrentPage() page.
-   */
-  HPDF_Page currentPage() const { return page_; }
-
-  virtual double pageWidth(int page) const;
-  virtual double pageHeight(int page) const;
-
-  virtual double margin(Side side) const;
-
-  virtual WPaintDevice *startPage(int page);
-  virtual void endPage(WPaintDevice *device);
-  virtual WPainter *getPainter(WPaintDevice *device);
-
-  /*! \brief Creates a new page.
-   *
-   * The default implementation creates a new page with the same dimensions
-   * as the previous page.
-   *
-   * You may want to specialize this method to add e.g.~headers and footers.
-   */
-  virtual HPDF_Page createPage(int page);
-
-private:
-  struct FontCollection {
-    std::string directory;
-    bool recursive;
-  };
-
-  std::vector<FontCollection> fontCollections_;
-
-  HPDF_Doc  pdf_;
-  HPDF_Page page_;
-
-  double margin_[4];
-  int dpi_;
-  WPainter *painter_;
-};
-
-  }
-}
-
-#endif // WPDF_RENDER_
-=======
 #ifndef WT_RENDER_WPDFRENDERER_EXTENSIONLESS_H_
 #define WT_RENDER_WPDFRENDERER_EXTENSIONLESS_H_
 #include <Wt/WConfig.h>
@@ -186,5 +15,4 @@
 #endif
 #endif // defined(WT_WARN_HEADER_MISSING_H)
 #include "WPdfRenderer.h"
-#endif // WT_RENDER_WPDFRENDERER_EXTENSIONLESS_H_
->>>>>>> 65e32ff2
+#endif // WT_RENDER_WPDFRENDERER_EXTENSIONLESS_H_