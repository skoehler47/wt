// This may look like C code, but it's really -*- C++ -*-
/*
 * Copyright (C) 2017 Emweb bvba, Herent, Belgium.
 *
 * See the LICENSE file for terms of use.
 */
<<<<<<< HEAD
#ifndef WT_HTTP_METHOD_H_
#define WT_HTTP_METHOD_H_

namespace Wt {
  namespace Http {

/*! \brief Enumeration for a HTTP method
 *
 * This enumeration is currently limited to only a few of the most
 * used HTTP methods.
 */
enum Method {
  Get,    //!< a HTTP GET
  Post,   //!< a HTTP POST
  Put,    //!< a HTTP PUT
  Delete, //!< a HTTP DELETE
  Patch   //!< a HTTP PATCH
};

  }
}

#endif // WT_HTTP_METHOD_H_
=======
#ifndef WT_HTTP_METHOD_EXTENSIONLESS_H_
#define WT_HTTP_METHOD_EXTENSIONLESS_H_
#include <Wt/WConfig.h>
#if defined(WT_WARN_HEADER_MISSING_H)
#if defined(__GNUC__) || defined(__clang__)
#warning "The use of header files without .h is deprecated since Wt 4.0.0, please use Method.h instead"
#elif defined(_MSC_VER)
#pragma message("The use of header files without .h is deprecated since Wt 4.0.0, please use Method.h instead")
#endif
#endif // defined(WT_WARN_HEADER_MISSING_H)
#include "Method.h"
#endif // WT_HTTP_METHOD_EXTENSIONLESS_H_
>>>>>>> 65e32ff2
<|MERGE_RESOLUTION|>--- conflicted
+++ resolved
@@ -4,31 +4,6 @@
  *
  * See the LICENSE file for terms of use.
  */
-<<<<<<< HEAD
-#ifndef WT_HTTP_METHOD_H_
-#define WT_HTTP_METHOD_H_
-
-namespace Wt {
-  namespace Http {
-
-/*! \brief Enumeration for a HTTP method
- *
- * This enumeration is currently limited to only a few of the most
- * used HTTP methods.
- */
-enum Method {
-  Get,    //!< a HTTP GET
-  Post,   //!< a HTTP POST
-  Put,    //!< a HTTP PUT
-  Delete, //!< a HTTP DELETE
-  Patch   //!< a HTTP PATCH
-};
-
-  }
-}
-
-#endif // WT_HTTP_METHOD_H_
-=======
 #ifndef WT_HTTP_METHOD_EXTENSIONLESS_H_
 #define WT_HTTP_METHOD_EXTENSIONLESS_H_
 #include <Wt/WConfig.h>
@@ -40,5 +15,4 @@
 #endif
 #endif // defined(WT_WARN_HEADER_MISSING_H)
 #include "Method.h"
-#endif // WT_HTTP_METHOD_EXTENSIONLESS_H_
->>>>>>> 65e32ff2
+#endif // WT_HTTP_METHOD_EXTENSIONLESS_H_