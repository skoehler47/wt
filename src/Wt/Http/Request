// This may look like C code, but it's really -*- C++ -*-
/*
 * Copyright (C) 2017 Emweb bvba, Herent, Belgium.
 *
 * See the LICENSE file for terms of use.
 */
<<<<<<< HEAD
#ifndef HTTP_REQUEST_H_
#define HTTP_REQUEST_H_

#include <map>
#include <string>
#include <istream>
#include <sstream>
#include <vector>
#include <boost/shared_ptr.hpp>
#include <Wt/Http/Message>

#include <Wt/WDllDefs.h>

namespace Wt {

class WResource;
class WSslInfo;
class WebRequest;
class WebSession;

  namespace Http {

/*! \class UploadedFile Wt/Http/Request Wt/Http/Request
 *  \brief Details about a file uploaded with a request to a resource.
 * 
 * \if cpp
 * \sa Request::uploadedFiles()
 * \endif
 *
 * \sa WResource::handleRequest()
 *
 * \ingroup http
 */
class WT_API UploadedFile {
public:
  UploadedFile();
  
  UploadedFile(const std::string& spoolFileName,
	       const std::string& clientFileName,
	       const std::string& contentType);

  /*! \brief Return the spool file name.
   *
   * This is the location on the local (server) filesystem where the uploaded
   * file is temporarily stored. Unless you call stealSpoolFile(), this file
   * is deleted automatically.
   */
  const std::string& spoolFileName() const;

  /*! \brief Returns the client file name.
   *
   * This is the location that was indicated by the browser. Depending on
   * the browser this is an absolute path or only the file name.
   */
  const std::string& clientFileName() const;

  /*! \brief Returns the file content type.
   *
   * Returns the content mime-type that was sent along with the uploaded
   * file.
   */
  const std::string& contentType() const;

  /*! \brief Steals the uploaded spool file.
   *
   * By stealing the spooled file, it is no longer automatically deleted
   * by %Wt.
   */
  void stealSpoolFile() const;

private:
  struct Impl {
    std::string spoolFileName, clientFileName, contentType;
    bool        isStolen;

    ~Impl();
    void cleanup();
  };

  boost::shared_ptr<Impl> fileInfo_;
};


/*! \brief A list of parameter values.
 *
 * This is the type used to aggregate all values for a single parameter.
 */
#ifndef WT_TARGET_JAVA
typedef std::vector<std::string> ParameterValues;
#else
typedef std::string ParameterValues[];
#endif

/*! \brief A parameter value map.
 *
 * This is the type used aggregate plain parameter values in a request.
 */
typedef std::map<std::string, ParameterValues> ParameterMap;

extern const std::string *get(const ParameterMap& map,
			      const std::string& name);

/*! \brief A file parameter map.
 *
 * This is the type used aggregate file parameter values in a request.
 */
typedef std::multimap<std::string, UploadedFile> UploadedFileMap;

class ResponseContinuation;

/*! \class Request Wt/Http/Request Wt/Http/Request
 *  \brief A resource request.
 *
 * The request provides information of parameters, including uploaded
 * files, that were present in a request to a WResource.
 *
 * \sa WResource::handleRequest()
 *
 * \ingroup http
 */
class WT_API Request
{
public:
  /*! \brief A single byte range.
   */
  class WT_API ByteRange
  {
  public:
    /*! \brief Creates a (0,0) byteranges */
    ByteRange();

    /*! \brief Creates a byte range.
     */
    ByteRange(::uint64_t first, ::uint64_t last);

    /*! \brief Returns the first byte of this range.
     */
    ::uint64_t firstByte() const { return firstByte_; }

    /*! \brief Returns the last byte of this range.
     */
    ::uint64_t lastByte() const { return lastByte_; }

  private:
    ::uint64_t firstByte_, lastByte_;
  };

  /*! \brief A byte range specifier.
   *
   * \sa getRanges()
   */
  class WT_API ByteRangeSpecifier : public std::vector<ByteRange>
  {
  public:
    /*! \brief Creates an empty byte range specifier.
     *
     * The specifier is satisfiable but empty, indicating that no
     * ranges were present.
     */
    ByteRangeSpecifier();

    /*! \brief Returns whether the range is satisfiable.
     *
     * If the range specification is not satisfiable, RFC 2616 states you
     * should return a response status of 416. isSatisfiable() will return
     * true if a Range header was missing or a syntax error occured, in
     * which case the number of ByteRanges will be zero and the client
     * must send the entire file.
     */
    bool isSatisfiable() const { return satisfiable_; }

    /*! \brief Sets whether the specifier is satisfiable.
     */
    void setSatisfiable(bool satisfiable) { satisfiable_ = satisfiable; }

  private:
    bool satisfiable_;
  };

  /*! \brief Cookie map type.
   *
   * A map which associates a cookie name with a cookie value.
   *
   * \sa cookies()
   */
  typedef std::map<std::string, std::string> CookieMap;

  /*! \brief Returns the query parameters.
   *
   * Returns parameters that were passed to the query, either inside
   * the URL, or inside a POST request, excluding uploaded files.
   *
   * \sa uploadedFiles()
   */
  const ParameterMap& getParameterMap() const { return parameters_; }

  /*! \brief Returns uploaded file parameters.
   *
   * \sa getParameterMap()
   */
  const UploadedFileMap& uploadedFiles() const { return files_; }

  /*! \brief Returns all values for a query parameter.
   *
   * Returns all values defined for a parameter named \p name. A
   * single parameter may have multiple values, e.g. in the query
   * string '?param=value1&param=value2'.
   *
   * Returns an empty list if the query parameter does not exist.
   */
  const ParameterValues& getParameterValues(const std::string& name) const;

  /*! \brief Returns a query parameter value.
   *
   * Returns the first value defined for a parameter named \p name
   * or \c 0 if the paramter does not exist.
   */
  const std::string *getParameter(const std::string& name) const;

  /*! \brief Returns an uploaded file
   *
   * Returns the file uploaded for a parameter named \p name
   * or \c 0 if the parameter does not contain does not exist or was not
   * associated with a file input field.
   */
  const UploadedFile *getUploadedFile(const std::string& name) const;

  /*! \brief Returns a non-zero value that exceeded the maximum allowed request.
   *
   * \sa WApplication::requestTooLarge
   */
  ::int64_t tooLarge() const;

  /*! \brief Returns a continuation object.
   *
   * Returns a non-zero continuation object if the request is a continuation
   * request for an earlier response for which a continuation was created.
   *
   * \sa Response::createContinuation()
   */
  ResponseContinuation *continuation() const { return continuation_; }

  /*! \brief Returns the (public) server name.
   *
   * Returns the public server name. This is the server name that is
   * advertised to outside, which is determined in a OS specific
   * way.
   *
   * \sa serverPort()
   */
  std::string serverName() const;

  /*! \brief Returns the server port.
   *
   * Returns the server port number through which this request was received.
   *
   * \sa serverName()
   */
  std::string serverPort() const;

  /*! \brief Returns the request path.
   *
   * Returns the path at which this request was received (excluding internal
   * path information): it is the path at which the application or resource
   * is deployed. 
   *
   * \sa pathInfo()
   */
  std::string path() const;

  /*! \brief Returns the request path info.
   *
   * Returns additional path information internal to the path().
   *
   * \sa pathInfo()
   */
  std::string pathInfo() const;

  /*! \brief Returns the request query string.
   */
  std::string queryString() const;

  /*! \brief Returns the url scheme used.
   *
   * This is either <tt>"http"</tt> or <tt>"https"</tt>
   */
  std::string urlScheme() const;

  /*! \brief Returns the input stream for parsing the body.
   *
   * If the request was a POST with as contentType()
   * "application/x-www-form-urlencoded" or "multipart/form-data", the
   * input stream will already have been consumed by Wt's CGI parser,
   * and made available as parameters in the request.
   */
  std::istream& in() const;

  /*! \brief Returns the "Content Type" of the request body.
   *
   * \sa in()
   */
  std::string contentType() const;

  /*! \brief Returns the "Content Length" of the request body.
   *
   * \sa in()
   */
  int contentLength() const;

  /*! \brief Returns the user agent.
   *
   * The user agent, as reported in the HTTP <tt>User-Agent</tt> field.
   */
  std::string userAgent() const;

  /*! \brief Returns the IP address of the client.
   *
   * The (most likely) IP address of the client that is connected to
   * this session.
   *
   * This is taken to be the first public address that is given in the
   * Client-IP header, or in the X-Forwarded-For header (in case the
   * client is behind a proxy). If none of these headers is present,
   * the remote socket IP address is used. 
   */
  std::string clientAddress() const;

  /*! \brief Returns the cookies.
   *
   * This returns all cookies set for this request.
   *
   * Not all clients may support cookies or have cookies enabled.
   *
   * \sa getCookieValue()
   */
  const CookieMap& cookies() const { return cookies_; }

  /*! \brief Returns a cookie value.
   *
   * Returns 0 if no value was set for the given cookie.
   *
   * \sa cookies()
   */
  const std::string *getCookieValue(const std::string& cookieName) const;

  /*! \brief Returns a header value.
   *
   * Returns a header value, or an empty string if the header was 
   * present.
   */
  std::string headerValue(const std::string& field) const;

#ifndef WT_TARGET_JAVA
  /*! \brief Returns all headers.
   * 
   * \note Use headerValue() if you need to know the value of certain known headers.
   *       This method is not written to be efficient, but can be useful for debugging.
   */
  std::vector<Message::Header> headers() const;
#endif

  /*! \brief Returns a raw CGI environment variable.
   *
   * Retrieves the value for the given CGI environment variable (like
   * <tt>"SSL_CLIENT_S_DN_CN"</tt>), if it is defined, otherwise an
   * empty string.
   */
  std::string getCgiValue(const std::string& varName) const;

  /*! \brief Returns the request method.
   *
   * Returns the HTTP request method ("GET", "POST", or other).
   */
  std::string method() const;

  /*! \brief Returns the requested ranges as in the HTTP Range header
   *
   * The filesize is used to adapt the ranges to the actual file size
   * as per rules of RFC 2616. If the file size is unknown, pass -1.
   *
   * You should check if the ranges are satisfiable using
   * ByteRangeSpecifier::isSatisfiable().
   */
   ByteRangeSpecifier getRanges(::int64_t filesize) const;

  /*! \brief Returns information on the SSL client certificate or \c 0
   *  if no authentication took place.
   *
   * This function will return \c 0 if no verification took place, %Wt
   * was compiled without SSL support, or the web server was
   * configured without client SSL certificates.
   *
   * This method may return a pointer to a WSslInfo object, while the
   * authentication may have failed. This depends on the configuration
   * of the web server. It is therefore important to always check the
   * verification result with WSslInfo::clientVerificationResult().
   *
   * Session-bound resources will probably not use this method, but rely on
   * the validation done at the start of the session (see sslInfo() in
   * WEnvironment). Static resources on the other hand don't have an
   * associated session, so using this method you can perform client
   * authentication verification.
   *
   * The object returned is owned by Request and will be deleted
   * when the Request object is destroyed.
   *
   * \sa WEnvironment::sslInfo()
   */
  WSslInfo *sslInfo() const;

   static ByteRangeSpecifier getRanges(const std::string &header,
    ::int64_t filesize);

   static void parseFormUrlEncoded(const std::string& s,
				   ParameterMap& parameters);

   static void parseCookies(const std::string& cookie,
			    std::map<std::string, std::string>& result);

private:
  const WebRequest *request_;
  const ParameterMap& parameters_;
  const UploadedFileMap& files_;
  ResponseContinuation *continuation_;
  std::map<std::string, std::string> cookies_;
  mutable WSslInfo *sslInfo_;

  Request(const WebRequest& request, ResponseContinuation *continuation);
  Request(const ParameterMap& parameters, const UploadedFileMap& files);
  ~Request();

  friend class Wt::WResource;
  friend class Wt::WebSession;
  friend class Wt::Http::ResponseContinuation;
};

  }
}

#endif // HTTP_REQUEST_H_
=======
#ifndef WT_HTTP_REQUEST_EXTENSIONLESS_H_
#define WT_HTTP_REQUEST_EXTENSIONLESS_H_
#include <Wt/WConfig.h>
#if defined(WT_WARN_HEADER_MISSING_H)
#if defined(__GNUC__) || defined(__clang__)
#warning "The use of header files without .h is deprecated since Wt 4.0.0, please use Request.h instead"
#elif defined(_MSC_VER)
#pragma message("The use of header files without .h is deprecated since Wt 4.0.0, please use Request.h instead")
#endif
#endif // defined(WT_WARN_HEADER_MISSING_H)
#include "Request.h"
#endif // WT_HTTP_REQUEST_EXTENSIONLESS_H_
>>>>>>> 65e32ff2
<|MERGE_RESOLUTION|>--- conflicted
+++ resolved
@@ -4,448 +4,6 @@
  *
  * See the LICENSE file for terms of use.
  */
-<<<<<<< HEAD
-#ifndef HTTP_REQUEST_H_
-#define HTTP_REQUEST_H_
-
-#include <map>
-#include <string>
-#include <istream>
-#include <sstream>
-#include <vector>
-#include <boost/shared_ptr.hpp>
-#include <Wt/Http/Message>
-
-#include <Wt/WDllDefs.h>
-
-namespace Wt {
-
-class WResource;
-class WSslInfo;
-class WebRequest;
-class WebSession;
-
-  namespace Http {
-
-/*! \class UploadedFile Wt/Http/Request Wt/Http/Request
- *  \brief Details about a file uploaded with a request to a resource.
- * 
- * \if cpp
- * \sa Request::uploadedFiles()
- * \endif
- *
- * \sa WResource::handleRequest()
- *
- * \ingroup http
- */
-class WT_API UploadedFile {
-public:
-  UploadedFile();
-  
-  UploadedFile(const std::string& spoolFileName,
-	       const std::string& clientFileName,
-	       const std::string& contentType);
-
-  /*! \brief Return the spool file name.
-   *
-   * This is the location on the local (server) filesystem where the uploaded
-   * file is temporarily stored. Unless you call stealSpoolFile(), this file
-   * is deleted automatically.
-   */
-  const std::string& spoolFileName() const;
-
-  /*! \brief Returns the client file name.
-   *
-   * This is the location that was indicated by the browser. Depending on
-   * the browser this is an absolute path or only the file name.
-   */
-  const std::string& clientFileName() const;
-
-  /*! \brief Returns the file content type.
-   *
-   * Returns the content mime-type that was sent along with the uploaded
-   * file.
-   */
-  const std::string& contentType() const;
-
-  /*! \brief Steals the uploaded spool file.
-   *
-   * By stealing the spooled file, it is no longer automatically deleted
-   * by %Wt.
-   */
-  void stealSpoolFile() const;
-
-private:
-  struct Impl {
-    std::string spoolFileName, clientFileName, contentType;
-    bool        isStolen;
-
-    ~Impl();
-    void cleanup();
-  };
-
-  boost::shared_ptr<Impl> fileInfo_;
-};
-
-
-/*! \brief A list of parameter values.
- *
- * This is the type used to aggregate all values for a single parameter.
- */
-#ifndef WT_TARGET_JAVA
-typedef std::vector<std::string> ParameterValues;
-#else
-typedef std::string ParameterValues[];
-#endif
-
-/*! \brief A parameter value map.
- *
- * This is the type used aggregate plain parameter values in a request.
- */
-typedef std::map<std::string, ParameterValues> ParameterMap;
-
-extern const std::string *get(const ParameterMap& map,
-			      const std::string& name);
-
-/*! \brief A file parameter map.
- *
- * This is the type used aggregate file parameter values in a request.
- */
-typedef std::multimap<std::string, UploadedFile> UploadedFileMap;
-
-class ResponseContinuation;
-
-/*! \class Request Wt/Http/Request Wt/Http/Request
- *  \brief A resource request.
- *
- * The request provides information of parameters, including uploaded
- * files, that were present in a request to a WResource.
- *
- * \sa WResource::handleRequest()
- *
- * \ingroup http
- */
-class WT_API Request
-{
-public:
-  /*! \brief A single byte range.
-   */
-  class WT_API ByteRange
-  {
-  public:
-    /*! \brief Creates a (0,0) byteranges */
-    ByteRange();
-
-    /*! \brief Creates a byte range.
-     */
-    ByteRange(::uint64_t first, ::uint64_t last);
-
-    /*! \brief Returns the first byte of this range.
-     */
-    ::uint64_t firstByte() const { return firstByte_; }
-
-    /*! \brief Returns the last byte of this range.
-     */
-    ::uint64_t lastByte() const { return lastByte_; }
-
-  private:
-    ::uint64_t firstByte_, lastByte_;
-  };
-
-  /*! \brief A byte range specifier.
-   *
-   * \sa getRanges()
-   */
-  class WT_API ByteRangeSpecifier : public std::vector<ByteRange>
-  {
-  public:
-    /*! \brief Creates an empty byte range specifier.
-     *
-     * The specifier is satisfiable but empty, indicating that no
-     * ranges were present.
-     */
-    ByteRangeSpecifier();
-
-    /*! \brief Returns whether the range is satisfiable.
-     *
-     * If the range specification is not satisfiable, RFC 2616 states you
-     * should return a response status of 416. isSatisfiable() will return
-     * true if a Range header was missing or a syntax error occured, in
-     * which case the number of ByteRanges will be zero and the client
-     * must send the entire file.
-     */
-    bool isSatisfiable() const { return satisfiable_; }
-
-    /*! \brief Sets whether the specifier is satisfiable.
-     */
-    void setSatisfiable(bool satisfiable) { satisfiable_ = satisfiable; }
-
-  private:
-    bool satisfiable_;
-  };
-
-  /*! \brief Cookie map type.
-   *
-   * A map which associates a cookie name with a cookie value.
-   *
-   * \sa cookies()
-   */
-  typedef std::map<std::string, std::string> CookieMap;
-
-  /*! \brief Returns the query parameters.
-   *
-   * Returns parameters that were passed to the query, either inside
-   * the URL, or inside a POST request, excluding uploaded files.
-   *
-   * \sa uploadedFiles()
-   */
-  const ParameterMap& getParameterMap() const { return parameters_; }
-
-  /*! \brief Returns uploaded file parameters.
-   *
-   * \sa getParameterMap()
-   */
-  const UploadedFileMap& uploadedFiles() const { return files_; }
-
-  /*! \brief Returns all values for a query parameter.
-   *
-   * Returns all values defined for a parameter named \p name. A
-   * single parameter may have multiple values, e.g. in the query
-   * string '?param=value1&param=value2'.
-   *
-   * Returns an empty list if the query parameter does not exist.
-   */
-  const ParameterValues& getParameterValues(const std::string& name) const;
-
-  /*! \brief Returns a query parameter value.
-   *
-   * Returns the first value defined for a parameter named \p name
-   * or \c 0 if the paramter does not exist.
-   */
-  const std::string *getParameter(const std::string& name) const;
-
-  /*! \brief Returns an uploaded file
-   *
-   * Returns the file uploaded for a parameter named \p name
-   * or \c 0 if the parameter does not contain does not exist or was not
-   * associated with a file input field.
-   */
-  const UploadedFile *getUploadedFile(const std::string& name) const;
-
-  /*! \brief Returns a non-zero value that exceeded the maximum allowed request.
-   *
-   * \sa WApplication::requestTooLarge
-   */
-  ::int64_t tooLarge() const;
-
-  /*! \brief Returns a continuation object.
-   *
-   * Returns a non-zero continuation object if the request is a continuation
-   * request for an earlier response for which a continuation was created.
-   *
-   * \sa Response::createContinuation()
-   */
-  ResponseContinuation *continuation() const { return continuation_; }
-
-  /*! \brief Returns the (public) server name.
-   *
-   * Returns the public server name. This is the server name that is
-   * advertised to outside, which is determined in a OS specific
-   * way.
-   *
-   * \sa serverPort()
-   */
-  std::string serverName() const;
-
-  /*! \brief Returns the server port.
-   *
-   * Returns the server port number through which this request was received.
-   *
-   * \sa serverName()
-   */
-  std::string serverPort() const;
-
-  /*! \brief Returns the request path.
-   *
-   * Returns the path at which this request was received (excluding internal
-   * path information): it is the path at which the application or resource
-   * is deployed. 
-   *
-   * \sa pathInfo()
-   */
-  std::string path() const;
-
-  /*! \brief Returns the request path info.
-   *
-   * Returns additional path information internal to the path().
-   *
-   * \sa pathInfo()
-   */
-  std::string pathInfo() const;
-
-  /*! \brief Returns the request query string.
-   */
-  std::string queryString() const;
-
-  /*! \brief Returns the url scheme used.
-   *
-   * This is either <tt>"http"</tt> or <tt>"https"</tt>
-   */
-  std::string urlScheme() const;
-
-  /*! \brief Returns the input stream for parsing the body.
-   *
-   * If the request was a POST with as contentType()
-   * "application/x-www-form-urlencoded" or "multipart/form-data", the
-   * input stream will already have been consumed by Wt's CGI parser,
-   * and made available as parameters in the request.
-   */
-  std::istream& in() const;
-
-  /*! \brief Returns the "Content Type" of the request body.
-   *
-   * \sa in()
-   */
-  std::string contentType() const;
-
-  /*! \brief Returns the "Content Length" of the request body.
-   *
-   * \sa in()
-   */
-  int contentLength() const;
-
-  /*! \brief Returns the user agent.
-   *
-   * The user agent, as reported in the HTTP <tt>User-Agent</tt> field.
-   */
-  std::string userAgent() const;
-
-  /*! \brief Returns the IP address of the client.
-   *
-   * The (most likely) IP address of the client that is connected to
-   * this session.
-   *
-   * This is taken to be the first public address that is given in the
-   * Client-IP header, or in the X-Forwarded-For header (in case the
-   * client is behind a proxy). If none of these headers is present,
-   * the remote socket IP address is used. 
-   */
-  std::string clientAddress() const;
-
-  /*! \brief Returns the cookies.
-   *
-   * This returns all cookies set for this request.
-   *
-   * Not all clients may support cookies or have cookies enabled.
-   *
-   * \sa getCookieValue()
-   */
-  const CookieMap& cookies() const { return cookies_; }
-
-  /*! \brief Returns a cookie value.
-   *
-   * Returns 0 if no value was set for the given cookie.
-   *
-   * \sa cookies()
-   */
-  const std::string *getCookieValue(const std::string& cookieName) const;
-
-  /*! \brief Returns a header value.
-   *
-   * Returns a header value, or an empty string if the header was 
-   * present.
-   */
-  std::string headerValue(const std::string& field) const;
-
-#ifndef WT_TARGET_JAVA
-  /*! \brief Returns all headers.
-   * 
-   * \note Use headerValue() if you need to know the value of certain known headers.
-   *       This method is not written to be efficient, but can be useful for debugging.
-   */
-  std::vector<Message::Header> headers() const;
-#endif
-
-  /*! \brief Returns a raw CGI environment variable.
-   *
-   * Retrieves the value for the given CGI environment variable (like
-   * <tt>"SSL_CLIENT_S_DN_CN"</tt>), if it is defined, otherwise an
-   * empty string.
-   */
-  std::string getCgiValue(const std::string& varName) const;
-
-  /*! \brief Returns the request method.
-   *
-   * Returns the HTTP request method ("GET", "POST", or other).
-   */
-  std::string method() const;
-
-  /*! \brief Returns the requested ranges as in the HTTP Range header
-   *
-   * The filesize is used to adapt the ranges to the actual file size
-   * as per rules of RFC 2616. If the file size is unknown, pass -1.
-   *
-   * You should check if the ranges are satisfiable using
-   * ByteRangeSpecifier::isSatisfiable().
-   */
-   ByteRangeSpecifier getRanges(::int64_t filesize) const;
-
-  /*! \brief Returns information on the SSL client certificate or \c 0
-   *  if no authentication took place.
-   *
-   * This function will return \c 0 if no verification took place, %Wt
-   * was compiled without SSL support, or the web server was
-   * configured without client SSL certificates.
-   *
-   * This method may return a pointer to a WSslInfo object, while the
-   * authentication may have failed. This depends on the configuration
-   * of the web server. It is therefore important to always check the
-   * verification result with WSslInfo::clientVerificationResult().
-   *
-   * Session-bound resources will probably not use this method, but rely on
-   * the validation done at the start of the session (see sslInfo() in
-   * WEnvironment). Static resources on the other hand don't have an
-   * associated session, so using this method you can perform client
-   * authentication verification.
-   *
-   * The object returned is owned by Request and will be deleted
-   * when the Request object is destroyed.
-   *
-   * \sa WEnvironment::sslInfo()
-   */
-  WSslInfo *sslInfo() const;
-
-   static ByteRangeSpecifier getRanges(const std::string &header,
-    ::int64_t filesize);
-
-   static void parseFormUrlEncoded(const std::string& s,
-				   ParameterMap& parameters);
-
-   static void parseCookies(const std::string& cookie,
-			    std::map<std::string, std::string>& result);
-
-private:
-  const WebRequest *request_;
-  const ParameterMap& parameters_;
-  const UploadedFileMap& files_;
-  ResponseContinuation *continuation_;
-  std::map<std::string, std::string> cookies_;
-  mutable WSslInfo *sslInfo_;
-
-  Request(const WebRequest& request, ResponseContinuation *continuation);
-  Request(const ParameterMap& parameters, const UploadedFileMap& files);
-  ~Request();
-
-  friend class Wt::WResource;
-  friend class Wt::WebSession;
-  friend class Wt::Http::ResponseContinuation;
-};
-
-  }
-}
-
-#endif // HTTP_REQUEST_H_
-=======
 #ifndef WT_HTTP_REQUEST_EXTENSIONLESS_H_
 #define WT_HTTP_REQUEST_EXTENSIONLESS_H_
 #include <Wt/WConfig.h>
@@ -457,5 +15,4 @@
 #endif
 #endif // defined(WT_WARN_HEADER_MISSING_H)
 #include "Request.h"
-#endif // WT_HTTP_REQUEST_EXTENSIONLESS_H_
->>>>>>> 65e32ff2
+#endif // WT_HTTP_REQUEST_EXTENSIONLESS_H_