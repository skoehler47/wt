// This may look like C code, but it's really -*- C++ -*-
/*
 * Copyright (C) 2017 Emweb bvba, Herent, Belgium.
 *
 * See the LICENSE file for terms of use.
 */
<<<<<<< HEAD
#ifndef WTIME_PICKER_H_
#define WTIME_PICKER_H_

#include "WCompositeWidget"
#include "WContainerWidget"
#include "WTime"
#include "WSpinBox"
#include "WStringStream"
#include "WComboBox"

namespace Wt {

class WTimeEdit;

class WT_API WTimePicker : public WCompositeWidget
{
public:
    WTimePicker(WTimeEdit *timeEdit);

    virtual ~WTimePicker();

    WTime time() const;

    void setTime(const WTime& time);

    Signal<>& selectionChanged() { return selectionChanged_; }

    void setHourStep(int step);
    int hourStep() const;

    void setMinuteStep(int step);
    int minuteStep() const;

    void setSecondStep(int step);
    int secondStep() const;

    void setMillisecondStep(int step);
    int millisecondStep() const;

    void setWrapAroundEnabled(bool enabled);
    bool wrapAroundEnabled() const;

    void configure();

private:

    void init(const WTime &time = WTime());

    WT_USTRING format_;

    WSpinBox *sbhour_;
    WSpinBox *sbminute_;
    WSpinBox *sbsecond_;
    WSpinBox *sbmillisecond_;
    WComboBox *cbAP_;

    WTimeEdit *timeEdit_;

    void createWidgets();
    void hourValueChanged();
    void minuteValueChanged();
    void secondValueChanged();
    void msecValueChanged();
    void ampmValueChanged();
    bool formatAp() const;
    bool formatMs() const;
    bool formatS() const;

    Signal<> selectionChanged_;
    JSlot toggleAmPm_;
};


} // end namespace Wt

#endif // WTIME_PICKER_H_
=======
#ifndef WT_WTIMEPICKER_EXTENSIONLESS_H_
#define WT_WTIMEPICKER_EXTENSIONLESS_H_
#include <Wt/WConfig.h>
#if defined(WT_WARN_HEADER_MISSING_H)
#if defined(__GNUC__) || defined(__clang__)
#warning "The use of header files without .h is deprecated since Wt 4.0.0, please use WTimePicker.h instead"
#elif defined(_MSC_VER)
#pragma message("The use of header files without .h is deprecated since Wt 4.0.0, please use WTimePicker.h instead")
#endif
#endif // defined(WT_WARN_HEADER_MISSING_H)
#include "WTimePicker.h"
#endif // WT_WTIMEPICKER_EXTENSIONLESS_H_
>>>>>>> 65e32ff2
<|MERGE_RESOLUTION|>--- conflicted
+++ resolved
@@ -4,84 +4,6 @@
  *
  * See the LICENSE file for terms of use.
  */
-<<<<<<< HEAD
-#ifndef WTIME_PICKER_H_
-#define WTIME_PICKER_H_
-
-#include "WCompositeWidget"
-#include "WContainerWidget"
-#include "WTime"
-#include "WSpinBox"
-#include "WStringStream"
-#include "WComboBox"
-
-namespace Wt {
-
-class WTimeEdit;
-
-class WT_API WTimePicker : public WCompositeWidget
-{
-public:
-    WTimePicker(WTimeEdit *timeEdit);
-
-    virtual ~WTimePicker();
-
-    WTime time() const;
-
-    void setTime(const WTime& time);
-
-    Signal<>& selectionChanged() { return selectionChanged_; }
-
-    void setHourStep(int step);
-    int hourStep() const;
-
-    void setMinuteStep(int step);
-    int minuteStep() const;
-
-    void setSecondStep(int step);
-    int secondStep() const;
-
-    void setMillisecondStep(int step);
-    int millisecondStep() const;
-
-    void setWrapAroundEnabled(bool enabled);
-    bool wrapAroundEnabled() const;
-
-    void configure();
-
-private:
-
-    void init(const WTime &time = WTime());
-
-    WT_USTRING format_;
-
-    WSpinBox *sbhour_;
-    WSpinBox *sbminute_;
-    WSpinBox *sbsecond_;
-    WSpinBox *sbmillisecond_;
-    WComboBox *cbAP_;
-
-    WTimeEdit *timeEdit_;
-
-    void createWidgets();
-    void hourValueChanged();
-    void minuteValueChanged();
-    void secondValueChanged();
-    void msecValueChanged();
-    void ampmValueChanged();
-    bool formatAp() const;
-    bool formatMs() const;
-    bool formatS() const;
-
-    Signal<> selectionChanged_;
-    JSlot toggleAmPm_;
-};
-
-
-} // end namespace Wt
-
-#endif // WTIME_PICKER_H_
-=======
 #ifndef WT_WTIMEPICKER_EXTENSIONLESS_H_
 #define WT_WTIMEPICKER_EXTENSIONLESS_H_
 #include <Wt/WConfig.h>
@@ -93,5 +15,4 @@
 #endif
 #endif // defined(WT_WARN_HEADER_MISSING_H)
 #include "WTimePicker.h"
-#endif // WT_WTIMEPICKER_EXTENSIONLESS_H_
->>>>>>> 65e32ff2
+#endif // WT_WTIMEPICKER_EXTENSIONLESS_H_