--- conflicted
+++ resolved
@@ -111,66 +111,9 @@
 {
   return cancelled_;
 }
-<<<<<<< HEAD
-  
-NestedResource::WFileDropUploadResource(WFileDropWidget *fileDropWidget)
-  : WResource(fileDropWidget),
-    parent_(fileDropWidget),
-    app_(WApplication::instance())
-{
-  setUploadProgress(true);
-}
-
-NestedResource::~WFileDropUploadResource()
-{
-  beingDeleted();
-}
-
-void NestedResource::handleRequest(const Http::Request& request,
-				   Http::Response& response)
-{
-#ifndef WT_TARGET_JAVA
-  WApplication::UpdateLock lock(WApplication::instance());
-#else
-  WApplication::UpdateLock lock = WApplication::instance()->getUpdateLock();
-#endif
-  const std::string *fileId = request.getParameter("file-id");
-  if (fileId == 0 || (*fileId).empty()) {
-    response.setStatus(404);
-    return;
-  }
-  int id = boost::lexical_cast<int>(*fileId);
-  bool validId = parent_->incomingIdCheck(id);
-  if (!validId) {
-    response.setStatus(404);
-    return;
-  }
-  
-  std::vector<Http::UploadedFile> files;
-  Utils::find(request.uploadedFiles(), "data", files);
-  if (files.empty()) {
-    response.setStatus(404);
-    return;
-  }
-
-  parent_->setUploadedFile(files[0]);
-  // WServer::instance()->post(app_->sessionId(),
-  // 			    boost::bind(&WFileDropWidget::setUploadedFile,
-  // 					parent_, files[0]));
-#ifdef WT_TARGET_JAVA
-  lock.release();
-#endif  
-}
-
-
-WFileDropWidget::WFileDropWidget(WContainerWidget *parent)
-  : WContainerWidget(parent),
-    resource_(0),
-=======
 
 WFileDropWidget::WFileDropWidget()
   : resource_(nullptr),
->>>>>>> 65e32ff2
     currentFileIdx_(0),
     dropSignal_(this, "dropsignal"),
     requestSend_(this, "requestsend"),
