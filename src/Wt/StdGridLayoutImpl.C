/*
 * Copyright (C) 2008 Emweb bvba, Kessel-Lo, Belgium.
 *
 * See the LICENSE file for terms of use.
 */

#include <boost/lexical_cast.hpp>
#include <sstream>
#include <stdio.h>

#include "Wt/WApplication"
#include "Wt/WContainerWidget"
#include "Wt/WEnvironment"
#include "Wt/WGridLayout"
#include "Wt/WLogger"

#include "StdGridLayoutImpl.h"
#include "DomElement.h"

#ifdef WIN32
#define snprintf _snprintf
#endif
namespace Wt {

bool StdGridLayoutImpl::useJavaScriptHeights(WApplication *app)
{
  return true;

  /*
   * Who is right? According to the spec, several aspects of height
   * are not defined, and you cannot use for example a height: xx%
   * when the parents height is not explicitly defined. This makes
   * CSS-based vertical layout virtually impossible. In that respect,
   * Opera is the only compliant implementation, and sadly, it is also
   * the only thing missing to make Opera work without JavaScript.
   *
   * Of Safari and Gecko, only safari behaves well with overflowing
   * rows (to keep enforcing the table height). Firefox behaves well
   * except for when divs start overflowing. Again, this is not
   * specified in CSS.
   */

  /*
  return app->environment().agentIE()
    ||  app->environment().agentOpera()
    ||  app->environment().agentKonqueror()
    || (app->environment().agentGecko() && app->environment().javaScript());
  */
}

StdGridLayoutImpl::StdGridLayoutImpl(WLayout *layout, Impl::Grid& grid)
  : StdLayoutImpl(layout),
    grid_(grid),
    useFixedLayout_(false)
{
  const char *CSS_RULES_NAME = "StdGridLayoutImpl";

  WApplication *app = WApplication::instance();

  const bool jsHeights = useJavaScriptHeights(app);

  if (!app->styleSheet().isDefined(CSS_RULES_NAME)) {
    app->styleSheet().addRule("table.Wt-hcenter", "margin: 0px auto;",
			      CSS_RULES_NAME);

    app->doJavaScript
      (app->javaScriptClass() + ".layoutTableObjs=[];", false);

    if (jsHeights) {
      app->doJavaScript(std::string
	(WT_CLASS ".layoutAdjust=function(w,c,mh){"
	 "" "if (" WT_CLASS ".isHidden(w))"
	 ""   "return;"
	 ""
	 "" "var WT=" WT_CLASS ","
	 ""     "t=w.firstChild;"
	 /*
	  * 'r' holds the target height for this table. If a
	  * height has been explicitly set, we use that height,
	  * otherwise we use the computed height. Note that we need to
	  * remove padding of the parent, and margin of myself.
	  */
	 "" "var r=WT.pxself(w.parentNode, 'height');"
	 "" "if (r==0) {"
	 ""   "r=w.parentNode.clientHeight;"
	 ""   "r+= -WT.px(w.parentNode, 'paddingTop')"
	 ""      "-WT.px(w.parentNode, 'paddingBottom');"
	 "" "}"
	 "" "r+= -WT.px(w, 'marginTop')"
	 ""    "-WT.px(w, 'marginBottom');"

	 /*
	  * Reduce 'r' with the total height of rows with stretch=0.
	  */
	 "" "var ts=0,"  // Sum of stretch factors
	 ""     "tmh=0," // Min heights
	 ""     "i, j, il, jl," // iterator variables
	 ""     "row, tds, td;"
	 "" "for (i=0, il=t.rows.length; i<il; i++) {"
	 ""   "tmh += mh[i];"
	 ""   "if (c[i]==0)"
	 ""     "r -= t.rows[i].offsetHeight;" // reduce r
	 ""   "else "
	 ""     "ts += c[i];"
	 "" "}"

	 "" "r=r>tmh?r:tmh;"

	 /*
	  *  Now, iterate over the whole table, and adjust the height
	  *  for every row which has a strecth and for every cell.
	  */
	 "" "if (ts!=0 && r>0) {"
	 ""   "var left=r, h;"                  // remaining space to be divided
	 ""   "for (i=0, il=t.rows.length; i<il; i++) {"
	 ""     "row=t.rows[i];"
	 ""     "if (c[i] != 0) {"

	 /*
	  *       The target height 'h', cannot be more than what is still
	  *       left to distribute, and cannot be less than the minimum
	  *       height
	  */

	 ""       "h=r*c[i]/ts;"
	 ""       "h=left>h?h:left;"
	 ""       "h=Math.round(mh[i]>h?mh[i]:h);"

	 ""       "left -= h;"
	 ""       "if (row.style.height!=h+'px'){"
	 ""         "row.style.height=h+'px';"
	 ""         "tds=row.childNodes;"

	 ""         "for (j=0, jl=tds.length; j<jl; ++j){"
	 ""           "td=tds[j];"
	 ""           "var k=h-WT.pxself(td, 'paddingTop')"
	 ""                "-WT.pxself(td, 'paddingBottom');"
	 ""           "if (k <= 0) "
	 ""             "k=0;"

	 ""           "td.style.height= k+'px';"
	 ""           "if (td.style['verticalAlign']"
	 ""               "|| td.childNodes.length == 0) continue;"
         ""           "var ch=td.childNodes[0];"   // 'ch' is cell contents
	 ""           "if (k <= 0) "
	 ""             "k=0;"

	 ""           "if (ch.className=='Wt-hcenter'){"
	 ""              "ch.style.height= k+'px';"
	 ""              "var itd=ch.firstChild.firstChild;"
	 ""              "if (itd.nodeName.toUpperCase() != 'TD')"
	 ""                "itd=itd.firstChild;"
	 ""              "if (itd.style.height!=k+'px')"
	 ""                "itd.style.height=k+'px';"
	 ""              "ch=itd.firstChild;"
	 ""           "}"

	 ""           "if (td.childNodes.length==1)"
	 ""             "k += -WT.px(ch, 'marginTop')"
	 ""                  "-WT.px(ch, 'marginBottom')"
	 ""                  "-WT.px(ch, 'borderTopWidth')"
	 ""                  "-WT.px(ch, 'borderBottomWidth')"
	 ""                  "-WT.px(ch, 'paddingTop')"
	 ""                  "-WT.px(ch, 'paddingBottom');"

	 ""           "if (k <= 0) "
	 ""             "k=0;"

	 ""           "if (ch.nodeName.toUpperCase()=='BUTTON'"
	 ""               "|| ch.nodeName.toUpperCase()=='INPUT'"
	 ""               "|| ch.nodeName.toUpperCase()=='TABLE') "
	 ""              "continue;"

	 ""           "if (ch.style.height != k+'px')"
	 ""             "ch.style.height = k+'px';"

	 ""           "if (td.childNodes.length==1"
	 ""               "&&ch.nodeName.toUpperCase()=='TEXTAREA') {")
	 + (app->environment().agentOpera() ?
		       // Older opera:
		       // "ch.style.height = (k-2) + 'px';"
		       // "ch.style.marginLeft = '3px';"
		        "if (k <= 6) k=6;"
		        "ch.style.height = (k-6) + 'px';"
		        "td.style.marginLeft = '-1px';"
		       :
		        "if (k <= 8) k=8;"
		        "ch.style.height = (k-8) + 'px';"
		        "td.style.marginLeft = '-1px';"
		        "td.style.marginTop = '-1px';") +
	 ""           "}"
	 ""         "}"
         ""       "}"
	 ""     "}"
	 ""   "}"
	 "" "}"

	 /*
	  * Column widths: for every column which has no % width set,
	  * we compute the maximum width of the contents, and set this
	  * as the width of the first cell, taking into account the
	  * cell padding.
	  */
	 "" "if (t.style.tableLayout != 'fixed')"
	 ""    "return;"
	 "" "var jc=0, chn=t.childNodes;"
	 "" "for (j=0, jl=chn.length; j<jl; j++) {"
	 ""   "var col=chn[j], ch"
	 ""       "w, mw,"         // maximum column width
	 ""       "c, ci, cil;" // for finding a column
	 ""   "if (WT.hasTag(col, 'COLGROUP')) {" // IE
	 ""      "j=-1;"
	 ""      "chn=col.childNodes;"
	 ""      "jl=chn.length;"
	 ""   "}"
	 ""   "if (!WT.hasTag(col, 'COL'))"
	 ""     "continue;"
	 ""   "if (WT.pctself(col, 'width') == 0) {"
	 ""     "mw=0;"
	 ""     "for (i=0, il=t.rows.length; i<il; i++) {"
	 ""       "row=t.rows[i];"
	 ""       "tds=row.childNodes;"
	 ""       "c=0;"
	 ""       "for (ci=0, cil=tds.length; ci<cil; ci++) {"
	 ""         "td=tds[ci];"
	 ""         "if (td.colSpan==1 && c==jc && td.childNodes.length==1) {"
	 ""           "ch=td.firstChild;"
	 ""           "w=ch.offsetWidth+WT.px(ch, 'marginLeft')"
	 ""               "+WT.px(ch, 'marginRight')"
	 ""               "+WT.px(td, 'paddingLeft')"
	 ""               "+WT.px(td, 'paddingRight');"
	 ""           "mw=Math.max(mw, w);"
	 ""           "break;"
	 ""         "}"
	 ""         "c += td.colSpan;"
	 ""         "if (c>jc) "
	 ""           "break;"
	 ""       "}"
	 ""     "}"
	 ""     "if (mw>0 && WT.pxself(col, 'width') != mw)"
	 ""       "col.style.width=mw+'px';"
	 ""   "}"
	 ""   "++jc;"
	 "" "}"
	 "};", false);

      app->declareJavaScriptFunction
	("layoutsAdjust",
	 "" "function(){"
	 ""    "var a=" + app->javaScriptClass() + ".layoutTableObjs;"
	 ""    "var i;"
	 ""    "for(i=0;i<a.length;++i){"
	 ""      "var id=a[i][0];"
	 ""      "var c=a[i][1];"
	 ""      "var mh=a[i][2];"
	 ""      "var w=" WT_CLASS ".getElement(id);"
	 ""      "if(!w){"
	 ""        WT_CLASS ".arrayRemove(a, i);--i;"
	 ""      "}else{"
	 ""        WT_CLASS ".layoutAdjust(w,c,mh);"
	 ""      "}"
	 ""    "}"
	 ""  "}");

      app->addAutoJavaScript(app->javaScriptClass() + ".layoutsAdjust();");
    }
  }
}

StdGridLayoutImpl::~StdGridLayoutImpl()
{ }

int StdGridLayoutImpl::minimumHeight() const
{
  const unsigned colCount = grid_.columns_.size();
  const unsigned rowCount = grid_.rows_.size();

  int total = 0;

  for (unsigned i = 0; i < rowCount; ++i) {
    int minHeight = 0;
    for (unsigned j = 0; j < colCount; ++j) {
      WLayoutItem *item = grid_.items_[i][j].item_;
      if (item)
	minHeight = std::max(minHeight, getImpl(item)->minimumHeight());
    }
    total += minHeight;
  }

  return total * (rowCount-1) * grid_.verticalSpacing_;
}

void StdGridLayoutImpl::containerAddWidgets(WContainerWidget *container)
{
  StdLayoutImpl::containerAddWidgets(container);

  WApplication *app = WApplication::instance();

  /*
   * If it is a top-level layout (as opposed to a nested layout),
   * configure overflow of the container.
   */
  if (parentLayoutImpl() == 0) {
    if (container == app->root()) {
      /*
       * Reset body,html default paddings and so on if we are doing layout
       * in the entire document.
       */
      app->styleSheet().addRule("body, html",
				"height: 100%; width: 100%;"
				"margin: 0px; padding: 0px; border: none;");

      /*
       * If we are doing layout in the entire document, also remove the
       * automatic scrollbars.
       */
      if (app->environment().javaScript())
	if (!app->environment().agentIE6())
	  app->styleSheet().addRule("html, body", "overflow: hidden;");
	else
	  app->styleSheet().addRule("body", "overflow: hidden;");
    }

    /*
     * Normally, scrollbars are not used automatically for a container,
     * which applies to when a layout overflows.
     *
     * Only for IE we really need to set this otherwise the parent
     * increases its size automatically and then we cannot reduce in
     * size (standard behaviour is overflow visible which says the
     * parent size should not be affected). Luckily, IE does not show the
     * scrollbars unless really needed
     */
    if (app->environment().agentIE())
      container->setOverflow(WContainerWidget::OverflowAuto);
  }
}

void StdGridLayoutImpl::setHint(const std::string& name,
				const std::string& value)
{
  if (name == "table-layout")
    if (value == "fixed")
      useFixedLayout_ = true;
    else if (value == "auto")
      useFixedLayout_ = false;
    else
      WApplication::instance()->log("error")
	<< "WGridLayout: unrecognized hint value '" << value
	<< "' for '" << name << "'";
  else
     WApplication::instance()->log("error")
       << "WGridLayout: unrecognized hint '" << name << "'";
}

int StdGridLayoutImpl::additionalVerticalPadding(bool fitWidth, bool fitHeight)
  const
{
  return 0;
}

DomElement *StdGridLayoutImpl::createDomElement(bool fitWidth, bool fitHeight,
						WApplication *app)
{
  const unsigned colCount = grid_.columns_.size();
  const unsigned rowCount = grid_.rows_.size();

  int totalColStretch = 0;
  for (unsigned col = 0; col < colCount; ++col)
    totalColStretch += grid_.columns_[col].stretch_;

  int totalRowStretch = 0;
  for (unsigned row = 0; row < rowCount; ++row)
    totalRowStretch += grid_.rows_[row].stretch_;

  int margin[] = { 0, 0, 0, 0};

  if (layout()->parentLayout() == 0) {
#ifndef WT_TARGET_JAVA
    layout()->getContentsMargins(margin + 3, margin,
				 margin + 1, margin + 2);
#else // WT_TARGET_JAVA
    margin[3] = layout()->getContentsMargin(Left);
    margin[0] = layout()->getContentsMargin(Top);
    margin[1] = layout()->getContentsMargin(Right);
    margin[2] = layout()->getContentsMargin(Bottom);
#endif // WT_TARGET_JAVA
  }

  DomElement *div = DomElement::createNew(DomElement_DIV);
  div->setId(this);

  std::string divStyle;
  if (fitHeight && !app->environment().agentIE())
    divStyle += "height: 100%;";
  if (!divStyle.empty())
    div->setAttribute("style", divStyle);

  DomElement *table = DomElement::createNew(DomElement_TABLE);
  const bool jsHeights = useJavaScriptHeights(app);

  std::string style;
  if (fitWidth) {
    if (useFixedLayout_)
      style = "table-layout: fixed;";
    style += "width: 100%;";
  }
  if (!jsHeights && fitHeight)
    style += "height: 100%;";

  table->setAttribute("style", style);

  if (jsHeights) {
    std::stringstream layoutAdd;

    layoutAdd << app->javaScriptClass() << ".layoutTableObjs.push(['"
	      << div->id() << "',[";
    for (unsigned i = 0; i < rowCount; ++i) {
      if (i != 0)
	layoutAdd << ",";

      if (totalRowStretch == 0)
	layoutAdd << (fitHeight ? "1" : "0");
      else
	layoutAdd << grid_.rows_[i].stretch_;
    }

    layoutAdd << "],[";

    for (unsigned i = 0; i < rowCount; ++i) {
      if (i != 0)
	layoutAdd << ",";

      int minHeight = 0;

      for (unsigned j = 0; j < colCount; ++j) {
	WLayoutItem *item = grid_.items_[i][j].item_;
	if (item)
	  minHeight = std::max(minHeight, getImpl(item)->minimumHeight());
      }

      if (i == 0)
	minHeight += margin[0];
      else
	minHeight += grid_.verticalSpacing_;

      if (i == rowCount - 1)
	minHeight += margin[2];

      layoutAdd	<< minHeight;
    }
    layoutAdd << "]]);";

    app->doJavaScript(layoutAdd.str());
  }

  DomElement *tbody = DomElement::createNew(DomElement_TBODY);

  if (fitWidth)
    for (unsigned col = 0; col < colCount; ++col) {
      DomElement *c = DomElement::createNew(DomElement_COL);
      int stretch = grid_.columns_[col].stretch_;

      if (stretch || (fitWidth && totalColStretch == 0)) {
	int pct = totalColStretch == 0 ? 100 / colCount
	  : 100 * stretch / totalColStretch;
	c->setAttribute
	  ("style", "width:" + boost::lexical_cast<std::string>(pct) + "%;");
      }
      table->addChild(c);
    }

#ifndef WT_TARGET_JAVA
  std::vector<bool> overSpanned(colCount * rowCount, false);
#else
  std::vector<bool> overSpanned;
  overSpanned.insert(0, colCount * rowCount, false);
#endif // WT_TARGET_JAVA

  for (unsigned row = 0; row < rowCount; ++row) {
    std::string heightPct;

    DomElement *tr = DomElement::createNew(DomElement_TR);

    int stretch = grid_.rows_[row].stretch_;
    if (stretch || (!jsHeights && fitHeight && totalRowStretch == 0)) {
      int pct = totalRowStretch == 0 ?
	100 / rowCount :
	100 * stretch / totalRowStretch;
      std::stringstream style2;
      style2 << "height: " << pct << "%;";
      heightPct = style2.str();
      tr->setAttribute("style", heightPct);
    }

    for (unsigned col = 0; col < colCount; ++col) {
      if (!overSpanned[row * colCount + col]) {
	Impl::Grid::Item& item = grid_.items_[row][col];

	bool itemFitWidth = (item.colSpan_ == (int)colCount)
	  || (totalColStretch == 0);
	bool itemFitHeight = (item.rowSpan_ == (int)rowCount)
	  || (totalRowStretch == 0);

	for (int i = 0; i < item.rowSpan_; ++i) {
	  if (grid_.rows_[row + i].stretch_)
	    itemFitHeight = true;
	  for (int j = 0; j < item.colSpan_; ++j) {
	    if (grid_.columns_[col + j].stretch_)
	      itemFitWidth = true;
	    if (i + j > 0)
	      overSpanned[(row + i) * colCount + col + j] = true;
	  }
	}

	// If we do not always fit heights of items (nested layouts),
	// then content of these nested layouts will not expand in
	// each cell to the full height alotted to by this grid. But
	// if we do, this makes the row no longer react to reductions
	// in height... Which is worse? I think the former?
	itemFitHeight = true;

	AlignmentFlag hAlign = item.alignment_ & AlignHorizontalMask;
	AlignmentFlag vAlign = item.alignment_ & AlignVerticalMask;

	if (hAlign != 0)
	  itemFitWidth = false;
	if (vAlign != 0)
	  itemFitHeight = false;

	int padding[] = { 0, 0, 0, 0 };

	if (row == 0)
	  padding[0] = margin[0];
	else
	  padding[0] = (grid_.verticalSpacing_+1) / 2;

	if (row + item.rowSpan_ == rowCount)
	  padding[2] = margin[2];
	else
	  padding[2] = grid_.verticalSpacing_ / 2;

	padding[1] = padding[3] = 0;

	if (col == 0)
	  padding[3] = margin[3];
	else
	  padding[3] = (grid_.horizontalSpacing_ + 1)/2;

	if (col + item.colSpan_ == colCount)
	  padding[1] = margin[1];
	else
	  padding[1] = (grid_.horizontalSpacing_)/2;

	DomElement *td = DomElement::createNew(DomElement_TD);

	/*
	 * Needed for WTextEdit to adjust its size to the TD, since
	 * the TEXTAREA is not sized in pixels.
	 */
	if (!jsHeights)
	  td->setAttribute("class", "Wt-grtd");

	int additionalVerticalPadding = 0;

	if (item.item_) {
	  DomElement *c = getImpl(item.item_)
	    ->createDomElement(itemFitWidth, itemFitHeight, app);
	  additionalVerticalPadding = getImpl(item.item_)
	    ->additionalVerticalPadding(itemFitWidth, itemFitHeight);

<<<<<<< HEAD
	  if (hAlign != 0) switch (hAlign) {
=======
	  if (!hAlign)
	    hAlign = AlignJustify;

	  switch (hAlign) {
>>>>>>> 3ee4f2b0
	  case AlignCenter: {
	    DomElement *itable = DomElement::createNew(DomElement_TABLE);
	    itable->setAttribute("class", "Wt-hcenter");
	    if (vAlign == 0 && !jsHeights)
	      itable->setAttribute("style", "height:100%;");
	    DomElement *irow = DomElement::createNew(DomElement_TR);
	    DomElement *itd = DomElement::createNew(DomElement_TD);
	    if (!jsHeights)
	      itd->setAttribute("class", "Wt-grtd");
	    if (vAlign == 0)
	      itd->setAttribute("style", "height:100%;");
	    itd->addChild(c);
	    irow->addChild(itd);
	    itable->addChild(irow);
	    c = itable;
	    break;
	  }
	  case AlignRight:
	    c->setProperty(PropertyStyleFloat, "right");
	    break;
	  case AlignLeft:
	    c->setProperty(PropertyStyleFloat, "left");
	    break;
	  case AlignJustify:
	    if (c->getProperty(PropertyStyleWidth).empty()
		&& useFixedLayout_
		&& !app->environment().agentWebKit()
		&& !c->isDefaultInline())
	      c->setProperty(PropertyStyleWidth, "100%");
	    break;
	  default:
	    break;
	  }

	  td->addChild(c);
	}

	std::string style2;

	if (!jsHeights && vAlign == 0) style2 += heightPct;

	style2 += "overflow:auto;";

	int padding2 = padding[2] + additionalVerticalPadding;

	if (padding[0] == padding[1] && padding[0] == padding2
	    && padding[0] == padding[3]) {
	  if (padding[0] != 0) {
#ifndef WT_TARGET_JAVA
	    char buf[100];
	    snprintf(buf, 100, "padding:%dpx;", padding[0]);
	    style2 += buf;
#else
	    style2 += "padding:"
	      + boost::lexical_cast<std::string>(padding[0]) + "px;";
#endif
	  }
	} else {
#ifndef WT_TARGET_JAVA
	  char buf[100];
	  snprintf(buf, 100, "padding:%dpx %dpx %dpx %dpx;",
		   padding[0], padding[1], padding2, padding[3]);
	  style2 += buf;
#else
	  style2 += "padding:"
	    + boost::lexical_cast<std::string>(padding[0]) + "px "
	    + boost::lexical_cast<std::string>(padding[1]) + "px "
	    + boost::lexical_cast<std::string>(padding[2]) + "px "
	    + boost::lexical_cast<std::string>(padding[3]) + "px;";
#endif
	}

	if (vAlign != 0) switch (vAlign) {
	case AlignTop:
	  style2 += "vertical-align:top;";
	  break;
	case AlignMiddle:
	  style2 += "vertical-align:middle;";
	  break;
	case AlignBottom:
	  style2 += "vertical-align:bottom;";
	default:
	  break;
	}

	if (!style2.empty())
	  td->setAttribute("style", style2);

	if (item.rowSpan_ != 1)
	  td->setAttribute("rowspan",
			   boost::lexical_cast<std::string>(item.rowSpan_));
	if (item.colSpan_ != 1)
	  td->setAttribute("colspan",
			   boost::lexical_cast<std::string>(item.colSpan_));

	tr->addChild(td);
      }
    }

    tbody->addChild(tr);
  }

  table->addChild(tbody);
  div->addChild(table);

  return div;
}

}<|MERGE_RESOLUTION|>--- conflicted
+++ resolved
@@ -569,14 +569,10 @@
 	  additionalVerticalPadding = getImpl(item.item_)
 	    ->additionalVerticalPadding(itemFitWidth, itemFitHeight);
 
-<<<<<<< HEAD
-	  if (hAlign != 0) switch (hAlign) {
-=======
-	  if (!hAlign)
+	  if (hAlign != 0)
 	    hAlign = AlignJustify;
 
 	  switch (hAlign) {
->>>>>>> 3ee4f2b0
 	  case AlignCenter: {
 	    DomElement *itable = DomElement::createNew(DomElement_TABLE);
 	    itable->setAttribute("class", "Wt-hcenter");
