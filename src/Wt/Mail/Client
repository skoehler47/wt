--- conflicted
+++ resolved
@@ -4,125 +4,6 @@
  *
  * See the LICENSE file for terms of use.
  */
-<<<<<<< HEAD
-#ifndef WT_MAIL_CLIENT_H_
-#define WT_MAIL_CLIENT_H_
-
-#include <string>
-#include <Wt/WDllDefs.h>
-
-namespace Wt {
-
-  /*! \brief Namespace for the \ref mail
-   */
-  namespace Mail {
-
-class Message;
-
-/*! \defgroup mail SMTP client library (Wt::Mail)
- *  \brief An SMTP client implementation.
- */
-
-/*! \class Client Wt/Mail/Client Wt/Mail/Client
- *  \brief An SMTP mail client.
- *
- * The SMTP client can send one or more mail messages to an SMTP host.
- *
- * \code
- * #include <Wt/Mail/Client>
- * #include <Wt/Mail/Message>
- *
- * Mail::Message message;
- * message.setFrom(Mail::Mailbox("kudos@corp.org", "Kudos Dukos"));
- * message.addRecipient(Mail::To, Mail::Mailbox("koen@emweb.be", "Koen Deforche"));
- * message.setSubject("Hey there, koen!");
- * message.setBody("That mail client seems to be working.");
- * message.addHtmlBody ("<p>"
- *      "<a href=\"http://www.webtoolkit.eu/wt\">That mail client</a>"
- *      " seems to be working just great!</p>");
- *
- * Mail::Client client;
- * client.connect("localhost");
- * client.send(message);
- * \endcode
- *
- * Only the bare essentials of the SMTP protocol are current implemented,
- * although the Message itself supports proper unicode handling.
- *
- * \note Currently only a plain-text SMTP protocol is supported. SSL
- *       transport will be added in the future.
- *
- * \note Currently the client sends an email synchronously, and thus a slow
- *       connection to the SMTP server may block the current thread. We plan
- *       to change this in the future. It is thus beneficial to connect to a
- *       local SMTP daemon to minimize this deficiency.
- *
- * \ingroup mail
- */
-class WT_API Client
-{
-public:
-  /*! \brief Constructor.
-   *
-   * The \p selfHost is how the mail client will identify itself to the
-   * mail server, in the EHLO command.
-   *
-   * If not defined, the "smtp-self-host" configuration property is used, and
-   * if that property is not defined, it defaults to "localhost".
-   */
-  Client(const std::string& selfHost = std::string());
-
-  /*! \brief Destructor.
-   *
-   * If the client is still connected, this disconnects the client.
-   */
-  ~Client();
-
-  /*! \brief Connects to the default SMTP server.
-   *
-   * This connects to the SMTP server defined by the "smtp-host"
-   * property, on port defined by the "smtp-port" property. If these
-   * properties are not set, "localhost" and 25 are used as defaults
-   * respectively.
-   *
-   * Returns whether the connection could be established and the SMTP
-   * hand-shake was successful.
-   */
-  bool connect();
-
-  /*! \brief Connects to a given STMP server and port.
-   *
-   * Returns whether the connection could be established and the SMTP
-   * hand-shake was successful.
-   */
-  bool connect(const std::string& smtpHost, int smtpPort = 25);
-
-  /*! \brief Disconnects the client from the SMTP server.
-   */
-  void disconnect();
-
-  /*! \brief Sends a message.
-   *
-   * The client must be connected before messages can be sent.
-   *
-   * The function returns true on success, false on error. The
-   * reason for the error is logged in the log file.
-   */
-  bool send(const Message& message);
-
-private:
-  Client(const Client&);
-  class Impl;
-
-  Impl *impl_;
-  std::string selfHost_;
-};
-
-  }
-}
-
-#endif // WT_EMAIL_CLIENT_H_
-=======
 #ifndef WT_MAIL_CLIENT_EXTENSIONLESS_H_
 #define WT_MAIL_CLIENT_EXTENSIONLESS_H_
 #include <Wt/WConfig.h>
@@ -134,5 +15,4 @@
 #endif
 #endif // defined(WT_WARN_HEADER_MISSING_H)
 #include "Client.h"
-#endif // WT_MAIL_CLIENT_EXTENSIONLESS_H_
->>>>>>> 65e32ff2
+#endif // WT_MAIL_CLIENT_EXTENSIONLESS_H_