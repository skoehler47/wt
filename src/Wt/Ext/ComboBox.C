/*
 * Copyright (C) 2008 Emweb bvba, Kessel-Lo, Belgium.
 *
 * See the LICENSE file for terms of use.
 */
#include <boost/lexical_cast.hpp>

#include "Wt/Ext/ComboBox"
#include "Wt/WLineEdit"
#include "Wt/WStringListModel"
#include "DataStore"

#include "DomElement.h"

namespace Wt {
  namespace Ext {

ComboBox::ComboBox(WContainerWidget *parent)
  : LineEdit(parent),
    activated_(this, "activated", true),
    dataLocation_(ClientSide),
    editable_(false),
    queryDelay_(-1),
    minQueryLength_(4),
    pageSize_(0),
    model_(0),
    modelColumn_(0),
    dataStore_(0)
{
  //extjs: combobox doesn't stand a parent with display: none
  setHideWithOffsets(true);

  setModel(new WStringListModel(this));
}

void ComboBox::setDataLocation(DataLocation dataLocation)
{
  dataLocation_ = dataLocation;
}

void ComboBox::setEditable(bool how)
{
  editable_ = how;
}

void ComboBox::setQueryDelay(int milliSeconds)
{
  queryDelay_ = milliSeconds;
}

void ComboBox::setPageSize(int pageSize)
{
  pageSize_ = pageSize;
}

void ComboBox::setMinQueryLength(int numChars)
{
  minQueryLength_ = numChars;
}

void ComboBox::setModel(WAbstractItemModel *model)
{
  if (model_) {
    /* disconnect slots from previous model */
    for (unsigned i = 0; i < modelConnections_.size(); ++i)
      modelConnections_[i].disconnect();
    modelConnections_.clear();
  }

  model_ = model;

  modelConnections_.push_back
    (model_->columnsInserted().connect(SLOT(this,
					    ComboBox::modelColumnsInserted)));
  modelConnections_.push_back
    (model_->columnsRemoved().connect(SLOT(this,
					   ComboBox::modelColumnsRemoved)));
  modelConnections_.push_back
    (model_->rowsInserted().connect(SLOT(this, ComboBox::modelRowsInserted)));
  modelConnections_.push_back
    (model_->rowsRemoved().connect(SLOT(this, ComboBox::modelRowsRemoved)));
  modelConnections_.push_back
    (model_->dataChanged().connect(SLOT(this, ComboBox::modelDataChanged)));

  if (dataStore_) {
    dataStore_->setModel(model);
    repaint();
  }
}

void ComboBox::setModelColumn(int index)
{
  modelColumn_ = index;
}

void ComboBox::addItem(const WString& text)
{
  insertItem(count(), text);
}

int ComboBox::count() const
{
  return model_->rowCount();
}

int ComboBox::currentIndex() const
{
  for (int i = 0; i < count(); ++i) {
    if (itemText(i) == lineEdit()->text())
      return i;
  }

  return -1;
}

void ComboBox::insertItem(int index, const WString& text)
{
  if (model_->insertRow(index))
    setItemText(index, text);
}

void ComboBox::removeItem(int index)
{
  model_->removeRow(index);
}

void ComboBox::setCurrentIndex(int index)
{
  int newIndex = std::min(index, count() - 1);

  if (newIndex == -1) {
    if (isRendered())
      addUpdateJS(elVar() + ".setValue('');");

    lineEdit()->setText(WString());
  } else {
    const boost::any&v = model_->data(index, modelColumn_);

    if (isRendered())
      addUpdateJS(elVar() + ".setValue(" + asJSLiteral(v) + ");");

    lineEdit()->setText(asString(v));
  }
}

void ComboBox::setItemText(int index, const WString& text)
{
  model_->setData(index, modelColumn_, boost::any(text));
}

const WString ComboBox::currentText() const
{
  return lineEdit()->text();
}

const WString ComboBox::itemText(int index) const
{
  return asString(model_->data(index, modelColumn_));
}

void ComboBox::setLoadingText(const WString& text)
{
  //NYI
}

void ComboBox::clear()
{
  model_->removeRows(0, count());
}

void ComboBox::modelColumnsInserted(const WModelIndex& parent,
				    int start, int end)
{
  //TODO: refill
}

void ComboBox::modelColumnsRemoved(const WModelIndex& parent,
				   int start, int end)
{
  //TODO: refill
}

void ComboBox::modelRowsInserted(const WModelIndex& parent, int start, int end)
{
  if (dataStore_) {
    dataStore_->modelRowsInserted(start, end);
    repaint();
  }
}

void ComboBox::modelRowsRemoved(const WModelIndex& parent, int start, int end)
{
  if (dataStore_) {
    dataStore_->modelRowsRemoved(start, end);
    repaint();
  }
}

void ComboBox::modelDataChanged(const WModelIndex& topLeft,
				const WModelIndex& bottomRight)
{
  if (dataStore_) {
    dataStore_->modelDataChanged(topLeft, bottomRight);
    repaint();
  }
}

void ComboBox::refresh()
{
  if (model_->rowCount() > 0)
    modelDataChanged
      (model_->index(0, 0),
       model_->index(model_->columnCount() - 1, model_->rowCount() - 1));

  LineEdit::refresh();
}

void ComboBox::updateExt()
{
  addUpdateJS(elVar() + ".clearValue();");
  addUpdateJS(dataStore_->jsGetUpdates(elVar() + ".store"));
<<<<<<< HEAD
  updateWtSignal(&activated_, activated_.name(), "",
		 elVar() + ".selectedIndex");
=======
  updateWtSignal(&activated, activated.name(), "", elVar() + ".selectedIndex");
  setCurrentIndex(currentIndex());
>>>>>>> 456fceb5
}

std::string ComboBox::createJS(DomElement *inContainer)
{
  std::stringstream result;
  result << elVar() << " = new Ext.form.ComboBox(" << configStruct() << ");";
  result << dataStore_->jsCreateRecordDef(elVar() + ".store");

  bindEventHandler("select", "selectH", result);

  applyToWidget(lineEdit(), result, inContainer);

  return result.str();
}

void ComboBox::createConfig(std::ostream& config)
{
  if (!dataStore_) {
    dataStore_ = new DataStore(model_, dataLocation_, this);
    dataStore_->addColumn(modelColumn_, "c0");
    dataStore_->setFilterColumn(modelColumn_);
  }

  std::string store = dataStore_->jsCreateStore();
  std::string mode = dataLocation_ == ClientSide ? "'local'" : "'remote'";

  config << ",store: " << store
	 << ",displayField:'c0',typeAhead:true,triggerAction:'all',mode:"
	 << mode;

  if (!editable_)
    config << ",forceSelection:true";
  if (minQueryLength_ != 4)
    config << ",minChars:" << minQueryLength_;
  if (queryDelay_ != -1)
    config << ",queryDelay:" << queryDelay_ + 1;
  if (pageSize_ != 0)
    config << ",pageSize:" << pageSize_;

  addWtSignalConfig("selectH", &activated_, activated_.name(),
		    "", elVar() + ".selectedIndex", config);  

  LineEdit::createConfig(config);
}

  }
}<|MERGE_RESOLUTION|>--- conflicted
+++ resolved
@@ -219,13 +219,9 @@
 {
   addUpdateJS(elVar() + ".clearValue();");
   addUpdateJS(dataStore_->jsGetUpdates(elVar() + ".store"));
-<<<<<<< HEAD
   updateWtSignal(&activated_, activated_.name(), "",
 		 elVar() + ".selectedIndex");
-=======
-  updateWtSignal(&activated, activated.name(), "", elVar() + ".selectedIndex");
   setCurrentIndex(currentIndex());
->>>>>>> 456fceb5
 }
 
 std::string ComboBox::createJS(DomElement *inContainer)
