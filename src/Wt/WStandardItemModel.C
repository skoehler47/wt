/*
 * Copyright (C) 2008 Emweb bvba, Kessel-Lo, Belgium.
 *
 * See the LICENSE file for terms of use.
 */

<<<<<<< HEAD
#include "Wt/WStandardItem"
#include "Wt/WStandardItemModel"
#include "Wt/WEvent"
#include "Wt/WItemSelectionModel"
=======
#include "Wt/WStandardItem.h"
#include "Wt/WStandardItemModel.h"
#include "Wt/WEvent.h"
#include "Wt/WItemSelectionModel.h"
>>>>>>> 65e32ff2

#ifndef DOXYGEN_ONLY

namespace Wt {

WStandardItemModel::WStandardItemModel()
  : sortRole_(ItemDataRole::Display)
{
  init();
}

WStandardItemModel::WStandardItemModel(int rows, int columns)
  : sortRole_(ItemDataRole::Display)
{
  init();

  invisibleRootItem_->setColumnCount(columns);
  invisibleRootItem_->setRowCount(rows);
}

void WStandardItemModel::init()
{
  invisibleRootItem_.reset(new WStandardItem());
  invisibleRootItem_->model_ = this;

  itemPrototype_.reset(new WStandardItem());
}

WStandardItemModel::~WStandardItemModel()
{ }

void WStandardItemModel::clear()
{
  invisibleRootItem_->setRowCount(0);
  invisibleRootItem_->setColumnCount(0);

  columnHeaderData_.clear();
  rowHeaderData_.clear();
  columnHeaderFlags_.clear();
  rowHeaderFlags_.clear();

  reset();
}

WModelIndex WStandardItemModel::indexFromItem(const WStandardItem *item) const
{
  if (item == invisibleRootItem_.get())
    return WModelIndex();
  else
    return createIndex(item->row(), item->column(),
		       static_cast<void *>(item->parent()));
}

WStandardItem *WStandardItemModel::itemFromIndex(const WModelIndex& index) const
{
  return itemFromIndex(index, true);
}

WStandardItem *WStandardItemModel::itemFromIndex(const WModelIndex& index,
						 bool lazyCreate) const
{
  if (!index.isValid())
    return invisibleRootItem_.get();
  else
    if (index.model() != this)
      return nullptr;
    else {
      WStandardItem *parent
	= static_cast<WStandardItem *>(index.internalPointer());
      WStandardItem *c = parent->child(index.row(), index.column());

      if (lazyCreate && !c) {
	auto item = itemPrototype()->clone();
	c = item.get();
	parent->setChild(index.row(), index.column(), std::move(item));
      }
      
      return c;
    }
}


void WStandardItemModel
::appendColumn(std::vector<std::unique_ptr<WStandardItem>> items)
{
  insertColumn(columnCount(), std::move(items));
}

void WStandardItemModel
::insertColumn(int column, std::vector<std::unique_ptr<WStandardItem>> items)
{
  invisibleRootItem_->insertColumn(column, std::move(items));
}

void WStandardItemModel
::appendRow(std::vector<std::unique_ptr<WStandardItem>> items)
{
  insertRow(rowCount(), std::move(items));
}

void WStandardItemModel
::insertRow(int row, std::vector<std::unique_ptr<WStandardItem>> items)
{
  invisibleRootItem_->insertRow(row, std::move(items));
}

void WStandardItemModel::appendRow(std::unique_ptr<WStandardItem> item)
{
  insertRow(rowCount(), std::move(item));
}

void WStandardItemModel::insertRow(int row,
				   std::unique_ptr<WStandardItem> item)
{
  invisibleRootItem_->insertRow(row, std::move(item));
}
  
WStandardItem *WStandardItemModel::item(int row, int column) const
{
  return invisibleRootItem_->child(row, column);
}

void WStandardItemModel::setItem(int row, int column,
				 std::unique_ptr<WStandardItem> item)
{
  invisibleRootItem_->setChild(row, column, std::move(item));
}

WStandardItem *WStandardItemModel::itemPrototype() const
{
  return itemPrototype_.get();
}

void WStandardItemModel
::setItemPrototype(std::unique_ptr<WStandardItem> item)
{
  itemPrototype_ = std::move(item);
}

std::vector<std::unique_ptr<WStandardItem>> WStandardItemModel
::takeColumn(int column)
{
  return invisibleRootItem_->takeColumn(column);
}

std::vector<std::unique_ptr<WStandardItem>> WStandardItemModel
::takeRow(int row)
{
  return invisibleRootItem_->takeRow(row);
}

std::unique_ptr<WStandardItem> WStandardItemModel
::takeItem(int row, int column)
{
  return invisibleRootItem_->takeChild(row, column);
}

WFlags<ItemFlag> WStandardItemModel::flags(const WModelIndex& index) const
{
  WStandardItem *item = itemFromIndex(index, false);

  return item ? item->flags() : WFlags<ItemFlag>(None);
}

WModelIndex WStandardItemModel::parent(const WModelIndex& index) const
{
  if (!index.isValid())
    return index;

  WStandardItem *parent
    = static_cast<WStandardItem *>(index.internalPointer());

  return indexFromItem(parent);
}

cpp17::any WStandardItemModel::data(const WModelIndex& index, ItemDataRole role) const
{
  WStandardItem *item = itemFromIndex(index, false);

  return item ? item->data(role) : cpp17::any();
}

cpp17::any WStandardItemModel::headerData(int section, Orientation orientation,
                                   ItemDataRole role) const
{
  if (role == ItemDataRole::Level)
    return 0;

  const std::vector<HeaderData>& headerData
    = (orientation == Orientation::Horizontal) 
    ? columnHeaderData_ : rowHeaderData_;

  if (section >= (int)headerData.size())
    return cpp17::any();

  const HeaderData& d = headerData[section];
  HeaderData::const_iterator i = d.find(role);

  if (i != d.end())
    return i->second;
  else
    return cpp17::any();
}

WModelIndex WStandardItemModel::index(int row, int column,
				      const WModelIndex& parent) const
{
  WStandardItem *parentItem = itemFromIndex(parent, false);

  if (parentItem
      && row >= 0
      && column >= 0
      && row < parentItem->rowCount()
      && column < parentItem->columnCount())
    return createIndex(row, column, static_cast<void *>(parentItem));

  return WModelIndex();
}

int WStandardItemModel::columnCount(const WModelIndex& parent) const
{
  WStandardItem *parentItem = itemFromIndex(parent, false);

  return parentItem ? parentItem->columnCount() : 0;
}

int WStandardItemModel::rowCount(const WModelIndex& parent) const
{
  WStandardItem *parentItem = itemFromIndex(parent, false);

  return parentItem ? parentItem->rowCount() : 0;
}

bool WStandardItemModel::insertColumns(int column, int count,
				       const WModelIndex& parent)
{
  WStandardItem *parentItem = itemFromIndex(parent); // lazy create ok

  if (parentItem)
    parentItem->insertColumns(column, count);

  return parentItem;
}

bool WStandardItemModel::insertRows(int row, int count,
				    const WModelIndex& parent)
{
  WStandardItem *parentItem = itemFromIndex(parent); // lazy create ok

  if (parentItem)
    parentItem->insertRows(row, count);

  return parentItem;
}

bool WStandardItemModel::removeColumns(int column, int count,
				       const WModelIndex& parent)
{
  WStandardItem *parentItem = itemFromIndex(parent, false);

  if (parentItem)
    parentItem->removeColumns(column, count);

  return parentItem;
}

bool WStandardItemModel::removeRows(int row, int count,
				    const WModelIndex& parent)
{
  WStandardItem *parentItem = itemFromIndex(parent, false);

  if (parentItem)
    parentItem->removeRows(row, count);

  return parentItem;  
}

void WStandardItemModel::beginInsertColumns(const WModelIndex& parent,
					    int first, int last)
{
  WAbstractItemModel::beginInsertColumns(parent, first, last);

  insertHeaderData(columnHeaderData_, columnHeaderFlags_, itemFromIndex(parent),
		   first, last - first + 1);
}

void WStandardItemModel::beginInsertRows(const WModelIndex& parent,
					 int first, int last)
{
  WAbstractItemModel::beginInsertRows(parent, first, last);

  insertHeaderData(rowHeaderData_, rowHeaderFlags_, itemFromIndex(parent),
		   first, last - first + 1);
}

void WStandardItemModel::beginRemoveColumns(const WModelIndex& parent,
					    int first, int last)
{
  WAbstractItemModel::beginRemoveColumns(parent, first, last);

  removeHeaderData(columnHeaderData_, columnHeaderFlags_, itemFromIndex(parent),
		   first, last - first + 1);
}

void WStandardItemModel::beginRemoveRows(const WModelIndex& parent,
					 int first, int last)
{ 
  WAbstractItemModel::beginRemoveRows(parent, first, last);

  removeHeaderData(rowHeaderData_, rowHeaderFlags_, itemFromIndex(parent),
		   first, last - first + 1);
}

void WStandardItemModel::insertHeaderData(std::vector<HeaderData>& headerData,
					  std::vector<WFlags<HeaderFlag> >& fl,
					  WStandardItem *item, int index,
					  int count)
{
  if (item == invisibleRootItem_.get()) {
    headerData.insert(headerData.begin() + index, count, HeaderData());
    fl.insert(fl.begin() + index, count, WFlags<HeaderFlag>());
  }
}

void WStandardItemModel::removeHeaderData(std::vector<HeaderData>& headerData,
					  std::vector<WFlags<HeaderFlag> >& fl,
					  WStandardItem *item, int index,
					  int count)
{
  if (item == invisibleRootItem_.get()) {
    headerData.erase(headerData.begin() + index,
		     headerData.begin() + index + count);
    fl.erase(fl.begin() + index, fl.begin() + index + count);
  }
}

bool WStandardItemModel::setData(const WModelIndex& index,
                                 const cpp17::any& value, ItemDataRole role)
{
  WStandardItem *item = itemFromIndex(index);

  if (item)
    item->setData(value, role);

  return item;
}

bool WStandardItemModel::setHeaderData(int section, Orientation orientation,
                                       const cpp17::any& value, ItemDataRole role)
{
  std::vector<HeaderData>& header
    = (orientation == Orientation::Horizontal)
    ? columnHeaderData_ : rowHeaderData_;

  HeaderData& d = header[section];

  if (role == ItemDataRole::Edit)
    role = ItemDataRole::Display;

  d[role] = value;

  headerDataChanged().emit(orientation, section, section);

  return true;
}

void WStandardItemModel::setHeaderFlags(int section, Orientation orientation,
					WFlags<HeaderFlag> flags)
{
  std::vector<WFlags<HeaderFlag> >& fl
    = (orientation == Orientation::Horizontal)
    ? columnHeaderFlags_ : rowHeaderFlags_;

  fl[section] = flags;
}

WFlags<HeaderFlag> WStandardItemModel::headerFlags(int section,
						   Orientation orientation)
  const
{
  const std::vector<WFlags<HeaderFlag> >& fl
    = (orientation == Orientation::Horizontal)
    ? columnHeaderFlags_ : rowHeaderFlags_;

  if (section >= (int)fl.size())
    return WFlags<HeaderFlag>();
  else
    return fl[section];
}

void *WStandardItemModel::toRawIndex(const WModelIndex& index) const
{
  return static_cast<void *>(itemFromIndex(index));
}

WModelIndex WStandardItemModel::fromRawIndex(void *rawIndex) const
{
  return indexFromItem(static_cast<WStandardItem *>(rawIndex));
}

void WStandardItemModel::setSortRole(ItemDataRole role)
{
  sortRole_ = role;
}

void WStandardItemModel::sort(int column, SortOrder order)
{
  invisibleRootItem_->sortChildren(column, order);
}

void WStandardItemModel::dropEvent(const WDropEvent& e, DropAction action,
				   int row, int column,
				   const WModelIndex& parent)
{
  // In case of a move within the model, we simply move the WStandardItem,
  // this preserves the item-flags
  WItemSelectionModel *selectionModel
    = dynamic_cast<WItemSelectionModel *>(e.source());
  if (selectionModel != 0 &&
<<<<<<< HEAD
      selectionModel->model() == this &&
      selectionModel->selectionBehavior() == SelectRows &&
      action == MoveAction) {
    WModelIndexSet selection = selectionModel->selectedIndexes();
    int r = row;
    std::vector< std::vector<WStandardItem*> > rows;
=======
      selectionModel->model().get() == this &&
      selectionModel->selectionBehavior() == SelectionBehavior::Rows &&
      action == DropAction::Move) {
    WModelIndexSet selection = selectionModel->selectedIndexes();
    int r = row;
    std::vector< std::vector<std::unique_ptr<WStandardItem>> > rows;
>>>>>>> 65e32ff2
    for (WModelIndexSet::const_iterator i = selection.begin();
	 i != selection.end(); ++i) {
      WModelIndex sourceIndex = *i;

      // remove the row
      if (sourceIndex.parent() == parent &&
	  sourceIndex.row() < row)
	r--;
      WStandardItem* parentItem = itemFromIndex(sourceIndex.parent());
      rows.push_back(parentItem->takeRow(sourceIndex.row()));
    }

    for (unsigned i=0; i < rows.size(); i++) {
      WStandardItem* parentItem = itemFromIndex(parent);
<<<<<<< HEAD
      parentItem->insertRow(r+i, rows[i]);
=======
      parentItem->insertRow(r+i, std::move(rows[i]));
>>>>>>> 65e32ff2
    }
  } else {
    WAbstractItemModel::dropEvent(e, action, row, column, parent);
  }
}

}

#endif // DOXYGEN_ONLY<|MERGE_RESOLUTION|>--- conflicted
+++ resolved
@@ -4,17 +4,10 @@
  * See the LICENSE file for terms of use.
  */
 
-<<<<<<< HEAD
-#include "Wt/WStandardItem"
-#include "Wt/WStandardItemModel"
-#include "Wt/WEvent"
-#include "Wt/WItemSelectionModel"
-=======
 #include "Wt/WStandardItem.h"
 #include "Wt/WStandardItemModel.h"
 #include "Wt/WEvent.h"
 #include "Wt/WItemSelectionModel.h"
->>>>>>> 65e32ff2
 
 #ifndef DOXYGEN_ONLY
 
@@ -434,21 +427,12 @@
   WItemSelectionModel *selectionModel
     = dynamic_cast<WItemSelectionModel *>(e.source());
   if (selectionModel != 0 &&
-<<<<<<< HEAD
-      selectionModel->model() == this &&
-      selectionModel->selectionBehavior() == SelectRows &&
-      action == MoveAction) {
-    WModelIndexSet selection = selectionModel->selectedIndexes();
-    int r = row;
-    std::vector< std::vector<WStandardItem*> > rows;
-=======
       selectionModel->model().get() == this &&
       selectionModel->selectionBehavior() == SelectionBehavior::Rows &&
       action == DropAction::Move) {
     WModelIndexSet selection = selectionModel->selectedIndexes();
     int r = row;
     std::vector< std::vector<std::unique_ptr<WStandardItem>> > rows;
->>>>>>> 65e32ff2
     for (WModelIndexSet::const_iterator i = selection.begin();
 	 i != selection.end(); ++i) {
       WModelIndex sourceIndex = *i;
@@ -463,11 +447,7 @@
 
     for (unsigned i=0; i < rows.size(); i++) {
       WStandardItem* parentItem = itemFromIndex(parent);
-<<<<<<< HEAD
-      parentItem->insertRow(r+i, rows[i]);
-=======
       parentItem->insertRow(r+i, std::move(rows[i]));
->>>>>>> 65e32ff2
     }
   } else {
     WAbstractItemModel::dropEvent(e, action, row, column, parent);
