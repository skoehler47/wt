/*
 * Copyright (C) 2011 Emweb bvba, Kessel-Lo, Belgium.
 *
 * See the LICENSE file for terms of use.
 */

#include "Wt/Json/Object.h"

namespace Wt {
  namespace Json {

Object Object::Empty;

typedef std::map<std::string, Value> Impl;

Object::Object()
{ }

Object::Object(const Object& other)
  : Impl(other)
{ }

void Object::swap(Object& other)
{
  Impl::swap(other);
}

Object& Object::operator= (const Object& other)
{
  Impl::operator=(other);
  return *this;
}

<<<<<<< HEAD
#ifdef WT_CXX11
=======
>>>>>>> 65e32ff2
Object::Object(Object&& other)
  : Impl(std::move(other))
{ }

Object::Object(std::initializer_list<std::pair<const std::string,Value>> list)
  : Impl(list)
{ }

Object& Object::operator= (Object&& other)
{
  Impl::operator=(std::move(other));
  return *this;
}
<<<<<<< HEAD
#endif
=======
>>>>>>> 65e32ff2

std::set<std::string> Object::names() const
{
  std::set<std::string> result;

  for (const_iterator i = begin(); i != end(); ++i)
    result.insert(i->first);

  return result;
}

bool Object::contains(const std::string& name) const
{
  return find(name) != end();
}

Type Object::type(const std::string& name) const
{
  const_iterator i = find(name);
  if (i == end())
    return Type::Null;
  else
    return i->second.type();
}

bool Object::isNull(const std::string& name) const
{
  return type(name) == Type::Null;
}

const Value& Object::get(const std::string& name) const
{
  const_iterator i = find(name);

  if (i == end())
    return Value::Null;
  else
    return i->second;
}

  }
}<|MERGE_RESOLUTION|>--- conflicted
+++ resolved
@@ -31,10 +31,6 @@
   return *this;
 }
 
-<<<<<<< HEAD
-#ifdef WT_CXX11
-=======
->>>>>>> 65e32ff2
 Object::Object(Object&& other)
   : Impl(std::move(other))
 { }
@@ -48,10 +44,6 @@
   Impl::operator=(std::move(other));
   return *this;
 }
-<<<<<<< HEAD
-#endif
-=======
->>>>>>> 65e32ff2
 
 std::set<std::string> Object::names() const
 {
