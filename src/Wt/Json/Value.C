/*
 * Copyright (C) 2011 Emweb bvba, Kessel-Lo, Belgium.
 *
 * See the LICENSE file for terms of use.
 */

#include "Wt/Json/Value.h"
#include "Wt/Json/Object.h"
#include "Wt/Json/Array.h"
#include "Wt/WAny.h"
#include "Wt/WLogger.h"

#include "WebUtils.h"

namespace Wt {

LOGGER("Json.Value");

  namespace Json {

    namespace {
      const char *typeNames[] = {
	"Null",
	"String",
	"Bool",
	"Number",
	"Object",
	"Array"
      };
    }

TypeException::TypeException(const std::string& name,
			     Type actualType, Type expectedType)
  : WException("Type error: " + name + " is " 
	       + typeNames[static_cast<unsigned int>(actualType)]
	       + ", expected " 
	       + typeNames[static_cast<unsigned int>(expectedType)]),
    name_(name),
    actualType_(actualType),
    expectedType_(expectedType)
{ }

TypeException::TypeException(Type actualType, Type expectedType)
  : WException(std::string("Type error: value is ") 
	       + typeNames[static_cast<unsigned int>(actualType)]
	       + ", expected " 
	       + typeNames[static_cast<unsigned int>(expectedType)]),
    actualType_(actualType),
    expectedType_(expectedType)
{ }

TypeException::~TypeException() throw()
{ }

template <typename T> T Value::get(Type requestedType) const
{
  try {
    return cpp17::any_cast<T>(v_);
  } catch (cpp17::bad_any_cast& e) {
    throw TypeException(type(), requestedType);
  }
}

template <typename T> const T& Value::getCR(Type requestedType) const
{
  try {
    return cpp17::any_cast<const T&>(v_);
  } catch (cpp17::bad_any_cast& e) {
    throw TypeException(type(), requestedType);
  }
}

template <typename T> T& Value::getR(Type requestedType)
{
  try {
    return cpp17::any_cast<T&>(v_);
  } catch (cpp17::bad_any_cast& e) {
    throw TypeException(type(), requestedType);
  }
}

const Value Value::Null;
const Value Value::True(true);
const Value Value::False(false);

Value::Value()
{ }

Value::Value(bool value)
  : v_(value)
{ }

Value::Value(const WT_USTRING& value)
  : v_(value)
{ }

Value::Value(WT_USTRING&& value)
  : v_(std::move(value))
{ }

Value::Value(int value)
  : v_(value)
{ }

Value::Value(long long value)
  : v_(value)
{ }

Value::Value(double value)
  : v_(value)
{ }

Value::Value(const char* value)
  : v_(WString(value))
{ }

Value::Value(const Array& value)
  : v_(value)
{ }

Value::Value(const Object& value)
  : v_(value)
{ }

Value::Value(Type type)
{
  switch (type) {
  case Type::Null: break;
  case Type::Bool: v_ = false; break;
  case Type::Number: v_ = double(0.0); break;
  case Type::String: v_ = std::string(); break;
  case Type::Object: v_ = Object(); break;
  case Type::Array: v_ = Array(); break;
  }
}

Value::Value(const Value& other)
  : v_(other.v_)
{ }

<<<<<<< HEAD
#ifdef WT_CXX11
=======
>>>>>>> 65e32ff2
Value::Value(Value&& other)
  : v_(std::move(other.v_))
{ }

Value::Value(Object&& other)
  : v_(std::move(other))
{ }

Value::Value(Array&& other)
  : v_(std::move(other))
{ }

<<<<<<< HEAD
Value& Value::operator= (Value&& other)
{
  v_ = std::move(other.v_);
  return *this;
}

Value& Value::operator= (Object&& other)
{
  v_ = std::move(other);
  return *this;
}

Value& Value::operator= (Array&& other)
{
  v_ = std::move(other);
  return *this;
}
#endif

=======
>>>>>>> 65e32ff2
Value& Value::operator= (const Value& other)
{
  v_ = other.v_;
  return *this;
}

Value& Value::operator= (Value &&other)
{
  v_ = std::move(other.v_);
  return *this;
}

Value& Value::operator= (Object&& other)
{
  v_ = std::move(other);
  return *this;
}

Value& Value::operator= (Array&& other)
{
  v_ = std::move(other);
  return *this;
}

bool Value::operator== (const Value& other) const
{
  if (typeid(v_) != typeid(other.v_))
    return false;
  else if (v_.empty() || other.v_.empty())
    return v_.empty() == other.v_.empty();
  else if (v_.type() == typeid(Json::Object))
    return cpp17::any_cast<Json::Object>(v_) ==
      cpp17::any_cast<Json::Object>(other.v_);
  else if (v_.type() == typeid(Json::Array))
    return cpp17::any_cast<Json::Array>(v_) ==
      cpp17::any_cast<Json::Array>(other.v_);
  else if (v_.type() == typeid(bool))
    return cpp17::any_cast<bool>(v_) == cpp17::any_cast<bool>(other.v_);
  else if (v_.type() == typeid(int))
    return cpp17::any_cast<int>(v_) == cpp17::any_cast<int>(other.v_);
  else if (v_.type() == typeid(long long))
    return cpp17::any_cast<long long>(v_) ==
      cpp17::any_cast<long long>(other.v_);
  else if (v_.type() == typeid(double))
    return cpp17::any_cast<double>(v_) == cpp17::any_cast<double>(other.v_);
  else if (v_.type() == typeid(Wt::WString))
    return cpp17::any_cast<Wt::WString>(v_) == cpp17::any_cast<Wt::WString>(other.v_);
  else {
    WStringStream ss;
    ss << "Value::operator== : unknown value type: " << std::string(v_.type().name());
    throw WException(ss.str());
  }
}

bool Value::operator!= (const Value& other) const
{
  return !(*this == other);
}

Type Value::type() const
{
  if (v_.empty())
    return Type::Null;
  else {
    return typeOf(v_.type());
  }
}

bool Value::hasType(const std::type_info& aType) const
{
  return type() == typeOf(aType);
}

Type Value::typeOf(const std::type_info& t)
{
  if (t == typeid(bool))
    return Type::Bool;
  else if (t == typeid(double) || t == typeid(long long) || t == typeid(int))
    return Type::Number;
  else if (t == typeid(WT_USTRING))
    return Type::String;
  else if (t == typeid(Object))
    return Type::Object;
  else if (t == typeid(Array))
    return Type::Array;
  else
    throw WException(std::string("Value::typeOf(): unsupported type ")
		     + t.name());
}

Value::operator const WT_USTRING&() const
{
  return getCR<WT_USTRING>(Type::String);
}

Value::operator std::string() const
{
  return ((const WT_USTRING&)(*this)).toUTF8();
}

Value::operator bool() const
{
  return get<bool>(Type::Bool);
}

Value::operator int() const
{
  const std::type_info& t = v_.type();

  if (t == typeid(double))
    return static_cast<int>(cpp17::any_cast<double>(v_));
  else if (t == typeid(long long))
    return static_cast<int>(cpp17::any_cast<long long>(v_));
  else if (t == typeid(int))
    return cpp17::any_cast<int>(v_);
  else
    throw TypeException(type(), Type::Number);
}

Value::operator long long() const
{
  const std::type_info& t = v_.type();

  if (t == typeid(double))
    return static_cast<long long>(cpp17::any_cast<double>(v_));
  else if (t == typeid(long long))
    return cpp17::any_cast<long long>(v_);
  else if (t == typeid(int))
    return static_cast<long long>(cpp17::any_cast<int>(v_));
  else
    throw TypeException(type(), Type::Number);
}

Value::operator double() const
{
  const std::type_info& t = v_.type();

  if (t == typeid(double))
    return cpp17::any_cast<double>(v_);
  else if (t == typeid(long long))
    return static_cast<double>(cpp17::any_cast<long long>(v_));
  else if (t == typeid(int))
    return static_cast<double>(cpp17::any_cast<int>(v_));
  else
    throw TypeException(type(), Type::Number);
}

Value::operator const Array&() const
{
  return getCR<Array>(Type::Array);
}

Value::operator const Object&() const
{
  return getCR<Object>(Type::Object);
}

Value::operator Array&()
{
  return getR<Array>(Type::Array);
}

Value::operator Object&()
{
  return getR<Object>(Type::Object);
}

const WT_USTRING& Value::orIfNull(const WT_USTRING& v) const
{
  if (!v_.empty())
    return *this;
  else
    return v;
}

std::string Value::orIfNull(const std::string& v) const
{
  if (!v_.empty())
    return *this;
  else
    return v;
}

std::string Value::orIfNull(const char *v) const
{
  return orIfNull(std::string(v));
}

bool Value::orIfNull(bool v) const
{
  if (!v_.empty())
    return *this;
  else
    return v;
}

int Value::orIfNull(int v) const
{
  if (!v_.empty())
    return *this;
  else
    return v;
}

long long Value::orIfNull(long long v) const
{
  if (!v_.empty())
    return *this;
  else
    return v;
}

double Value::orIfNull(double v) const
{
  if (!v_.empty())
    return *this;
  else
    return v;
}

const Array& Value::orIfNull(const Array& v) const
{
  if (!v_.empty())
    return *this;
  else
    return v;
}

const Object& Value::orIfNull(const Object& v) const
{
  if (!v_.empty())
    return *this;
  else
    return v;
}

Value Value::toString() const
{
  const std::type_info& t = v_.type();

  if (t == typeid(Object) || t == typeid(Array))
    return Null;
  else if (t == typeid(WT_USTRING))
    return *this;
  else if(type() == Type::Number) {
    WString str = asString(v_);
    std::string sstr = str.toUTF8();
    if (sstr.find("nan") != std::string::npos || 
	sstr.find("inf") != std::string::npos)
      throw WException(std::string("Value::toString(): Not a Number"));
    return Value(str);
  } else 
    return Value(asString(v_));
}

Value Value::toBool() const
{
  const std::type_info& t = v_.type();

  if (t == typeid(Object) || t == typeid(Array))
    return Null;
  else if (t == typeid(bool))
    return *this;
  else if (t == typeid(WT_USTRING)) {
    const WT_USTRING& s = cpp17::any_cast<const WT_USTRING& >(v_);
    if (s == "true")
      return True;
    else if (s == "false")
      return False;
    else
      return Null;
  } else
    return Null;
}

Value Value::toNumber() const
{
  const std::type_info& t = v_.type();

  if (t == typeid(Object) || t == typeid(Array))
    return Null;
  else if (t == typeid(double) || t == typeid(long long) || t == typeid(int))
    return *this;
  else if (t == typeid(WT_USTRING)) {
    const WT_USTRING& s = cpp17::any_cast<const WT_USTRING& >(v_);
    try {
      return Utils::stod(s.toUTF8());
    } catch (std::exception& e) {
      LOG_WARN("toNumber() could not cast '" << s << "'");
      return Null;
    }
  } else
    return Null;
}

  }
}<|MERGE_RESOLUTION|>--- conflicted
+++ resolved
@@ -138,10 +138,6 @@
   : v_(other.v_)
 { }
 
-<<<<<<< HEAD
-#ifdef WT_CXX11
-=======
->>>>>>> 65e32ff2
 Value::Value(Value&& other)
   : v_(std::move(other.v_))
 { }
@@ -154,28 +150,6 @@
   : v_(std::move(other))
 { }
 
-<<<<<<< HEAD
-Value& Value::operator= (Value&& other)
-{
-  v_ = std::move(other.v_);
-  return *this;
-}
-
-Value& Value::operator= (Object&& other)
-{
-  v_ = std::move(other);
-  return *this;
-}
-
-Value& Value::operator= (Array&& other)
-{
-  v_ = std::move(other);
-  return *this;
-}
-#endif
-
-=======
->>>>>>> 65e32ff2
 Value& Value::operator= (const Value& other)
 {
   v_ = other.v_;
