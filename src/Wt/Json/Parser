--- conflicted
+++ resolved
@@ -4,138 +4,6 @@
  *
  * See the LICENSE file for terms of use.
  */
-<<<<<<< HEAD
-#ifndef WT_JSON_PARSER_H_
-#define WT_JSON_PARSER_H_
-
-#include <string>
-#include <Wt/WException>
-
-namespace Wt {
-  namespace Json {
-
-class Object;
-class Value;
-class Array;
-
-/*! \brief A parse error.
- *
- * Exception thrown or returned by a JSON parsing function.
- *
- * \ingroup json
- */
-class WT_API ParseError : public WException
-{
-public:
-  ParseError();
-  ParseError(const std::string& message);
-
-  void setError(const std::string& message);
-};
-
-/*! \brief Parse function
- *
- * This function parses the input string (which represents a UTF-8
- * JSON-encoded data structure) into the \p result value. On success,
- * the result value contains either an Array or Object.
- *
- * If validateUTF8 is true, the parser will sanitize (security scan for
- * invalid UTF-8) the UTF-8 input string before parsing starts.
- *
- * \throws ParseError when the input is not a correct JSON structure.
- *
- * \ingroup json
- */
-WT_API extern void parse(const std::string& input, Value& result, bool validateUTF8 = true);
-
-/*! \brief Parse function
- *
- * This function parses the input string (which represents a UTF-8
- * JSON-encoded data structure) into the \p result value. On success,
- * the result value contains either an Array or Object.
- *
- * If validateUTF8 is true, the parser will sanitize (security scan for
- * invalid UTF-8) the UTF-8 input string before parsing starts.
- *
- * This method returns \c true if the parse was succesful, or reports an
- * error in into the \p error value otherwise.
- *
- * \ingroup json
- */
-WT_API extern bool parse(const std::string& input, Value& result,
-                         ParseError& error, bool validateUTF8 = true);
-
-/*! \brief Parse function
- *
- * This function parses the input string (which represents a UTF-8
- * JSON-encoded data structure) into the \p result object.
- *
- * If validateUTF8 is true, the parser will sanitize (security scan for
- * invalid UTF-8) the UTF-8 input string before parsing starts.
- *
- * \throws ParseError when the input is not a correct JSON structure.
- * \throws TypeException when the JSON structure does not represent an Object.
- *
- * \ingroup json
- */
-WT_API extern void parse(const std::string& input, Object& result,
-                         bool validateUTF8 = true);
-
-/*! \brief Parse function
- *
- * This function parses the input string (which represents a UTF-8
- * JSON-encoded data structure) into the \p result value. On success,
- * the result value contains either an Array or Object.
- *
- * If validateUTF8 is true, the parser will sanitize (security scan for
- * invalid UTF-8) the UTF-8 input string before parsing starts.
- *
- * This method returns \c true if the parse was succesful, or reports an
- * error in into the \p error value otherwise.
- *
- * \ingroup json
- */
-WT_API extern bool parse(const std::string& input, Object& result,
-                         ParseError& error, bool validateUTF8 = true);
-
-/*! \brief Parse function
- *
- * This function parses the input string (which represents a UTF-8
- * JSON-encoded data structure) into the \p result object.
- *
- * If validateUTF8 is true, the parser will sanitize (security scan for
- * invalid UTF-8) the UTF-8 input string before parsing starts.
- *
- * \throws ParseError when the input is not a correct JSON structure.
- * \throws TypeException when the JSON structure does not represent an Object.
- *
- * \ingroup json
- */
-WT_API extern void parse(const std::string& input, Array& result,
-                         bool validateUTF8 = true);
-
-/*! \brief Parse function
- *
- * This function parses the input string (which represents a UTF-8
- * JSON-encoded data structure) into the \p result value. On success,
- * the result value contains either an Array or Object.
- *
- * If validateUTF8 is true, the parser will sanitize (security scan for
- * invalid UTF-8) the UTF-8 input string before parsing starts.
- *
- * This method returns \c true if the parse was succesful, or reports an
- * error in into the \p error value otherwise.
- *
- * \ingroup json
- */
-WT_API extern bool parse(const std::string& input, Array& result,
-                         ParseError& error, bool validateUTF8 = true);
-
-#ifdef WT_TARGET_JAVA
-    class Parser {
-      Object parse(const std::string& input, bool validateUTF8 = true);
-    };
-=======
 #ifndef WT_JSON_PARSER_EXTENSIONLESS_H_
 #define WT_JSON_PARSER_EXTENSIONLESS_H_
 #include <Wt/WConfig.h>
@@ -144,7 +12,6 @@
 #warning "The use of header files without .h is deprecated since Wt 4.0.0, please use Parser.h instead"
 #elif defined(_MSC_VER)
 #pragma message("The use of header files without .h is deprecated since Wt 4.0.0, please use Parser.h instead")
->>>>>>> 65e32ff2
 #endif
 #endif // defined(WT_WARN_HEADER_MISSING_H)
 #include "Parser.h"
