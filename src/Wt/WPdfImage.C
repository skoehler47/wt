/*
 * Copyright (C) 2010 Emweb bvba, Kessel-Lo, Belgium.
 *
 * See the LICENSE file for terms of use.
 */

#include "Wt/WBrush.h"
#include "Wt/WException.h"
#include "Wt/WFontMetrics.h"
#include "Wt/WLogger.h"
#include "Wt/WPainter.h"
#include "Wt/WPen.h"
#include "Wt/WPdfImage.h"
#include "Wt/WTransform.h"
#include "Wt/Http/Response.h"

#include "Wt/FontSupport.h"
#include "PdfUtils.h"
#include "UriUtils.h"
#include "ImageUtils.h"
#include "WebUtils.h"

#include <ctype.h>
#include <stdio.h>
#include <hpdf.h>
#ifdef WT_WIN32
// Disable warnings about conversions from double to real (data loss)
#pragma warning(disable: 4244)
#define snprintf _snprintf
#endif

namespace {
  void HPDF_STDCALL error_handler(HPDF_STATUS   error_no,
		                  HPDF_STATUS   detail_no,
		                  void         *user_data) {
    Wt::WPdfImage *image = (Wt::WPdfImage *)user_data;

    image->errorHandler(error_no, detail_no);
  }

  const double EPSILON = 1e-4;
}

namespace Wt {

LOGGER("WPdfImage");

WPdfImage::WPdfImage(const WLength& width, const WLength& height)
  : width_(width),
    height_(height),
    painter_(nullptr)
{
  myPdf_ = true;

  pdf_ = HPDF_New(error_handler, this);
  if (!pdf_)
    throw WException("Could not create libharu document.");

  HPDF_SetCompressionMode(pdf_, HPDF_COMP_ALL);

  page_ = HPDF_AddPage(pdf_);

  font_ = nullptr;

  x_ = y_ = 0;

  HPDF_Page_SetWidth(page_, width_.toPixels());
  HPDF_Page_SetHeight(page_, height_.toPixels());
  HPDF_Page_GSave(page_);

  trueTypeFonts_ = new FontSupport(this, FontSupport::TrueTypeOnly);

#if HPDF_VERSION_ID>=20300
  HPDF_UseUTFEncodings(pdf_);
#endif
}

WPdfImage::WPdfImage(HPDF_Doc pdf, HPDF_Page page, HPDF_REAL x, HPDF_REAL y,
		     HPDF_REAL width, HPDF_REAL height)
  : width_(width, LengthUnit::Pixel),
    height_(height, LengthUnit::Pixel),
    painter_(nullptr),
    pdf_(pdf),
    page_(page),
    x_(x),
    y_(y)
{
  myPdf_ = false;

  font_ = nullptr;

  trueTypeFonts_ = new FontSupport(this, FontSupport::TrueTypeOnly);
}

WPdfImage::~WPdfImage()
{
  beingDeleted();

  if (myPdf_) {
    // clear graphics state stack to avoid leaking memory in libharu
    // see bug #3979
    HPDF_Page page = HPDF_GetCurrentPage(pdf_);
    if (page)
      while (HPDF_Page_GetGStateDepth(page) > 1)
        HPDF_Page_GRestore(page);
    HPDF_Free(pdf_);
  }

  delete trueTypeFonts_;
}

WFlags<PaintDeviceFeatureFlag> WPdfImage::features() const
{
  return PaintDeviceFeatureFlag::FontMetrics;
}

void WPdfImage::init()
{
  HPDF_Page_GSave(page_); // for Wt -> HPDF

  HPDF_Page_Concat(page_, 1, 0, 0, -1, 0, height_.toPixels());
  HPDF_Page_Concat(page_, 1, 0, 0, 1, x_, y_);

  HPDF_Page_GSave(page_); // for painter->combinedTransform()
}

void WPdfImage::done()
{
  HPDF_Page_GRestore(page_); // for painter->combinedTransform()
  HPDF_Page_GRestore(page_); // for Wt -> HPDF
}

void WPdfImage::addFontCollection(const std::string& directory, bool recursive)
{
  trueTypeFonts_->addFontCollection(directory, recursive);
}

void WPdfImage::applyTransform(const WTransform& t)
{
  HPDF_Page_Concat(page_, t.m11(), t.m12(), t.m21(),
		   t.m22(), t.dx(), t.dy());
}

void WPdfImage::setChanged(WFlags<PainterChangeFlag> flags)
{
  if (!(flags & (PainterChangeFlag::Transform | PainterChangeFlag::Clipping)).empty()) {
    HPDF_Page_GRestore(page_);

    currentFont_ = WFont();

    HPDF_Page_GSave(page_);

    if (painter()->hasClipping()) {
      const WTransform& t = painter()->clipPathTransform();

      applyTransform(t);

      drawPlainPath(painter()->clipPath());
      HPDF_Page_Clip(page_);
      HPDF_Page_EndPath(page_);

      applyTransform(t.inverted());
    }

    applyTransform(painter()->combinedTransform());

    flags = PainterChangeFlag::Pen | 
      PainterChangeFlag::Brush | 
      PainterChangeFlag::Font;
  }

  if (flags.test(PainterChangeFlag::Pen)) {
    const WPen& pen = painter()->pen();

    if (pen.style() != PenStyle::None) {
      const WColor& color = pen.color();

      HPDF_Page_SetRGBStroke(page_,
			     color.red() / 255.,
			     color.green() / 255.,
			     color.blue() / 255.);

      WLength w = painter()->normalizedPenWidth(pen.width(), false);
      HPDF_Page_SetLineWidth(page_, w.toPixels());

      switch (pen.capStyle()) {
      case PenCapStyle::Flat:
	HPDF_Page_SetLineCap(page_, HPDF_BUTT_END);
	break;
      case PenCapStyle::Square:
	HPDF_Page_SetLineCap(page_, HPDF_PROJECTING_SCUARE_END); // scuary !
	break;
      case PenCapStyle::Round:
	HPDF_Page_SetLineCap(page_, HPDF_ROUND_END);
	break;
      }

      switch (pen.joinStyle()) {
      case PenJoinStyle::Miter:
	HPDF_Page_SetLineJoin(page_, HPDF_MITER_JOIN);
	break;
      case PenJoinStyle::Bevel:
	HPDF_Page_SetLineJoin(page_, HPDF_BEVEL_JOIN);
	break;
      case PenJoinStyle::Round:
	HPDF_Page_SetLineJoin(page_, HPDF_ROUND_JOIN);
	break;
      }

      switch (pen.style()) {
      case PenStyle::None:
	break;
      case PenStyle::SolidLine:
	HPDF_Page_SetDash(page_, nullptr, 0, 0);
	break;
      case PenStyle::DashLine: {
	const HPDF_UINT16 dash_ptn[] = { 4, 2 };
	HPDF_Page_SetDash(page_, dash_ptn, 2, 0);
	break;
      }
      case PenStyle::DotLine: {
	const HPDF_UINT16 dash_ptn[] = { 1, 2 };
	HPDF_Page_SetDash(page_, dash_ptn, 2, 0);
	break;
      }
      case PenStyle::DashDotLine: {
	const HPDF_UINT16 dash_ptn[] = { 4, 2, 1, 2 };
	HPDF_Page_SetDash(page_, dash_ptn, 4, 0);
	break;
      }
      case PenStyle::DashDotDotLine: {
	const HPDF_UINT16 dash_ptn[] = { 4, 2, 1, 2, 1, 2 };
	HPDF_Page_SetDash(page_, dash_ptn, 6, 0);
	break;
      }
      }
    }
  }

  if (flags.test(PainterChangeFlag::Brush)) {
    const WBrush& brush = painter()->brush();

    if (brush.style() != BrushStyle::None) {
      const WColor& color = painter()->brush().color();

      HPDF_Page_SetRGBFill(page_,
			   color.red() / 255.,
			   color.green() / 255.,
			   color.blue() / 255.);
    }
  }

  if (flags.test(PainterChangeFlag::Font)) {
    const WFont& font = painter()->font();

    if (font == currentFont_ && !trueTypeFonts_->busy())
      return;

    /*
     * First, try a true type font.
     */
    std::string ttfFont;
    if (trueTypeFonts_->busy()) {
      /*
       * We have a resolved true type font.
       */
      ttfFont = trueTypeFonts_->drawingFontPath();
    } else {
      FontSupport::FontMatch match = trueTypeFonts_->matchFont(font);

      if (match.matched())
	ttfFont = match.fileName();
    }

    LOG_DEBUG("font: " << ttfFont);

    if (font == currentFont_ &&
        !ttfFont.empty() &&
        currentTtfFont_ == ttfFont)
      return;

    currentFont_ = font;

<<<<<<< HEAD
    const char *font_name = 0;
    font_ = 0;
=======
    const char *font_name = nullptr;
    font_ = nullptr;
>>>>>>> 65e32ff2

    if (!ttfFont.empty()) {

      bool fontOk = false;

      std::map<std::string, const char *>::const_iterator i
	= ttfFonts_.find(ttfFont);

      if (i != ttfFonts_.end()) {
	font_name = i->second;
	fontOk = true;
      } else if (ttfFont.length() > 4) {
	std::string suffix
	  = Utils::lowerCase(ttfFont.substr(ttfFont.length() - 4));

	if (suffix == ".ttf") {
	  font_name = HPDF_LoadTTFontFromFile (pdf_, ttfFont.c_str(),
					       HPDF_TRUE);
	} else if (suffix == ".ttc") {
	  /* Oops, pango didn't tell us which font to load ... */
	  font_name = HPDF_LoadTTFontFromFile2(pdf_, ttfFont.c_str(),
					       0, HPDF_TRUE);
	}

	if (!font_name)
	  HPDF_ResetError (pdf_);
	else {
	  ttfFonts_[ttfFont] = font_name;
	  fontOk = true;
	}
      }

      if (!fontOk)
	LOG_ERROR("cannot read font: '" << ttfFont << "': "
		  "expecting a true type font (.ttf, .ttc)");
    }

    if (!font_ && font_name) {
      font_ = HPDF_GetFont (pdf_, font_name, "UTF-8");

      if (!font_)
	HPDF_ResetError (pdf_);
      else {
	trueTypeFont_ = true;
        currentTtfFont_ = ttfFont;
      }
    }

    if (!font_) {
      trueTypeFont_ = false;
      currentTtfFont_.clear();

      std::string name = Pdf::toBase14Font(font);
      font_ = HPDF_GetFont(pdf_, name.c_str(), nullptr);
    }

    fontSize_ = font.sizeLength(12).toPixels();

    HPDF_Page_SetFontAndSize (page_, font_, fontSize_);
  }
}

void WPdfImage::drawArc(const WRectF& rect, double startAngle, double spanAngle)
{
  HPDF_Page_GSave(page_);

  HPDF_Page_Concat(page_, 1, 0, 0, rect.height() / rect.width(),
		   rect.center().x(), rect.center().y());

  double start = startAngle;
  double end = start + spanAngle;

  if (end < start)
    std::swap(start, end);

  if (spanAngle < (360 - EPSILON) )
    HPDF_Page_Arc(page_, 0, 0, rect.width() / 2, start + 90, end + 90);
  else
    HPDF_Page_Circle(page_, 0, 0, rect.width() / 2);

  paintPath();

  HPDF_Page_GRestore(page_);
}

void WPdfImage::paintPath()
{
  if (painter()->pen().style() != PenStyle::None)
    if (painter()->brush().style() != BrushStyle::None)
      HPDF_Page_FillStroke(page_);
    else
      HPDF_Page_Stroke(page_);
  else
    if (painter()->brush().style() != BrushStyle::None)
      HPDF_Page_Fill(page_);
    else
      HPDF_Page_EndPath(page_);
}

void WPdfImage::drawImage(const WRectF& rect, const std::string& imgUrl,
			  int imgWidth, int imgHeight,
			  const WRectF& srect)
{
  HPDF_Image img = nullptr;

  if (DataUri::isDataUri(imgUrl)) {
#define HAVE_LOAD_FROM_MEM HPDF_MAJOR_VERSION > 2 || (HPDF_MAJOR_VERSION == 2 && (HPDF_MINOR_VERSION >= 2))

#if HAVE_LOAD_FROM_MEM
    DataUri uri(imgUrl);
    if ("image/png" == uri.mimeType)
      img = HPDF_LoadPngImageFromMem(pdf_, 
				     (HPDF_BYTE*)&uri.data[0], 
				     uri.data.size()); 
    else if ("image/jpeg" == uri.mimeType)
      img = HPDF_LoadJpegImageFromMem(pdf_, 
				      (HPDF_BYTE*)&uri.data[0], 
				      uri.data.size());
#else
      LOG_ERROR("drawImage: data URI support requires libharu 2.2.0 or later");
#endif
  } else {
    std::string mimeType = ImageUtils::identifyMimeType(imgUrl);
    if ("image/png" == mimeType)
      img = HPDF_LoadPngImageFromFile2(pdf_, imgUrl.c_str());
    else if ("image/jpeg" == mimeType)
      img = HPDF_LoadJpegImageFromFile(pdf_, imgUrl.c_str());
  } 

  if (!img)
    throw WException("WPdfImage::drawImage(): cannot load image: " + imgUrl);

  double x = rect.x();
  double y = rect.y();
  double width = rect.width();
  double height = rect.height();

  HPDF_Page_GSave(page_);

  if (srect.x() != 0
      || srect.y() != 0
      || srect.width() != imgWidth
      || srect.height() != imgHeight) {
    double scaleX = width / imgWidth;
    double scaleY = height / imgHeight;

    x -= srect.x() * scaleX;
    y -= srect.y() * scaleY;
    width *= scaleX;
    height *= scaleY;

    HPDF_Page_Rectangle(page_, rect.x(), rect.y(), rect.width(), rect.height());
    HPDF_Page_Clip(page_);
  }

  HPDF_Page_Concat(page_, 1, 0, 0, -1, x, y + height); // revert upside-down

  HPDF_Page_DrawImage(page_, img, 0, 0, width, height);

  HPDF_Page_GRestore(page_);
}

void WPdfImage::drawLine(double x1, double y1, double x2, double y2)
{
  if (painter()->pen().style() != PenStyle::None) {
    HPDF_Page_MoveTo(page_, x1, y1);
    HPDF_Page_LineTo(page_, x2, y2);

    HPDF_Page_Stroke(page_);
  }
}

void WPdfImage::drawRect(const WRectF& rect)
{
  drawPath(rect.toPath());
}

void WPdfImage::drawPath(const WPainterPath& path)
{
  drawPlainPath(path);

  paintPath();
}

void WPdfImage::drawPlainPath(const WPainterPath& path)
{
  const std::vector<WPainterPath::Segment>& segments = path.segments();

  if (segments.size() > 0
      && segments[0].type() != SegmentType::MoveTo)
    HPDF_Page_MoveTo(page_, 0, 0);

  for (unsigned i = 0; i < segments.size(); ++i) {
    const WPainterPath::Segment s = segments[i];

    switch (s.type()) {
    case SegmentType::MoveTo:
      HPDF_Page_MoveTo(page_, s.x(), s.y());
      break;
    case SegmentType::LineTo:
      HPDF_Page_LineTo(page_, s.x(), s.y());
      break;
    case SegmentType::CubicC1: {
      const double x1 = s.x();
      const double y1 = s.y();
      const double x2 = segments[i+1].x();
      const double y2 = segments[i+1].y();
      const double x3 = segments[i+2].x();
      const double y3 = segments[i+2].y();

      HPDF_Page_CurveTo(page_, x1, y1, x2, y2, x3, y3);

      i += 2;
      break;
    }
    case SegmentType::CubicC2:
    case SegmentType::CubicEnd:
      assert(false);
    case SegmentType::ArcC: {
      const double x = s.x();
      const double y = s.y();
      const double radius = segments[i+1].x();
      double ang1 = segments[i+2].x();
      double ang2 = ang1 + segments[i+2].y();

      HPDF_Page_Arc(page_, x, y, radius, ang1 + 90, ang2 + 90);

      i += 2;
      break;
    }
    case SegmentType::ArcR:
    case SegmentType::ArcAngleSweep:
      assert(false);
    case SegmentType::QuadC: {
      const double x1 = s.x();
      const double y1 = s.y();
      const double x2 = segments[i+1].x();
      const double y2 = segments[i+1].y();

      // or CurveTo3 ?? Are these any different ??
      HPDF_Page_CurveTo2(page_, x1, y1, x2, y2);

      i += 1;

      break;
    }
    case SegmentType::QuadEnd:
      assert(false);
    }
  }
}

void WPdfImage::drawText(const WRectF& rect, 
			 WFlags<AlignmentFlag> flags,
			 TextFlag textFlag,
			 const WString& text,
			 const WPointF *clipPoint)
{
  // FIXME: textFlag
  
  if (clipPoint && painter() && !painter()->clipPath().isEmpty()) {
    if (!painter()->clipPathTransform().map(painter()->clipPath())
	  .isPointInPath(painter()->worldTransform().map(*clipPoint)))
      return;
  }

  if (trueTypeFont_ && !trueTypeFonts_->busy())
    trueTypeFonts_->drawText(painter()->font(), rect, flags, text);
  else {
    HPDF_REAL left, top, right, bottom;
    HPDF_TextAlignment alignment = HPDF_TALIGN_LEFT;

    AlignmentFlag horizontalAlign = flags & AlignHorizontalMask;
    AlignmentFlag verticalAlign = flags & AlignVerticalMask;

    switch (horizontalAlign) {
    default:
      // should never happen
    case AlignmentFlag::Left:
      left = rect.left();
      right = left + 10000;
      alignment = HPDF_TALIGN_LEFT;
      break;
    case AlignmentFlag::Right:
      right = rect.right();
      left = right - 10000;
      alignment = HPDF_TALIGN_RIGHT;
      break;
    case AlignmentFlag::Center:
      {
	float center = rect.center().x();
	left = center - 5000;
	right = center + 5000;
	alignment = HPDF_TALIGN_CENTER;
	break;
      }
    }

    switch (verticalAlign) {
    default:
      // fall-through ; should never happen
    case AlignmentFlag::Top:
      top = rect.top(); break;
    case AlignmentFlag::Middle:
      // FIXME: use font metrics to center middle of ascent !
      top = rect.center().y() - 0.60 * fontSize_; break;
    case AlignmentFlag::Bottom:
      top = rect.bottom() - fontSize_; break;
    }

    bottom = top + fontSize_;

    if (trueTypeFonts_->busy())
      setChanged(PainterChangeFlag::Font);

    HPDF_Page_GSave(page_);

    // Undo the global inversion
    HPDF_Page_Concat(page_, 1, 0, 0, -1, 0, bottom);

    HPDF_Page_BeginText(page_);

    // Need to fill text using pen color
    const WColor& penColor = painter()->pen().color();
    HPDF_Page_SetRGBFill(page_,
			 penColor.red() / 255.,
			 penColor.green() / 255.,
			 penColor.blue() / 255.);

    std::string s = trueTypeFont_ ? text.toUTF8() : text.narrow();

    HPDF_Page_TextRect(page_, left, fontSize_, right, 0, s.c_str(),
		       alignment, nullptr);

    HPDF_Page_EndText(page_);

    HPDF_Page_GRestore(page_);
  }
}

WFontMetrics WPdfImage::fontMetrics()
{
  HPDF_Box bbox = HPDF_Font_GetBBox(font_);

  int ascent = HPDF_Font_GetAscent(font_);
  int descent = -HPDF_Font_GetDescent(font_);

  if (ascent == 0 && descent == 0) {
    ascent = bbox.top;
    descent = -bbox.bottom;
  }

  int leading = bbox.top - ascent;

  return WFontMetrics(painter()->font(),
		      fontSize_ * leading / 1000.0,
		      fontSize_ * ascent / 1000.0,
		      fontSize_ * descent / 1000.0);
}

WTextItem WPdfImage::measureText(const WString& text, double maxWidth,
				 bool wordWrap)
{
  if (trueTypeFont_ && !trueTypeFonts_->busy())
    return trueTypeFonts_->measureText(painter()->font(), text, maxWidth,
				       wordWrap);
  else {
    HPDF_REAL width = 0;

    if (!wordWrap)
      maxWidth = 1E9;
    else
      maxWidth += EPSILON;

    if (trueTypeFonts_->busy())
      setChanged(PainterChangeFlag::Font);

    std::string s = trueTypeFont_ ? text.toUTF8() : text.narrow();

    int bytes = HPDF_Page_MeasureText(page_, s.c_str(), maxWidth, wordWrap,
				      &width);

    if (trueTypeFont_)
      return WTextItem(WString::fromUTF8(s.substr(0, bytes)), width);
    else
      return WTextItem(text.value().substr(0, bytes), width);
  }
}

void WPdfImage::handleRequest(const Http::Request& request,
			      Http::Response& response)
{
  HPDF_SaveToStream(pdf_);

  HPDF_ResetStream(pdf_);

  response.setMimeType("application/pdf");

  for (;;) {
    HPDF_BYTE buf[4096];
    HPDF_UINT32 siz = 4096;
    HPDF_ReadFromStream (pdf_, buf, &siz);
 
    if (siz == 0)
        break;

    response.out().write((const char *)buf, siz);
  }
}

void WPdfImage::errorHandler(HPDF_STATUS error_no,
			     HPDF_STATUS detail_no)
{
  char buf[200];
  snprintf(buf, 200, "WPdfImage error: error_no=%04X, detail_no=%d",
    (unsigned int) error_no, (int) detail_no);

  throw WException(buf);
}

}<|MERGE_RESOLUTION|>--- conflicted
+++ resolved
@@ -281,13 +281,8 @@
 
     currentFont_ = font;
 
-<<<<<<< HEAD
-    const char *font_name = 0;
-    font_ = 0;
-=======
     const char *font_name = nullptr;
     font_ = nullptr;
->>>>>>> 65e32ff2
 
     if (!ttfFont.empty()) {
 
