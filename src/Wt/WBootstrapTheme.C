/*
 * Copyright (C) 2012 Emweb bvba, Kessel-Lo, Belgium.
 *
 * See the LICENSE file for terms of use.
 */
#include <vector>

#include "Wt/WAbstractItemView.h"
#include "Wt/WAbstractSpinBox.h"
#include "Wt/WApplication.h"
#include "Wt/WBootstrapTheme.h"
#include "Wt/WCheckBox.h"
#include "Wt/WComboBox.h"
#include "Wt/WDateEdit.h"
#include "Wt/WDatePicker.h"
#include "Wt/WLinkedCssStyleSheet.h"
#include "Wt/WTimeEdit.h"
#include "Wt/WDialog.h"
#include "Wt/WEnvironment.h"
#include "Wt/WGoogleMap.h"
#include "Wt/WInPlaceEdit.h"
#include "Wt/WLabel.h"
#include "Wt/WLineEdit.h"
#include "Wt/WLogger.h"
#include "Wt/WMenu.h"
#include "Wt/WNavigationBar.h"
#include "Wt/WPanel.h"
#include "Wt/WPopupMenu.h"
#include "Wt/WProgressBar.h"
#include "Wt/WPushButton.h"
#include "Wt/WRadioButton.h"
#include "Wt/WSuggestionPopup.h"
#include "Wt/WTabWidget.h"
#include "Wt/WText.h"

#include "WebUtils.h"

#include "WebUtils.h"

#include "DomElement.h"

#ifndef WT_DEBUG_JS
#include "js/BootstrapValidate.min.js"
#endif

namespace skeletons {
  extern const char * BootstrapTheme_xml1;
  extern const char * Bootstrap3Theme_xml1;
}

namespace {
  static const std::string btnClasses[] = {
    "btn-default",
    "btn-primary",
    "btn-success",
    "btn-info",
    "btn-warning",
    "btn-danger",
    "btn-link"
  };
}

namespace Wt {

LOGGER("WBootstrapTheme");

WBootstrapTheme::WBootstrapTheme()
  : version_(BootstrapVersion::v2),
    responsive_(false),
    formControlStyle_(true)
{ 
  WApplication *app = WApplication::instance();

  if (app)
    app->builtinLocalizedStrings().useBuiltin(skeletons::BootstrapTheme_xml1);
}

WBootstrapTheme::~WBootstrapTheme()
{ }

std::string WBootstrapTheme::name() const
{
  return "bootstrap";
}

std::vector<WLinkedCssStyleSheet> WBootstrapTheme::styleSheets() const
{
  std::vector<WLinkedCssStyleSheet> result;

  std::string themeDir = resourcesUrl();
  std::stringstream themeVersionDir;
  themeVersionDir << themeDir << static_cast<unsigned int>(version_) << "/";

  result.push_back(WLinkedCssStyleSheet
		   (WLink(themeVersionDir.str() + "bootstrap.css")));

  WApplication *app = WApplication::instance();
 
  if (responsive_) {
    if (version_ == BootstrapVersion::v2)
      result.push_back(WLinkedCssStyleSheet
		       (WLink(themeVersionDir.str()
			      + "bootstrap-responsive.css")));
    else if (app) {
      WString v = app->metaHeader(MetaHeaderType::Meta, "viewport");
      if (v.empty())
	app->addMetaHeader("viewport",
			   "width=device-width, initial-scale=1");
    }
  }

  result.push_back(WLinkedCssStyleSheet
		   (WLink(themeVersionDir.str() + "wt.css")));

  return result;
}

void WBootstrapTheme::apply(WWidget *widget, WWidget *child, int widgetRole)
  const
{
  if (!widget->isThemeStyleEnabled())
    return;

  switch (widgetRole) {
  case WidgetThemeRole::MenuItemIcon:
    child->addStyleClass("Wt-icon");
    break;
  case WidgetThemeRole::MenuItemCheckBox:
    child->setStyleClass("Wt-chkbox");
    ((WFormWidget *)child)->label()->addStyleClass("checkbox-inline");
    break;
  case WidgetThemeRole::MenuItemClose:
    {
      child->addStyleClass("close");
      WText *t = dynamic_cast<WText *>(child);
      t->setText("&times;");
      break;
    }
<<<<<<< HEAD
  case DialogContent:
    if (version_ == Version3)
=======
  case WidgetThemeRole::DialogContent:
    if (version_ == BootstrapVersion::v3)
>>>>>>> 65e32ff2
      child->addStyleClass("modal-content");
    break;
  case WidgetThemeRole::DialogCoverWidget:
    if (version_ == BootstrapVersion::v3)
      child->addStyleClass("modal-backdrop in");
    else
      child->addStyleClass("modal-backdrop Wt-bootstrap2");
    break;
  case WidgetThemeRole::DialogTitleBar:
       child->addStyleClass("modal-header");
    break;
  case WidgetThemeRole::DialogBody:
      child->addStyleClass("modal-body");
    break;
  case WidgetThemeRole::DialogFooter:
    child->addStyleClass("modal-footer");
    break;
  case WidgetThemeRole::DialogCloseIcon:
    {
      child->addStyleClass("close");
      WText *t = dynamic_cast<WText *>(child);
      t->setText("&times;");
      break;
    }

  case WidgetThemeRole::TableViewRowContainer:
    {
      WAbstractItemView *view = dynamic_cast<WAbstractItemView *>(widget);
      child->toggleStyleClass("Wt-striped", view->alternatingRowColors());
      break;
    }

  case WidgetThemeRole::DatePickerPopup:
    child->addStyleClass("Wt-datepicker");
    break;

  case WidgetThemeRole::TimePickerPopup:
    child->addStyleClass("Wt-timepicker");
    break;

  case WidgetThemeRole::PanelTitleBar:
    child->addStyleClass(classAccordionHeading());
    break;

  case WidgetThemeRole::PanelCollapseButton:
  case WidgetThemeRole::PanelTitle:
    child->addStyleClass("accordion-toggle");
    break;

  case WidgetThemeRole::PanelBody:
    child->addStyleClass(classAccordionInner());
    break;
  case WidgetThemeRole::InPlaceEditing:
    if (version_ == BootstrapVersion::v2)
      child->addStyleClass("input-append");
    else
      child->addStyleClass("input-group");
    break;
  case WidgetThemeRole::NavCollapse:
    child->addStyleClass(classNavCollapse());
    break;
  case WidgetThemeRole::NavBrand:
    child->addStyleClass(classBrand());
    break;
  case WidgetThemeRole::NavbarSearch:
    child->addStyleClass(classNavbarSearch());
    break;
  case WidgetThemeRole::NavbarAlignLeft:
    child->addStyleClass(classNavbarLeft());
    break;
  case WidgetThemeRole::NavbarAlignRight:
    child->addStyleClass(classNavbarRight());
    break;
  case WidgetThemeRole::NavbarMenu:
    child->addStyleClass(classNavbarMenu());
    break;
  case WidgetThemeRole::NavbarBtn:
    child->addStyleClass(classNavbarBtn());
    break;
  }
}

void WBootstrapTheme::apply(WWidget *widget, DomElement& element,
			    int elementRole) const
{
<<<<<<< HEAD
  if (!widget->isThemeStyleEnabled())
    return;

  bool creating = element.mode() == DomElement::ModeCreate;
=======
  bool creating = element.mode() == DomElement::Mode::Create;

  if (!widget->isThemeStyleEnabled())
    return;
>>>>>>> 65e32ff2

  {
    WPopupWidget *popup = dynamic_cast<WPopupWidget *>(widget);
    if (popup) {
      WDialog *dialog = dynamic_cast<WDialog *>(widget);
      if (!dialog)
	element.addPropertyWord(Property::Class, "dropdown-menu");
    }
  }

  switch (element.type()) {

<<<<<<< HEAD
  case DomElement_A: {
    if (creating && dynamic_cast<WPushButton *>(widget))
      element.addPropertyWord(PropertyClass, classBtn(widget));

    WPushButton *btn = dynamic_cast<WPushButton *>(widget);
    if (creating && btn && btn->isDefault())
      element.addPropertyWord(PropertyClass, "btn-primary");
=======
  case DomElementType::A: {
    if (creating && dynamic_cast<WPushButton *>(widget))
      element.addPropertyWord(Property::Class, classBtn(widget));

    WPushButton *btn = dynamic_cast<WPushButton *>(widget);
    if (creating && btn && btn->isDefault())
      element.addPropertyWord(Property::Class, "btn-primary");
>>>>>>> 65e32ff2

    if (element.getProperty(Property::Class).find("dropdown-toggle")
	!= std::string::npos) {
      WMenuItem *item = dynamic_cast<WMenuItem *>(widget->parent());
      if (!dynamic_cast<WPopupMenu *>(item->parentMenu())) {
	DomElement *b = DomElement::createNew(DomElementType::B);
	b->setProperty(Property::Class, "caret");
	element.addChild(b);
      }
    }
    break;
  }

<<<<<<< HEAD
  case DomElement_BUTTON: {
    if (creating && !widget->hasStyleClass("list-group-item"))
      element.addPropertyWord(PropertyClass, classBtn(widget));
=======
  case DomElementType::BUTTON: {
    if (creating && !widget->hasStyleClass("list-group-item"))
      element.addPropertyWord(Property::Class, classBtn(widget));
>>>>>>> 65e32ff2

    WPushButton *button = dynamic_cast<WPushButton *>(widget);
    if (button) {
      if (creating && button->isDefault())
	element.addPropertyWord(Property::Class, "btn-primary");

      if (button->menu() && 
	  element.properties().find(Property::InnerHTML) != 
	  element.properties().end()) {
	element.addPropertyWord(Property::InnerHTML,
				"<span class=\"caret\"></span>");
      }

      if (creating && !button->text().empty())
	element.addPropertyWord(Property::Class, "with-label");

      if (!button->link().isNull())
	LOG_ERROR("Cannot use WPushButton::setLink() after the button has "
		  "been rendered with WBootstrapTheme");
    }

    break;
  }

  case DomElementType::DIV:
    {
      WDialog *dialog = dynamic_cast<WDialog *>(widget);
      if (dialog) {
        if (version_ == BootstrapVersion::v2)
          element.addPropertyWord(Property::Class, "modal");
        else
          element.addPropertyWord(Property::Class, "modal-dialog Wt-dialog");
	return;
      }

      WPanel *panel = dynamic_cast<WPanel *>(widget);
      if (panel) {
        element.addPropertyWord(Property::Class, classAccordionGroup());
	return;
      }

      WProgressBar *bar = dynamic_cast<WProgressBar *>(widget);
      if (bar) {
	switch (elementRole) {
	case MainElement:
	  element.addPropertyWord(Property::Class, "progress");
	  break;
	case ProgressBarBar:
          element.addPropertyWord(Property::Class, classBar());
	  break;
	case ProgressBarLabel:
	  element.addPropertyWord(Property::Class, "bar-label");
	}

	return;
      }

      WGoogleMap *map = dynamic_cast<WGoogleMap *>(widget);
      if (map) {
	element.addPropertyWord(Property::Class, "Wt-googlemap");
	return;
      }

      WAbstractItemView *itemView = dynamic_cast<WAbstractItemView *>(widget);
      if (itemView) {
	element.addPropertyWord(Property::Class, "form-inline");
	return;
      }

      WNavigationBar *navBar = dynamic_cast<WNavigationBar *>(widget);
      if (navBar) {
	element.addPropertyWord(Property::Class, classNavbar());
	return;
      }
    }
    break;

  case DomElementType::LABEL:
    {
      if (elementRole == 1) {
	if (version_ == BootstrapVersion::v3) {
	  WCheckBox *cb = dynamic_cast<WCheckBox *>(widget);
	  WRadioButton *rb = nullptr;
 
	  if (cb) {
	    element.addPropertyWord(Property::Class, widget->isInline() ? 
				    "checkbox-inline" : "checkbox");
	  } else {
	    rb = dynamic_cast<WRadioButton *>(widget);
	    if (rb)
	      element.addPropertyWord(Property::Class, widget->isInline() ?
				      "radio-inline" : "radio");
	  }

	  if ((cb || rb) && !widget->isInline())
	    element.setType(DomElementType::DIV);
	} else {
	  WCheckBox *cb = dynamic_cast<WCheckBox *>(widget);
	  WRadioButton *rb = nullptr;
 
	  if (cb) {
	    element.addPropertyWord(Property::Class, "checkbox");
	  } else {
	    rb = dynamic_cast<WRadioButton *>(widget);
	    if (rb)
	      element.addPropertyWord(Property::Class, "radio");
	  }

	  if ((cb || rb) && widget->isInline())
	    element.addPropertyWord(Property::Class, "inline");
	}
      }
    }
    break;

  case DomElementType::LI:
    {
      WMenuItem *item = dynamic_cast<WMenuItem *>(widget);
      if (item) {
	if (item->isSeparator())
	  element.addPropertyWord(Property::Class, "divider");
	if (item->isSectionHeader())
	  element.addPropertyWord(Property::Class, "nav-header");
	if (item->menu()) {
	  if (dynamic_cast<WPopupMenu *>(item->parentMenu()))
	    element.addPropertyWord(Property::Class, "dropdown-submenu");
	  else
	    element.addPropertyWord(Property::Class, "dropdown");
	}
      }
    }
    break;

  case DomElementType::INPUT:
    {
      if (version_ == BootstrapVersion::v3 && formControlStyle_) {
	WAbstractToggleButton *tb
	  = dynamic_cast<WAbstractToggleButton *>(widget);
	if (!tb)
	  element.addPropertyWord(Property::Class, "form-control");
      }

      WAbstractSpinBox *spinBox = dynamic_cast<WAbstractSpinBox *>(widget);
      if (spinBox) {
        element.addPropertyWord(Property::Class, "Wt-spinbox");
        return;
      }

      WDateEdit *dateEdit = dynamic_cast<WDateEdit *>(widget);
      if (dateEdit) {
        element.addPropertyWord(Property::Class, "Wt-dateedit");
        return;
      }
      WTimeEdit *timeEdit = dynamic_cast<WTimeEdit *>(widget);
      if (timeEdit) {
        element.addPropertyWord(Property::Class, "Wt-timeedit");
        return;
      }

    }
    break;
  case DomElementType::TEXTAREA:
  case DomElementType::SELECT:
    if (version_ == BootstrapVersion::v3 && formControlStyle_)
      element.addPropertyWord(Property::Class, "form-control");

    break;
  case DomElementType::UL:
    {
      WPopupMenu *popupMenu
	= dynamic_cast<WPopupMenu *>(widget);
      if (popupMenu) {
        element.addPropertyWord(Property::Class, "dropdown-menu");

	if (popupMenu->parentItem() &&
	    dynamic_cast<WPopupMenu *>(popupMenu->parentItem()->parentMenu()))
	  element.addPropertyWord(Property::Class, "submenu");
      } else {
        WMenu *menu = dynamic_cast<WMenu *>(widget);
        if (menu) {
          element.addPropertyWord(Property::Class, "nav");

          WTabWidget *tabs
              = dynamic_cast<WTabWidget *>(menu->parent()->parent());

          if (tabs)
            element.addPropertyWord(Property::Class, "nav-tabs");
	} else {
	  WSuggestionPopup *suggestions
	    = dynamic_cast<WSuggestionPopup *>(widget);

	  if (suggestions)
	    element.addPropertyWord(Property::Class, "typeahead");
	}
      }
    }

  case DomElementType::SPAN:
    {
      WInPlaceEdit *inPlaceEdit
	= dynamic_cast<WInPlaceEdit *>(widget);
      if (inPlaceEdit)
        element.addPropertyWord(Property::Class, "Wt-in-place-edit");
      else {
	WDatePicker *picker
	  = dynamic_cast<WDatePicker *>(widget);
	if (picker)
	  element.addPropertyWord(Property::Class, "Wt-datepicker");
      }
    }
    break;
  default:
    break;
  }
}

std::string WBootstrapTheme::disabledClass() const
{
  return "disabled";
}

std::string WBootstrapTheme::activeClass() const
{
  return "active";
}

std::string WBootstrapTheme::utilityCssClass(int utilityCssClassRole) const
{
  switch (utilityCssClassRole) {
  case UtilityCssClassRole::ToolTipInner:
    return "tooltip-inner";
  case UtilityCssClassRole::ToolTipOuter:
    return "tooltip fade top in";
  default:
    return "";
  }
}

bool WBootstrapTheme::canStyleAnchorAsButton() const
{
  return true;
}

void WBootstrapTheme
::applyValidationStyle(WWidget *widget,
		       const Wt::WValidator::Result& validation,
		       WFlags<ValidationStyleFlag> styles) const
{
  WApplication *app = WApplication::instance();

  LOAD_JAVASCRIPT(app, "js/BootstrapValidate.js", "validate", wtjs1);
  LOAD_JAVASCRIPT(app, "js/BootstrapValidate.js", "setValidationState", wtjs2);

  if (app->environment().ajax()) {
    WStringStream js;
    js << WT_CLASS ".setValidationState(" << widget->jsRef() << ","
       << (validation.state() == ValidationState::Valid ? 1 : 0) << ","
       << validation.message().jsStringLiteral() << ","
       << styles.value() << ");";

    widget->doJavaScript(js.str());
  } else {
    bool validStyle
      = (validation.state() == ValidationState::Valid) &&
      styles.test(ValidationStyleFlag::ValidStyle);
    bool invalidStyle
      = (validation.state() != ValidationState::Valid) &&
      styles.test(ValidationStyleFlag::InvalidStyle);

    widget->toggleStyleClass("Wt-valid", validStyle);
    widget->toggleStyleClass("Wt-invalid", invalidStyle);
  }
}

bool WBootstrapTheme::canBorderBoxElement(const DomElement& element) const
{
  // confuses the CSS for it, see #1937
  return element.type() != DomElementType::INPUT;
}

void WBootstrapTheme::setVersion(BootstrapVersion version)
{
  version_ = version;

  if (version_ == BootstrapVersion::v3) {
    WApplication *app = WApplication::instance();
    if (app)
      app->builtinLocalizedStrings().useBuiltin
	(skeletons::Bootstrap3Theme_xml1);
  }
}

void WBootstrapTheme::setResponsive(bool enabled)
{
  responsive_ = enabled;
}

void WBootstrapTheme::setFormControlStyleEnabled(bool enabled)
{
  formControlStyle_ = enabled;
}

std::string WBootstrapTheme::classBtn(WWidget *widget) const
{
  Wt::WPushButton *button = dynamic_cast<Wt::WPushButton *>(widget);
<<<<<<< HEAD
  return (version_ == Version2 || hasButtonStyleClass(widget)
=======
  return (version_ == BootstrapVersion::v2 || hasButtonStyleClass(widget)
>>>>>>> 65e32ff2
          || (button && button->isDefault())) ? "btn" : "btn btn-default";
}

std::string WBootstrapTheme::classBar() const
{
  return version_ == BootstrapVersion::v2 ? "bar" : "progress-bar";
}

std::string WBootstrapTheme::classAccordion() const
{
  return version_ == BootstrapVersion::v2 ? "accordion" : "panel-group";
}

std::string WBootstrapTheme::classAccordionGroup() const
{
  return version_ == BootstrapVersion::v2 ? "accordion-group" 
    : "panel panel-default";
}

std::string WBootstrapTheme::classAccordionHeading() const
{
  return version_ == BootstrapVersion::v2 ? "accordion-heading" : "panel-heading";
}

std::string WBootstrapTheme::classAccordionBody() const
{
  return version_ == BootstrapVersion::v2 ? "accordion-body" : "panel-collapse";
}

std::string WBootstrapTheme::classAccordionInner() const
{
  return version_ == BootstrapVersion::v2 ? "accordion-inner" : "panel-body";
}

std::string WBootstrapTheme::classNavbar() const
{
  return version_ == BootstrapVersion::v2 ? "navbar" : "navbar navbar-default";
}

std::string WBootstrapTheme::classNavCollapse() const
{
  return version_ == BootstrapVersion::v2 ? "nav-collapse" : "navbar-collapse";
}

std::string WBootstrapTheme::classBrand() const
{
  return version_ == BootstrapVersion::v2 ? "brand" : "navbar-brand";
}

std::string WBootstrapTheme::classNavbarSearch() const
{
  return version_ == BootstrapVersion::v2 ? "search-query" : "navbar-search";
}

std::string WBootstrapTheme::classNavbarLeft() const
{
  return version_ == BootstrapVersion::v2 ? "pull-left" : "navbar-left";
}

std::string WBootstrapTheme::classNavbarRight() const
{
  return version_ == BootstrapVersion::v2 ? "pull-right" : "navbar-right";
}

std::string WBootstrapTheme::classNavbarBtn() const
{
  return version_ == BootstrapVersion::v2 ? "btn-navbar" : "navbar-toggle";
}

std::string WBootstrapTheme::classNavbarMenu() const
{
  return version_ == BootstrapVersion::v2 ? "navbar-nav" : "navbar-nav";
}

bool WBootstrapTheme::hasButtonStyleClass(WWidget* widget) const
{
#ifndef WT_TARGET_JAVA
  int size = sizeof(btnClasses)/sizeof(std::string);
#else
  int size = Utils::sizeofFunction(btnClasses);
#endif
  for (int i = 0; i < size; ++i) {
    if (widget->hasStyleClass(btnClasses[i]))
      return true;
  }
  return false;
}

bool WBootstrapTheme::hasButtonStyleClass(WWidget* widget) const
{
#ifndef WT_TARGET_JAVA
  int size = sizeof(btnClasses)/sizeof(std::string);
#else
  int size = Utils::sizeofFunction(btnClasses);
#endif
  for (int i = 0; i < size; ++i) {
    if (widget->hasStyleClass(btnClasses[i]))
      return true;
  }
  return false;
}

}<|MERGE_RESOLUTION|>--- conflicted
+++ resolved
@@ -35,8 +35,6 @@
 
 #include "WebUtils.h"
 
-#include "WebUtils.h"
-
 #include "DomElement.h"
 
 #ifndef WT_DEBUG_JS
@@ -136,13 +134,8 @@
       t->setText("&times;");
       break;
     }
-<<<<<<< HEAD
-  case DialogContent:
-    if (version_ == Version3)
-=======
   case WidgetThemeRole::DialogContent:
     if (version_ == BootstrapVersion::v3)
->>>>>>> 65e32ff2
       child->addStyleClass("modal-content");
     break;
   case WidgetThemeRole::DialogCoverWidget:
@@ -228,17 +221,10 @@
 void WBootstrapTheme::apply(WWidget *widget, DomElement& element,
 			    int elementRole) const
 {
-<<<<<<< HEAD
+  bool creating = element.mode() == DomElement::Mode::Create;
+
   if (!widget->isThemeStyleEnabled())
     return;
-
-  bool creating = element.mode() == DomElement::ModeCreate;
-=======
-  bool creating = element.mode() == DomElement::Mode::Create;
-
-  if (!widget->isThemeStyleEnabled())
-    return;
->>>>>>> 65e32ff2
 
   {
     WPopupWidget *popup = dynamic_cast<WPopupWidget *>(widget);
@@ -251,15 +237,6 @@
 
   switch (element.type()) {
 
-<<<<<<< HEAD
-  case DomElement_A: {
-    if (creating && dynamic_cast<WPushButton *>(widget))
-      element.addPropertyWord(PropertyClass, classBtn(widget));
-
-    WPushButton *btn = dynamic_cast<WPushButton *>(widget);
-    if (creating && btn && btn->isDefault())
-      element.addPropertyWord(PropertyClass, "btn-primary");
-=======
   case DomElementType::A: {
     if (creating && dynamic_cast<WPushButton *>(widget))
       element.addPropertyWord(Property::Class, classBtn(widget));
@@ -267,7 +244,6 @@
     WPushButton *btn = dynamic_cast<WPushButton *>(widget);
     if (creating && btn && btn->isDefault())
       element.addPropertyWord(Property::Class, "btn-primary");
->>>>>>> 65e32ff2
 
     if (element.getProperty(Property::Class).find("dropdown-toggle")
 	!= std::string::npos) {
@@ -281,15 +257,9 @@
     break;
   }
 
-<<<<<<< HEAD
-  case DomElement_BUTTON: {
-    if (creating && !widget->hasStyleClass("list-group-item"))
-      element.addPropertyWord(PropertyClass, classBtn(widget));
-=======
   case DomElementType::BUTTON: {
     if (creating && !widget->hasStyleClass("list-group-item"))
       element.addPropertyWord(Property::Class, classBtn(widget));
->>>>>>> 65e32ff2
 
     WPushButton *button = dynamic_cast<WPushButton *>(widget);
     if (button) {
@@ -595,11 +565,7 @@
 std::string WBootstrapTheme::classBtn(WWidget *widget) const
 {
   Wt::WPushButton *button = dynamic_cast<Wt::WPushButton *>(widget);
-<<<<<<< HEAD
-  return (version_ == Version2 || hasButtonStyleClass(widget)
-=======
   return (version_ == BootstrapVersion::v2 || hasButtonStyleClass(widget)
->>>>>>> 65e32ff2
           || (button && button->isDefault())) ? "btn" : "btn btn-default";
 }
 
@@ -688,18 +654,4 @@
   return false;
 }
 
-bool WBootstrapTheme::hasButtonStyleClass(WWidget* widget) const
-{
-#ifndef WT_TARGET_JAVA
-  int size = sizeof(btnClasses)/sizeof(std::string);
-#else
-  int size = Utils::sizeofFunction(btnClasses);
-#endif
-  for (int i = 0; i < size; ++i) {
-    if (widget->hasStyleClass(btnClasses[i]))
-      return true;
-  }
-  return false;
-}
-
 }