--- conflicted
+++ resolved
@@ -4,456 +4,6 @@
  *
  * See the LICENSE file for terms of use.
  */
-<<<<<<< HEAD
-#ifndef WRESOURCE_H_
-#define WRESOURCE_H_
-
-#include <Wt/WObject>
-#include <Wt/WGlobal>
-#include <Wt/WSignal>
-#include <Wt/WString>
-
-#include <iostream>
-
-#ifdef WT_THREADED
-#include <boost/thread/condition.hpp>
-
-namespace boost {
-  class recursive_mutex;
-}
-#endif // WT_THREADED
-
-namespace Wt {
-
-  class WebRequest;
-  class WebResponse;
-  class WebSession;
-
-  namespace Http {
-    class Request;
-    class Response;
-    class ResponseContinuation;
-
-    typedef boost::shared_ptr<ResponseContinuation> ResponseContinuationPtr;
-  }
-
-/*! \class WResource Wt/WResource Wt/WResource
- *  \brief An object which can be rendered in the HTTP protocol.
- *
- * <h3>Usage</h3>
- *
- * Besides the main page, other objects may be rendered as additional
- * resources, for example documents or images. Classes such as WAnchor
- * or WImage can use a resource instead of a URL to provide their
- * contents. Whenever the resource has changed, you should call the
- * setChanged() method. setChanged() will make sure that the browser will
- * use a new version of the resource by generating a new URL, and emits the
- * dataChanged() signal to make those that refer to the resource aware
- * that they should update their references to the new URL.
- *
- * You can help the browser to start a suitable helper application to
- * handle the downloaded resource, or suggest to the user a suitable
- * filename for saving the resource, by setting an appropriate file
- * name using suggestFileName().
- *
- * To serve resources that you create on the fly, you need to specialize
- * this class and implement handleRequest().
- * 
- * \if cpp
- * Example for a custom resource implementation:
- * \code
- * class MyResource : public Wt::WResource
- * {
- * public:
- *   MyResource(Wt::WObject *parent = 0)
- *     : Wt::WResource(parent)
- *   {
- *     suggestFileName("data.txt");
- *   }
- *
- *   ~MyResource() {
- *     beingDeleted(); // see "Concurrency issues" below.
- *   }
- *
- *   void handleRequest(const Wt::Http::Request& request,
- *                      Wt::Http::Response& response) {
- *     response.setMimeType("plain/text");
- *     response.out() << "I am a text file." << std::endl;
- *   }
- * };
- * \endcode
- * \endif
- *
- * <h3>Concurrency issues</h3>
- *
- * Because of the nature of the web, a resource may be requested one
- * time or multiple times at the discretion of the browser, and
- * therefore your resource should in general not have any side-effects
- * except for what is needed to render its own contents. Unlike event
- * notifications to a %Wt application, resource requests are not
- * serialized, but are handled concurrently. You need to grab the
- * application lock if you want to access or modify other widget state
- * from within the resource. When deleting a resource, any pending
- * request is cancelled first. For this mechanism to work you need to
- * specialize the destructor and call beingDeleted(). This method may
- * safely be called multiple times (i.e. from within each destructor
- * in the hierachy).
- *
- * <h3>Continuations for asynchronous I/O</h3>
- *
- * With respect to I/O, the current strategy is to cache the whole
- * response first in a buffer and use async I/O to push the data to
- * the client, in order to free the thread while waiting for I/O on a
- * possibly slow link. You do not necessarily have to provide all
- * output at once, instead you can obtain a Http::ResponseContinuation
- * object for a response, construct the response piecewise. A new
- * request() will be made to continue the response.
- *
- * Example for a custom resource implementation using continuations:
- * \code
-class MyResource : public Wt::WResource
-{
-public:
-  MyResource(int iterations, Wt::WObject *parent = 0)
-    : Wt::WResource(parent),
-      iterations_(iterations)
-  {
-    suggestFileName("data.txt");
-  }
-
-  ~MyResource() {
-    beingDeleted();
-  }
-
-  void handleRequest(const Wt::Http::Request& request,
-                     Wt::Http::Response& response) {
-    // see if this request is for a continuation:
-    Wt::Http::ResponseContinuation *continuation = request.continuation();
-
-    // calculate the current start
-    int iteration = continuation ? boost::any_cast<int>(continuation->data()) : 0;
-    if (iteration == 0)
-      response.setMimeType("plain/text");
-
-    int last = std::min(iterations_, iteration + 100);
-    for (int i = iteration; i < last; ++i)
-      response.out() << "Data item " << i << std::endl;
-
-    // if we have not yet finished, create a continuation to serve more
-    if (last < iterations_) {
-      continuation = response.createContinuation();
-      // remember what to do next
-      continuation->setData(last);
-    }
-  }
-
-private:
-  int iterations_;
-};
- * \endcode
- *
- * <h3>Global and private resources</h3>
- *
- * By default, a resource is private to an application: access to it
- * is protected by same secret session Id that protects any other
- * access to the application.
- *
- * You can also deploy static resources, which are global, using
- * WServer::addResource().
- *
- * <h3>Monitoring upload progress</h3>
- *
- * A resource may also handle the uploading of files (in fact,
- * WFileUpload uses a WResource to do exactly that) or transmission of
- * other large bodies of data being POST'ed or PUT to the resource
- * URL. For these requests, it may be convenient to enable upload
- * progress monitoring using setUploadProgress(), which allows you to
- * be notified of data being received.
- *
- * \sa WAnchor, WImage
- */
-class WT_API WResource : public WObject
-{
-public:
-  /*! \brief Values for the disposition type in the Content-Disposition header
-   */
-  enum DispositionType {
-    NoDisposition, //!< Do not specify a disposition type
-    Attachment,    //!< Open with a helper application or show 'Save As' dialog
-    Inline         //!< View with a browser plugin
-  };
-
-  /*! \brief Creates a new resource.
-   */
-  WResource(WObject* parent = 0);
-
-  /*! \brief Destroys the resource.
-   *
-   * When specializing a resource, you MUST call beingDeleted() from
-   * within the specialized destructor, in order to stop any further
-   * requests to the resource, unless it is guaranteed that no requests
-   * will arrive for this resource when it is being deleted, e.g. if
-   * the server is already stopped.
-   */
-  ~WResource();
-
-  /*! \brief Suggests a filename to the user for the data streamed by this
-   *         resource.
-   *
-   * For resources, intended to be downloaded by the user, suggest a
-   * name used for saving. The filename extension may also help the
-   * browser to identify the correct program for opening the resource.
-   *
-   * The disposition type determines if the resource is intended to
-   * be opened by a plugin in the browser (Inline), or to be saved to disk
-   * (Attachment). NoDisposition is not a valid Content-Disposition when a
-   * filename is suggested; this will be rendered as Attachment.
-   *
-   * \sa setDispositionType().
-   */
-  void suggestFileName(const Wt::WString &name,
-                       DispositionType dispositionType = Attachment);
-
-  /*! \brief Returns the suggested file name.
-   *
-   * \sa suggestFileName();
-   */
-  const Wt::WString& suggestedFileName() const { return suggestedFileName_; }
-
-  /*! \brief Configures the Content-Disposition header
-   *
-   * The Content-Disposition header allows to instruct the browser that a
-   * resource should be shown inline or as attachment. This function enables
-   * you to set this property.
-   *
-   * This is often used in combination with suggestFilename(). The
-   * Content-Disposition must not be None when a filename is given;
-   * if this case is encountered, None will be rendered as Attachment.
-   *
-   * \sa suggestFilename().
-   */
-  void setDispositionType(DispositionType cd);
-
-  /*! \brief Returns the currently configured content disposition
-   *
-   * \sa setDispositionType()
-   */
-  DispositionType dispositionType() const { return dispositionType_; }
-
-  /*! \brief Generates a new URL for this resource and emits the changed signal
-   *
-   * This does not work when the resource is deployed at an internal path using
-   * setInternalPath().
-   */
-  void setChanged();
-
-  /*! \brief Sets an internal path for this resource.
-   *
-   * Using this method you can deploy the resource at a fixed path. Unless
-   * you deploy using cookies for session tracking (not recommended), a
-   * session identifier will be appended to the path.
-   *
-   * You should use internal paths that are different from internal paths
-   * handled by your application (WApplication::setInternalPath()), if you
-   * do not want a conflict between these two when the browser does not use
-   * AJAX (and thus url fragments for its internal paths).
-   *
-   * The default value is empty. By default the URL for a resource is
-   * unspecified and a URL will be generated by the library. 
-   *
-   * The internal path for a static resource is the deployment path
-   * specified using WServer::addResource().
-   */
-  void setInternalPath(const std::string& path);
-
-  /*! \brief Returns the internal path.
-   *
-   * \sa setInternalPath().
-   */
-  std::string internalPath() const { return internalPath_; }
-
-  /*! \brief Generates an URL for this resource.
-   *
-   * Generates a new url that refers to this resource. The url is
-   * unique to assure that it is not cached by the web browser, and
-   * can thus be used to refer to a new "version" of the resource,
-   * which can be indicated by emitting the dataChanged() signal.
-   *
-   * The old urls are not invalidated by calling this method.
-   */
-  const std::string& generateUrl();
-
-  /*! \brief Returns the current URL for this resource.
-   *
-   * Returns the url that references this resource.
-   */
-  const std::string& url() const;
-
-  /*! \brief %Signal emitted when the data presented in this resource
-   *         has changed.
-   *
-   * Widgets that reference the resource (such as anchors and images) will
-   * make sure the new data is rendered.
-   *
-   * It is better to call setChanged() than to emit this signal. setChanged
-   * generates a new URL for this resource to avoid caching problems and then
-   * emits this signal.
-   */
-  Signal<>& dataChanged() { return dataChanged_; }
-
-  /*! \brief Indicate interest in upload progress.
-   *
-   * When supported, you can track upload progress using this
-   * signal. While data is being received, and before handleRequest()
-   * is called, progress information is indicated using
-   * dataReceived().
-   *
-   * We envision that in the future support will depend on a
-   * combination of browser and connector. Currently only the wthttp
-   * connector provides support for this across all AJAX browsers. In
-   * the future, we are likely to implement this also using JavaScript
-   * File API features making it independent of connectors.
-   *
-   * The default value is \c false.
-   */
-  void setUploadProgress(bool enabled);
-
-  /*! \brief %Signal emitted when data has been received for this resource.
-   *
-   * When this signal is emitted, you have the update lock to modify
-   * the application. Because there is however no corresponding
-   * request from the browser, any update to the user interface is not
-   * immediately reflected in the client. To update the client
-   * interface, you need to use a WTimer or enable \link
-   * WApplication::enableUpdates() server-push\endlink.
-   *
-   * \sa setUploadProgress()
-   */
-  Signal< ::uint64_t, ::uint64_t >& dataReceived() { return dataReceived_; }
-
-  Signal< ::uint64_t >& dataExceeded() { return dataExceeded_; }
-
-  /*! \brief Stream the resource to a stream.
-   *
-   * This is a convenience method to serialize to a stream (for
-   * example a file stream).
-   */
-  void write(WT_BOSTREAM& out,
-	     const Http::ParameterMap& parameters = Http::ParameterMap(),
-	     const Http::UploadedFileMap& files = Http::UploadedFileMap());
-
-  /*! \brief Handles a request.
-   *
-   * Reimplement this method so that a proper response is generated
-   * for the given request. From the \p request object you can
-   * access request parameters and whether the request is a
-   * continuation request. In the \p response object, you should
-   * set the mime type and stream the output data.
-   *
-   * A request may also concern a continuation, indicated in
-   * Http::Request::continuation(), in which case the next part for a
-   * previously created continuation should be served.
-   *
-   * While handling a request, which may happen at any time together
-   * with event handling, the library makes sure that the resource is
-   * not being concurrently deleted, but multiple requests may happend
-   * simultaneously for a single resource.
-   */
-  virtual void handleRequest(const Http::Request& request,
-			     Http::Response& response) = 0;
-
-  /*! \brief Handles a continued request being aborted.
-   *
-   * This function is only applicable to a request for which a
-   * response continuation was created, and indicates that the client
-   * has been closed (or the resource is being deleted) before the
-   * response was completed. This function may be reimplemented so
-   * that you can close any resources associated with the response
-   * continuation.
-   *
-   * The base implementation is empty.
-   *
-   * Note that because this function could be called from within the
-   * destructor, you should not forget to call beingDeleted() from the
-   * specialized destructor of your resource.
-   */
-  virtual void handleAbort(const Http::Request& request);
-
-  /*! \brief Indicate that more data is available.
-   *
-   * In some occasions, data may be requested for a resource which is
-   * currently not yet available. Then you can suspend the response
-   * using a continuation which you let wait for more data.
-   *
-   * Using this method you can indicate that more data is
-   * available. This will resume all responses that are currently
-   * waiting for more data.
-   *
-   * If no responses are currently waiting for data, then this method
-   * has no effect.
-   *
-   * \sa ResponseContinuation::waitForMoreData()
-   */
-  void haveMoreData();
-
-protected:
-  /*! \brief Prepares the resource for deletion.
-   *
-   * When specializing a resource, you MUST call beingDeleted() from
-   * within the specialized destructor, in order to stop any further
-   * requests to the resource.
-   */
-  void beingDeleted();
-
-private:
-  struct UseLock {
-    UseLock();
-    ~UseLock();
-
-    bool use(WResource *resource);
-
-  private:
-    WResource *resource_;
-  };
-
-#ifdef WT_THREADED
-  boost::shared_ptr<boost::recursive_mutex> mutex_;
-  bool beingDeleted_;
-  int useCount_;
-  boost::condition useDone_;
-#endif
-
-  Signal<void> dataChanged_;
-  Signal< ::uint64_t, ::uint64_t > dataReceived_;
-  Signal< ::uint64_t > dataExceeded_;
-
-  bool trackUploadProgress_;
-
-  std::vector<Http::ResponseContinuationPtr> continuations_;
-
-  void removeContinuation(Http::ResponseContinuationPtr continuation);
-  Http::ResponseContinuationPtr addContinuation(Http::ResponseContinuation *c);
-  void doContinue(Http::ResponseContinuationPtr continuation);
-  void handle(WebRequest *webRequest, WebResponse *webResponse,
-	      Http::ResponseContinuationPtr continuation
-	        = Http::ResponseContinuationPtr());
-
-  Wt::WString suggestedFileName_;
-  DispositionType dispositionType_;
-  std::string currentUrl_;
-  std::string internalPath_;
-
-  friend class Http::ResponseContinuation;
-  friend class Http::Response;
-  friend class WebSession;
-  friend class WebController;
-  friend class Configuration;
-};
-
-}
-
-#endif // WRESOURCE_H_
-=======
 #ifndef WT_WRESOURCE_EXTENSIONLESS_H_
 #define WT_WRESOURCE_EXTENSIONLESS_H_
 #include <Wt/WConfig.h>
@@ -465,5 +15,4 @@
 #endif
 #endif // defined(WT_WARN_HEADER_MISSING_H)
 #include "WResource.h"
-#endif // WT_WRESOURCE_EXTENSIONLESS_H_
->>>>>>> 65e32ff2
+#endif // WT_WRESOURCE_EXTENSIONLESS_H_