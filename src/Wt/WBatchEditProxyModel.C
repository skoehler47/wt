--- conflicted
+++ resolved
@@ -686,11 +686,7 @@
   reset();
 }
 
-<<<<<<< HEAD
-boost::any WBatchEditProxyModel::data(const WModelIndex& index, int role) const
-=======
 cpp17::any WBatchEditProxyModel::data(const WModelIndex& index, ItemDataRole role) const
->>>>>>> 65e32ff2
 {
   Item *item = itemFromIndex(index.parent());
 
