--- conflicted
+++ resolved
@@ -4,481 +4,6 @@
  *
  * See the LICENSE file for terms of use.
  */
-<<<<<<< HEAD
-#ifndef WDIALOG_H_
-#define WDIALOG_H_
-
-#include <Wt/WPopupWidget>
-#include <Wt/WContainerWidget>
-#include <Wt/WJavaScript>
-
-namespace Wt {
-
-class DialogCover;
-
-/*! \class WDialog Wt/WDialog Wt/WDialog
- *  \brief A %WDialog shows a dialog.
- *
- * By default, the dialog is <i>modal</i>. A modal window blocks the
- * user interface, and does not allow the user to interact with any
- * other part of the user interface until the dialog is closed (this
- * is enforced at the server side, so you may rely on this behavior).
- *
- * A modal dialog can be instantiated synchronously or
- * asynchronously. A non-modal dialog can only be instantiated
- * asynchronously.
- * 
- * When using a dialog asynchronously, there is no API call that waits
- * for the dialog to be closed. Then, the usage is similar to
- * instantiating any other widget. The dialog may be closed by calling
- * accept(), reject() or done() (or connecting a signal to one of
- * these methods). This will hide the dialog and emit the finished()
- * signal, which you then can listen for to process the dialog result
- * and delete the dialog. Unlike other widgets, a dialog does not need
- * to be added to a parent widget, but is hidden by default. You must
- * use the method show() or \link setHidden() setHidden(false)\endlink
- * to show the dialog.
- *
- * The synchronous use of a dialog involves a call to exec() which
- * will block (suspend the thread) until the dialog window is closed,
- * and return the dialog result. Events within dialog are handled
- * using a so-called recursive event loop. Typically, an OK button
- * will be connected to accept(), and in some cases a Cancel button to
- * reject(). This solution has the drawback that it is not scalable to
- * many concurrent sessions, since for every session with a recursive
- * event loop, a thread is locked until exec() returns. A thread that
- * is locked by a recursive event loop cannot be used to process
- * requests from another sessions. When all threads in the threadpool
- * are locked in recursive event loops, the server will be
- * unresponsive to requests from any other session. In practical
- * terms, this means you must not use exec(), unless your application
- * will never be used by more concurrent users than the amount of
- * threads in your threadpool (like on some intranets or
- * extranets). Using exec() is not supported from outside the regular
- * event loop (i.e. when taking a lock on a session using
- * WApplication::getUpdateLock() or by posting an event using
- * WServer::post()). \if java This functionality is only available on
- * Servlet 3.0 compatible servlet containers. \endif
- *
- * Use \link setModal() setModal(false)\endlink  to create a non-modal
- * dialog. A non-modal dialog does not block the underlying user interface:
- * the user must not first deal with the dialog before interacting with the
- * rest of the user interface.
- *
- * Contents for the dialog is defined by adding it to the contents()
- * widget.
- *
- * \if cpp
- * Usage example, using the exec() method (not recommended):
- * \code
- * Wt::WDialog dialog("Personalia");
- *
- * new Wt::WText("Enter your name: ", dialog.contents());
- * Wt::WLineEdit edit(dialog.contents());
- * new Wt::WBreak(dialog.contents());
- *
- * Wt::WPushButton ok("Ok", dialog.contents());
- *
- * // these events will accept() the Dialog
- * edit.enterPressed().connect(&dialog, &Wt::WDialog::accept);
- * ok.clicked().connect(&dialog, &Wt::WDialog::accept);
- *
- * if (dialog.exec() == Wt::WDialog::Accepted)
- *   setStatus("Welcome, " + edit.text());
- * \endcode
- *
- * Usage example, using the asynchronous method (recommended):
- * \code
- * void MyClass::showDialog()
- * {
- *   dialog_ = new WDialog("Personalia");
- *  
- *   new Wt::WText("Enter your name: ", dialog_->contents());
- *   edit_ = new Wt::WLineEdit(dialog_->contents());
- *   new Wt::WBreak(dialog_->contents());
- *  
- *   Wt::WPushButton *ok = new Wt::WPushButton("Ok", dialog_->contents());
- *
- *   // these events will accept() the Dialog
- *   edit_->enterPressed().connect(dialog_, &Wt::WDialog::accept);
- *   ok->clicked().connect(dialog_, &Wt::WDialog::accept);
- *  
- *   dialog_->finished().connect(this, &MyClass::dialogDone);
- *   dialog_->show();
- * }
- *
- * void MyClass::dialogDone(DialogCode code)
- * {
- *   if (code == Wt::WDialog::Accepted)
- *     setStatus("Welcome, " + edit_->text());
- *   delete dialog_;
- * }
- * \endcode
- * \endif
- *
- * This dialog looks like this (using the default css themes):
- *
- * <TABLE border="0" align="center"> <TR> <TD> 
- * \image html WDialog-default-1.png "A simple custom dialog (default)" 
- * </TD> <TD>
- * \image html WDialog-polished-1.png "A simple custom dialog (polished)" 
- * </TD> </TR> </TABLE>
- *
- * \note For the dialog (or rather, the silkscreen covering the user
- *       interface below) to render properly in IE, the "html body"
- *       margin is set to 0 (if it wasn't already).
- */
-class WT_API WDialog : public WPopupWidget
-{
-public:
-  /*! \brief The result of a modal dialog execution.
-   */
-  enum DialogCode { Rejected, //!< Dialog closed with reject()
-		    Accepted  //!< Dialog closed with accept()
-  };
-
-  /*! \brief Constructs a new dialog.
-   *
-   * Unlike other widgets, the dialog does not require a parent
-   * container since it is a top-level widget. You may however still
-   * provide a parent object to let the dialog be deleted together
-   * with its parent.
-   */
-  WDialog(WObject *parent = 0);
-
-  /*! \brief Constructs a dialog with a given window title.
-   *
-   * Unlike other widgets, the dialog does not require a parent
-   * container since it is a top-level widget. You may however still
-   * provide a parent object to let the dialog be deleted together
-   * with its parent.
-   */
-  WDialog(const WString& windowTitle, WObject *parent = 0);
-
-  /*! \brief Deletes a dialog.
-   */
-  ~WDialog();
-
-  /*! \brief Sets the dialog window title.
-   *
-   * The window title is displayed in the title bar.
-   *
-   * \sa setTitleBarEnabled()
-   */
-  void setWindowTitle(const WString& title);
-
-  /*! \brief Returns the dialog window title.
-   *
-   * \sa setWindowTitle()
-   */
-  WString windowTitle() const;
-
-#ifndef WT_DEPRECATED_3_0_0
-  /*! \brief Sets the dialog caption (<b>deprecated</b>).
-   *
-   * \deprecated Use setWindowTitle() instead.
-   */
-  void setCaption(const WString& caption);
-
-  /*! \brief Returns the dialog caption (<b>deprecated</b>).
-   *
-   * \deprecated Use windowTitle() instead.
-   */
-  WString caption() const;
-#endif // WT_DEPRECATED_3_0_0
-
-  /*! \brief Enables or disables the title bar.
-   *
-   * The titlebar is enabled by default.
-   */
-  void setTitleBarEnabled(bool enabled);
-
-  /*! \brief Returns whether the title bar is enabled.
-   *
-   * \sa setTitleBarEnabled()
-   */
-  bool isTitleBarEnabled() const { return !titleBar_->isHidden(); }
-
-  /*! \brief Returns the dialog title bar container.
-   *
-   * The title bar contains a single text that contains the
-   * caption. You may customize the title bar by for example adding
-   * other content.
-   */
-  WContainerWidget *titleBar() const { return titleBar_; }
-
-  /*! \brief Returns the dialog contents container.
-   *
-   * Content to the dialog window may be added to this container widget. 
-   */
-  WContainerWidget *contents() const { return contents_; }
-
-  /*! \brief Returns the dialog footer container.
-   *
-   * This is an optional section which is typically used for buttons.
-   */
-  WContainerWidget *footer() const;
-
-  /*! \brief Executes the dialog in a recursive event loop.
-   *
-   * Executes the dialog synchronously. This blocks the current thread
-   * of execution until one of done(DialogCode), accept() or reject()
-   * is called.
-   *
-   * <i>Warning: using exec() does not scale to many concurrent
-   * sessions, since the thread is locked until exec returns, so the
-   * entire server will be unresponsive when the thread pool is
-   * exhausted.</i>
-   *
-   * \if java 
-   * <i>This functionality is only available on Servlet 3.0 compatible 
-   * servlet containers.</i>
-   * \endif
-   *
-   * \sa done(DialogCode r), accept(), reject()
-   */
-  DialogCode exec(const WAnimation& animation = WAnimation());
-
-  /*! \brief Stops the dialog.
-   *
-   * Sets the dialog result, and emits the finished() signal.
-   *
-   * \if cpp
-   * If a recursive event loop was started using the exec() method, it
-   * is ended.
-   * \endif
-   *
-   * \sa finished(), result()
-   */
-  virtual void done(DialogCode r);
-
-  /*! \brief Closes the dialog, with result is Accepted.
-   *
-   * \sa done(DialogCode r), reject()
-   */
-  virtual void accept();
-
-  /*! \brief Closes the dialog, with result is Rejected.
-   *
-   * \sa done(DialogCode r), accept()
-   */
-  virtual void reject();
-
-  /*! \brief Lets pressing the escape key reject the dialog.
-   *
-   * Before %Wt 3.1.5, pressing escape automatically rejected the dialog.
-   * Since 3.1.4 this behaviour is no longer the default since it may
-   * interfere with other functionality in the dialog. Use this method
-   * to enable this behaviour.
-   *
-   * \sa reject()
-   */
-  void rejectWhenEscapePressed(bool enable = true);
-  
-  /*! \brief %Signal emitted when the dialog is closed.
-   *
-   * \sa done(DialogCode r), accept(), reject()
-   */
-  Signal<DialogCode>& finished() { return finished_; }
-
-  /*! \brief Returns the result that was set for this dialog.
-   *
-   * \sa done(DialogCode r)
-   */
-  DialogCode result() const { return result_; }
-
-  /*! \brief Sets whether the dialog is modal.
-   *
-   * A modal dialog will block the underlying user interface. A modal dialog
-   * can be shown synchronously or asynchronously. A non-modal dialog can only
-   * be shown asynchronously.
-   *
-   * By default a dialog is modal.
-   */
-  void setModal(bool modal);
-
-  /*! \brief Returns whether the dialog is modal.
-   *
-   * \sa setModal()
-   */
-  bool isModal() const { return modal_; }
-
-  /*! \brief Adds a resize handle to the dialog.
-   *
-   * The resize handle is shown in the bottom right corner of the dialog,
-   * and allows the user to resize the dialog (but not smaller than the
-   * content allows).
-   *
-   * This also sets the minimum width and height to WLength::Auto to
-   * use the initial width and height as minimum sizes. You may want
-   * to provide other values for minimum width and height to allow the
-   * dialog to be reduced in size.
-   *
-   * The default value is \c false.
-   *
-   * \sa setMinimumSize(), setMaximumSize()
-   */
-  void setResizable(bool resizable);
-
-  /*! \brief Returns whether the dialog has a resize handle.
-   *
-   * \sa setResizable()
-   */
-  bool resizable() const { return resizable_; }
-
-  /*! \brief Allows the dialog to be moved.
-   *
-   * The dialog can be moved by grabbing the titlebar.
-   *
-   * The default value is \c true.
-   */
-  void setMovable(bool movable);
-
-  /*! \brief Returns whether the dialog can be moved.
-   *
-   * \sa setMovable()
-   */
-  bool movable() const { return movable_; }
-
-  /*! \brief Adds a close button to the titlebar.
-   *
-   * The close button is shown in the title bar. Clicking the close button
-   * will reject the dialog.
-   */
-  void setClosable(bool closable);
-
-  /*! \brief Returns whether the dialog can be closed.
-   */
-  bool closable() const { return closeIcon_ != 0; }
-
-  /*! \brief Set focus on the first widget in the dialog.
-   */
-  void setAutoFocus(bool enable){ autoFocus_ = enable;}
-
-  virtual void setHidden(bool hidden,
-			 const WAnimation& animation = WAnimation());
-
-  virtual void positionAt(const WWidget *widget,
-			  Orientation orientation = Vertical);
-  
-  /*! \brief Set the position of the widget at the mouse position
-   */
-  void positionAt(const Wt::WMouseEvent& ev);
-
-  /*! \brief Raises this dialog to be the top-most dialog.
-   */
-  void raiseToFront();
-
-  virtual void setMinimumSize(const WLength& width, const WLength& height);
-  virtual void setMaximumSize(const WLength& width, const WLength& height);
-
-  /*! \brief %Signal emitted when the dialog is being resized by the user.
-   *
-   * The information passed are the new width and height.
-   *
-   * \sa setResizable()
-   */
-  JSignal<int, int>& resized() { return resized_; }
-
-  /*! \brief %Signal emitted when the dialog is being moved by the user.
-   *
-   * The information passed are the new x and y position
-   * (relative to the wietdow).
-   */
-  JSignal<int, int>& moved() { return moved_; }
-
-  /** @name keyboard and mouse events
-   */
-  //@{
-  /*! \brief Event signal emitted when a keyboard key is pushed down.
-   *
-   *  The event will be triggered if nothing in the WDialog has focus
-   *  
-   *  \sa WInteractiveWidget::keyWentDown
-   */
-  EventSignal<WKeyEvent>& keyWentDown();
-
-  /*! \brief Event signal emitted when a "character" was entered.
-   *
-   *  The event will be triggered if nothing in the WDialog has focus
-   *  
-   *  \sa WInteractiveWidget::keyPressed
-   */
-  EventSignal<WKeyEvent>& keyPressed();
-    
-  /*! \brief Event signal emitted when a keyboard key is released.
-   *
-   *  The event will be triggered if nothing in the WDialog has focus
-   *  
-   *  \sa WInteractiveWidget::keyWentUp
-   */
-  EventSignal<WKeyEvent>& keyWentUp();
-
-  /*! \brief Event signal emitted when enter was pressed.
-   *
-   *  The event will be triggered if nothing in the WDialog has focus
-   *  
-   *  \sa WInteractiveWidget::enterPressed
-   */
-  EventSignal<>& enterPressed();
-
-  /*! \brief Event signal emitted when escape was pressed.
-   *
-   *  The event will be triggered if nothing in the WDialog has focus
-   *  
-   *  \sa WInteractiveWidget::escapePressed
-   *
-   */
-  EventSignal<>& escapePressed();
-  //@}
-
-  /*! \brief Event signal emitted when a finger is placed on the screen.
-   */
-  EventSignal<WTouchEvent>& touchStarted();
-
-  /*! \brief Event signal emitted when a finger is removed from the screen.
-   */
-  EventSignal<WTouchEvent>& touchEnded();
-
-  /*! \brief Event signal emitted when a finger, which is already placed on the screen, is moved across the screen.
-   */
-  EventSignal<WTouchEvent>& touchMoved();
-
-protected:
-  virtual void render(WFlags<RenderFlag> flags);
-
-private:
-  WTemplate *impl_;
-  WText *caption_;
-  WText *closeIcon_;
-  WContainerWidget *titleBar_;
-  WContainerWidget *contents_;
-  WContainerWidget *layoutContainer_;
-  mutable WContainerWidget *footer_;
-  bool modal_, resizable_, movable_, escapeIsReject_, autoFocus_;
-  JSignal<int,int> moved_, resized_;
-
-  Signal<DialogCode> finished_;
-  DialogCode result_;
-  bool recursiveEventLoop_;
-
-  Wt::Signals::connection escapeConnection1_, escapeConnection2_,
-    enterConnection1_, enterConnection2_;
-
-  void create();
-  void onEscapePressed();
-  void onDefaultPressed();
-  void bringToFront(const WMouseEvent &e);
-
-  DialogCover *cover();
-
-  friend class DialogCover;
-};
-
-}
-
-#endif // WDIALOG_H_
-=======
 #ifndef WT_WDIALOG_EXTENSIONLESS_H_
 #define WT_WDIALOG_EXTENSIONLESS_H_
 #include <Wt/WConfig.h>
@@ -490,5 +15,4 @@
 #endif
 #endif // defined(WT_WARN_HEADER_MISSING_H)
 #include "WDialog.h"
-#endif // WT_WDIALOG_EXTENSIONLESS_H_
->>>>>>> 65e32ff2
+#endif // WT_WDIALOG_EXTENSIONLESS_H_