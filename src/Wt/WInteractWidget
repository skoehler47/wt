// This may look like C code, but it's really -*- C++ -*-
/*
 * Copyright (C) 2017 Emweb bvba, Herent, Belgium.
 *
 * See the LICENSE file for terms of use.
 */
<<<<<<< HEAD
#ifndef WINTERACT_WIDGET_H_
#define WINTERACT_WIDGET_H_

#include <Wt/WWebWidget>
#include <Wt/WEvent>

namespace Wt {

class JSlot;

/*! \class WInteractWidget Wt/WInteractWidget Wt/WInteractWidget
 *  \brief An abstract widget that can receive user-interface interaction
 *
 * This abstract widget provides access to event signals that
 * correspond to user-interface interaction through mouse or keyboard.
 *
 * When JavaScript is disabled, only the clicked() event will
 * propagate (but without event details information).
 *
 * <h3>CSS</h3>
 *
 * Styling through CSS is not applicable.
 */
class WT_API WInteractWidget : public WWebWidget
{
public:
  /*! \brief Create an InteractWidget with optional parent.
   */
  WInteractWidget(WContainerWidget *parent = 0);

  ~WInteractWidget();

  /*! \brief Event signal emitted when a keyboard key is pushed down.
   *
   * The keyWentDown signal is the first signal emitted when a key is
   * pressed (before the keyPressed signal). Unlike keyPressed()
   * however it is also emitted for modifier keys (such as "shift",
   * "control", ...) or keyboard navigation keys that do not have a
   * corresponding character.
   *
   * Form widgets (like WLineEdit) will receive key events when
   * focussed. Other widgets will receive key events when they contain
   * (directly or indirectly) a form widget that has focus.
   *
   * To capture a key down event when no element has focus, see
   * WApplication::globalKeyWentDown()
   *
   * \sa keyPressed(), keyWentUp()
   */
  EventSignal<WKeyEvent>& keyWentDown();

  /*! \brief Event signal emitted when a "character" was entered.
   *
   * The keyPressed signal is emitted when a key is pressed, and a
   * character is entered. Unlike keyWentDown(), it is emitted only
   * for key presses that result in a character being entered, and
   * thus not for modifier keys or keyboard navigation keys.
   *
   * Form widgets (like WLineEdit) will receive key events when
   * focussed. Other widgets will receive key events when they contain
   * (directly or indirectly) a form widget that has focus.
   *
   * To capture a key press when no element has focus, see
   * WApplication::globalKeyPressed()
   *
   * \sa keyWentDown()
   */
  EventSignal<WKeyEvent>& keyPressed();
    
  /*! \brief Event signal emitted when a keyboard key is released.
   *
   * This is the counter-part of the keyWentDown() event. Every
   * key-down has its corresponding key-up.
   *
   * Form widgets (like WLineEdit) will receive key events when
   * focussed. Other widgets will receive key events when they contain
   * (directly or indirectly) a form widget that has focus.
   *
   * To capture a key up event when no element has focus, see
   * WApplication::globalKeyWentUp()
   *
   * \sa keyWentDown()
   */
  EventSignal<WKeyEvent>& keyWentUp();

  /*! \brief Event signal emitted when enter was pressed.
   *
   * This signal is emitted when the Enter or Return key was pressed.
   *
   * Form widgets (like WLineEdit) will receive key events when
   * focussed. Other widgets will receive key events when they contain
   * (directly or indirectly) a form widget that has focus.
   *
   * To capture an enter press when no element has focus, see
   * WApplication::globalEnterPressed()
   *
   * \sa keyPressed(), Key_Enter
   */
  EventSignal<>& enterPressed();

  /*! \brief Event signal emitted when escape was pressed.
   *
   * This signal is emitted when the Escape key was pressed.
   *
   * Form widgets (like WLineEdit) will receive key events when
   * focussed. Other widgets will receive key events when they contain
   * (directly or indirectly) a form widget that has focus.
   *
   * To capture an escape press when no element has focus, see
   * WApplication::globalEscapePressed()
   *
   * \sa keyPressed(), Key_Escape
   */
  EventSignal<>& escapePressed();

  /*! \brief Event signal emitted when a mouse key was clicked on this
   *         widget.
   *
   * The event details contains information such as the \link
   * WMouseEvent::button button\endlink, optional \link
   * WMouseEvent::modifiers() keyboard modifiers\endlink, and mouse
   * coordinates relative to the \link WMouseEvent::widget()
   * widget\endlink, the window \link WMouseEvent::window()
   * window\endlink, or the \link WMouseEvent::document()
   * document\endlink.
   *
   * \note When JavaScript is disabled, the event details contain
   * invalid information.
   */
  EventSignal<WMouseEvent>& clicked();

  /*! \brief Event signal emitted when a mouse key was double clicked
   *         on this widget.
   *
   * The event details contains information such as the \link
   * WMouseEvent::button button\endlink, optional \link
   * WMouseEvent::modifiers() keyboard modifiers\endlink, and mouse
   * coordinates relative to the \link WMouseEvent::widget()
   * widget\endlink, the window \link WMouseEvent::window()
   * window\endlink, or the \link WMouseEvent::document()
   * document\endlink.
   *
   * \note When JavaScript is disabled, the signal will never fire.
   */
  EventSignal<WMouseEvent>& doubleClicked();

  /*! \brief Event signal emitted when a mouse key was pushed down on this
   *         widget.
   *
   * The event details contains information such as the \link
   * WMouseEvent::button button\endlink, optional \link
   * WMouseEvent::modifiers() keyboard modifiers\endlink, and mouse
   * coordinates relative to the \link WMouseEvent::widget()
   * widget\endlink, the window \link WMouseEvent::window()
   * window\endlink, or the \link WMouseEvent::document()
   * document\endlink.
   *
   * \note When JavaScript is disabled, the signal will never fire.
   */
  EventSignal<WMouseEvent>& mouseWentDown();

  /*! \brief Event signal emitted when a mouse key was released on this
   *         widget.
   *
   * The event details contains information such as the \link
   * WMouseEvent::button button\endlink, optional \link
   * WMouseEvent::modifiers() keyboard modifiers\endlink, and mouse
   * coordinates relative to the \link WMouseEvent::widget()
   * widget\endlink, the window \link WMouseEvent::window()
   * window\endlink, or the \link WMouseEvent::document()
   * document\endlink.
   *
   * If you connect also the mouseWentDown() signal, then a subsequent
   * mouseWentUp() will be received by the same widget, even if mouse is
   * no longer over the original widget.
   *
   * \note When JavaScript is disabled, the signal will never fire.
   */
  EventSignal<WMouseEvent>& mouseWentUp();

  /*! \brief Event signal emitted when the mouse went out of this widget.
   *
   * \note When JavaScript is disabled, the signal will never fire.
   */
  EventSignal<WMouseEvent>& mouseWentOut();
    
  /*! \brief Event signal emitted when the mouse entered this widget.
   *
   * The signal is emitted as soon as the mouse enters the widget, or
   * after some delay as configured by setMouseOverDelay()
   *
   * \note When JavaScript is disabled, the signal will never fire.
   */
  EventSignal<WMouseEvent>& mouseWentOver();

  /*! \brief Event signal emitted when the mouse moved over this widget.
   *
   * The mouse event contains information on the button(s) currently
   * pressed. If multiple buttons are currently pressed, only the
   * button with smallest enum value is returned.
   *
   * \note When JavaScript is disabled, the signal will never fire.
   */
  EventSignal<WMouseEvent>& mouseMoved();

  /*! \brief Event signal emitted when the mouse is dragged over this widget.
   *
   * The mouse event contains information on the button(s) currently
   * pressed. If multiple buttons are currently pressed, only the
   * button with smallest enum value is returned.
   *
   * \note When JavaScript is disabled, the signal will never fire.
   */
  EventSignal<WMouseEvent>& mouseDragged();

  /*! \brief Event signal emitted when the mouse scroll wheel was used.
   *
   * The event details contains information such as the \link
   * WMouseEvent::wheelDelta() wheel delta\endlink, optional \link
   * WMouseEvent::modifiers() keyboard modifiers\endlink, and mouse
   * coordinates relative to the \link WMouseEvent::widget()
   * widget\endlink, the window \link WMouseEvent::window()
   * window\endlink, or the \link WMouseEvent::document()
   * document\endlink.
   *
   * \note When JavaScript is disabled, the signal will never fire.
   */
  EventSignal<WMouseEvent>& mouseWheel();

  /*! \brief Event signal emitted when a finger is placed on the screen.
   *
   * The event details contains information such as the \link
   * WTouchEvent::touches() touches\endlink, \link WTouchEvent::targetTouches()
   * target touches\endlink and \link WTouchEvent::changedTouches() changed
   * touches\endlink.
   *
   * \note When JavaScript is disabled, the signal will never fire.
   */
  EventSignal<WTouchEvent>& touchStarted();
  
  /*! \brief Event signal emitted when a finger is removed from the screen.
   *
   * The event details contains information such as the \link
   * WTouchEvent::touches() touches\endlink, \link WTouchEvent::targetTouches()
   * target touches\endlink and \link WTouchEvent::changedTouches() changed
   * touches\endlink.
   *
   * \note When JavaScript is disabled, the signal will never fire.
   */
  EventSignal<WTouchEvent>& touchEnded();

  /*! \brief Event signal emitted when a finger, which is already placed on the
   *         screen, is moved across the screen.
   *
   * The event details contains information such as the \link
   * WTouchEvent::touches() touches\endlink, \link WTouchEvent::targetTouches()
   * target touches\endlink and \link WTouchEvent::changedTouches() changed
   * touches\endlink.
   *
   * \note When JavaScript is disabled, the signal will never fire.
   */
  EventSignal<WTouchEvent>& touchMoved();
  
  /*! \brief Event signal emitted when a gesture is started.
   *
   * The event details contains information about the \link
   * WGestureEvent::scale() scale\endlink and the \link 
   * WGestureEvent::rotation() rotation\endlink.
   *
   * \note When JavaScript is disabled, the signal will never fire.
   */
  EventSignal<WGestureEvent>& gestureStarted();

  /*! \brief Event signal emitted when a gesture is changed.
   *
   * The event details contains information about the \link
   * WGestureEvent::scale() scale\endlink and the \link 
   * WGestureEvent::rotation() rotation\endlink.
   *
   * \note When JavaScript is disabled, the signal will never fire.
   */
  EventSignal<WGestureEvent>& gestureChanged();

  /*! \brief Event signal emitted when a gesture is ended.
   *
   * The event details contains information about the \link
   * WGestureEvent::scale() scale\endlink and the \link 
   * WGestureEvent::rotation() rotation\endlink.
   *
   * \note When JavaScript is disabled, the signal will never fire.
   */
  EventSignal<WGestureEvent>& gestureEnded();

  /*! \brief Configure dragging for drag and drop.
   *
   * Enable drag&drop for this widget. The mimeType is used to find a
   * suitable drop target, which must accept dropping of this mimetype.
   *
   * By default, the entire widget is dragged. One may specify another
   * widget to be dragged (for example the parent as \p dragWidget) or
   * a \p dragWidget whose function is only to represent the drag
   * visually (when \p isDragWidgetOnly = \c true).
   *
   * The widget to be identified as source in the dropEvent may be given
   * explicitly, and will default to this widget otherwise.
   *
   * When using a touch interface, the widget can also be dragged after
   * a long press.
   *
   * \note When JavaScript is disabled, drag&drop does not work.
   *
   * \sa WWidget::dropEvent(), WWidget::acceptDrops(), WDropEvent
   */
  void setDraggable(const std::string& mimeType, WWidget *dragWidget = 0,
		    bool isDragWidgetOnly = false, WObject *sourceWidget = 0);

  /*! \brief Disable drag & drop for this widget.
   *
   * \sa setDraggable()
   */
  void unsetDraggable();

  /*! \brief Sets a delay for the mouse over event.
   *
   * This sets a delay (in milliseconds) before the mouse over event
   * is emitted.
   *
   * The default value is 0.
   *
   * \sa mouseWentOver()
   */
  void setMouseOverDelay(int delay);

  /*! \brief Returns the mouse over signal delay.
   *
   * \sa setMouseOverDelay()
   */
  int mouseOverDelay() const;

  virtual void setPopup(bool popup);
  virtual void load();
  virtual bool isEnabled() const;

protected:
  virtual void updateDom(DomElement& element, bool all);
  virtual void propagateRenderOk(bool deep);
  virtual void propagateSetEnabled(bool enabled);

  void updateEventSignals(DomElement& element, bool all);

  JSlot *dragSlot_;
  JSlot *dragTouchSlot_;
  JSlot *dragTouchEndSlot_;

protected:
  // also used in WAbstractToggleButton
  static const char *M_CLICK_SIGNAL;

private:
  static const char *CLICK_SIGNAL;
  static const char *KEYDOWN_SIGNAL;
  static const char *KEYPRESS_SIGNAL;
  static const char *KEYUP_SIGNAL;
  static const char *ENTER_PRESS_SIGNAL;
  static const char *ESCAPE_PRESS_SIGNAL;
  static const char *DBL_CLICK_SIGNAL;
  static const char *MOUSE_DOWN_SIGNAL;
  static const char *MOUSE_UP_SIGNAL;
  static const char *MOUSE_OUT_SIGNAL;
  static const char *MOUSE_OVER_SIGNAL;
  static const char *MOUSE_MOVE_SIGNAL;
  static const char *MOUSE_DRAG_SIGNAL;
  static const char *MOUSE_WHEEL_SIGNAL;
  static const char *WHEEL_SIGNAL;
  static const char *TOUCH_START_SIGNAL;
  static const char *TOUCH_MOVE_SIGNAL;
  static const char *TOUCH_END_SIGNAL;
  static const char *GESTURE_START_SIGNAL;
  static const char *GESTURE_CHANGE_SIGNAL;
  static const char *GESTURE_END_SIGNAL;

  friend class DomElement;
  friend class WAbstractToggleButton;
  friend class WWebWidget;

  int mouseOverDelay_;
};

}

#endif // WINTERACT_WIDGET_H_
=======
#ifndef WT_WINTERACTWIDGET_EXTENSIONLESS_H_
#define WT_WINTERACTWIDGET_EXTENSIONLESS_H_
#include <Wt/WConfig.h>
#if defined(WT_WARN_HEADER_MISSING_H)
#if defined(__GNUC__) || defined(__clang__)
#warning "The use of header files without .h is deprecated since Wt 4.0.0, please use WInteractWidget.h instead"
#elif defined(_MSC_VER)
#pragma message("The use of header files without .h is deprecated since Wt 4.0.0, please use WInteractWidget.h instead")
#endif
#endif // defined(WT_WARN_HEADER_MISSING_H)
#include "WInteractWidget.h"
#endif // WT_WINTERACTWIDGET_EXTENSIONLESS_H_
>>>>>>> 65e32ff2
<|MERGE_RESOLUTION|>--- conflicted
+++ resolved
@@ -4,399 +4,6 @@
  *
  * See the LICENSE file for terms of use.
  */
-<<<<<<< HEAD
-#ifndef WINTERACT_WIDGET_H_
-#define WINTERACT_WIDGET_H_
-
-#include <Wt/WWebWidget>
-#include <Wt/WEvent>
-
-namespace Wt {
-
-class JSlot;
-
-/*! \class WInteractWidget Wt/WInteractWidget Wt/WInteractWidget
- *  \brief An abstract widget that can receive user-interface interaction
- *
- * This abstract widget provides access to event signals that
- * correspond to user-interface interaction through mouse or keyboard.
- *
- * When JavaScript is disabled, only the clicked() event will
- * propagate (but without event details information).
- *
- * <h3>CSS</h3>
- *
- * Styling through CSS is not applicable.
- */
-class WT_API WInteractWidget : public WWebWidget
-{
-public:
-  /*! \brief Create an InteractWidget with optional parent.
-   */
-  WInteractWidget(WContainerWidget *parent = 0);
-
-  ~WInteractWidget();
-
-  /*! \brief Event signal emitted when a keyboard key is pushed down.
-   *
-   * The keyWentDown signal is the first signal emitted when a key is
-   * pressed (before the keyPressed signal). Unlike keyPressed()
-   * however it is also emitted for modifier keys (such as "shift",
-   * "control", ...) or keyboard navigation keys that do not have a
-   * corresponding character.
-   *
-   * Form widgets (like WLineEdit) will receive key events when
-   * focussed. Other widgets will receive key events when they contain
-   * (directly or indirectly) a form widget that has focus.
-   *
-   * To capture a key down event when no element has focus, see
-   * WApplication::globalKeyWentDown()
-   *
-   * \sa keyPressed(), keyWentUp()
-   */
-  EventSignal<WKeyEvent>& keyWentDown();
-
-  /*! \brief Event signal emitted when a "character" was entered.
-   *
-   * The keyPressed signal is emitted when a key is pressed, and a
-   * character is entered. Unlike keyWentDown(), it is emitted only
-   * for key presses that result in a character being entered, and
-   * thus not for modifier keys or keyboard navigation keys.
-   *
-   * Form widgets (like WLineEdit) will receive key events when
-   * focussed. Other widgets will receive key events when they contain
-   * (directly or indirectly) a form widget that has focus.
-   *
-   * To capture a key press when no element has focus, see
-   * WApplication::globalKeyPressed()
-   *
-   * \sa keyWentDown()
-   */
-  EventSignal<WKeyEvent>& keyPressed();
-    
-  /*! \brief Event signal emitted when a keyboard key is released.
-   *
-   * This is the counter-part of the keyWentDown() event. Every
-   * key-down has its corresponding key-up.
-   *
-   * Form widgets (like WLineEdit) will receive key events when
-   * focussed. Other widgets will receive key events when they contain
-   * (directly or indirectly) a form widget that has focus.
-   *
-   * To capture a key up event when no element has focus, see
-   * WApplication::globalKeyWentUp()
-   *
-   * \sa keyWentDown()
-   */
-  EventSignal<WKeyEvent>& keyWentUp();
-
-  /*! \brief Event signal emitted when enter was pressed.
-   *
-   * This signal is emitted when the Enter or Return key was pressed.
-   *
-   * Form widgets (like WLineEdit) will receive key events when
-   * focussed. Other widgets will receive key events when they contain
-   * (directly or indirectly) a form widget that has focus.
-   *
-   * To capture an enter press when no element has focus, see
-   * WApplication::globalEnterPressed()
-   *
-   * \sa keyPressed(), Key_Enter
-   */
-  EventSignal<>& enterPressed();
-
-  /*! \brief Event signal emitted when escape was pressed.
-   *
-   * This signal is emitted when the Escape key was pressed.
-   *
-   * Form widgets (like WLineEdit) will receive key events when
-   * focussed. Other widgets will receive key events when they contain
-   * (directly or indirectly) a form widget that has focus.
-   *
-   * To capture an escape press when no element has focus, see
-   * WApplication::globalEscapePressed()
-   *
-   * \sa keyPressed(), Key_Escape
-   */
-  EventSignal<>& escapePressed();
-
-  /*! \brief Event signal emitted when a mouse key was clicked on this
-   *         widget.
-   *
-   * The event details contains information such as the \link
-   * WMouseEvent::button button\endlink, optional \link
-   * WMouseEvent::modifiers() keyboard modifiers\endlink, and mouse
-   * coordinates relative to the \link WMouseEvent::widget()
-   * widget\endlink, the window \link WMouseEvent::window()
-   * window\endlink, or the \link WMouseEvent::document()
-   * document\endlink.
-   *
-   * \note When JavaScript is disabled, the event details contain
-   * invalid information.
-   */
-  EventSignal<WMouseEvent>& clicked();
-
-  /*! \brief Event signal emitted when a mouse key was double clicked
-   *         on this widget.
-   *
-   * The event details contains information such as the \link
-   * WMouseEvent::button button\endlink, optional \link
-   * WMouseEvent::modifiers() keyboard modifiers\endlink, and mouse
-   * coordinates relative to the \link WMouseEvent::widget()
-   * widget\endlink, the window \link WMouseEvent::window()
-   * window\endlink, or the \link WMouseEvent::document()
-   * document\endlink.
-   *
-   * \note When JavaScript is disabled, the signal will never fire.
-   */
-  EventSignal<WMouseEvent>& doubleClicked();
-
-  /*! \brief Event signal emitted when a mouse key was pushed down on this
-   *         widget.
-   *
-   * The event details contains information such as the \link
-   * WMouseEvent::button button\endlink, optional \link
-   * WMouseEvent::modifiers() keyboard modifiers\endlink, and mouse
-   * coordinates relative to the \link WMouseEvent::widget()
-   * widget\endlink, the window \link WMouseEvent::window()
-   * window\endlink, or the \link WMouseEvent::document()
-   * document\endlink.
-   *
-   * \note When JavaScript is disabled, the signal will never fire.
-   */
-  EventSignal<WMouseEvent>& mouseWentDown();
-
-  /*! \brief Event signal emitted when a mouse key was released on this
-   *         widget.
-   *
-   * The event details contains information such as the \link
-   * WMouseEvent::button button\endlink, optional \link
-   * WMouseEvent::modifiers() keyboard modifiers\endlink, and mouse
-   * coordinates relative to the \link WMouseEvent::widget()
-   * widget\endlink, the window \link WMouseEvent::window()
-   * window\endlink, or the \link WMouseEvent::document()
-   * document\endlink.
-   *
-   * If you connect also the mouseWentDown() signal, then a subsequent
-   * mouseWentUp() will be received by the same widget, even if mouse is
-   * no longer over the original widget.
-   *
-   * \note When JavaScript is disabled, the signal will never fire.
-   */
-  EventSignal<WMouseEvent>& mouseWentUp();
-
-  /*! \brief Event signal emitted when the mouse went out of this widget.
-   *
-   * \note When JavaScript is disabled, the signal will never fire.
-   */
-  EventSignal<WMouseEvent>& mouseWentOut();
-    
-  /*! \brief Event signal emitted when the mouse entered this widget.
-   *
-   * The signal is emitted as soon as the mouse enters the widget, or
-   * after some delay as configured by setMouseOverDelay()
-   *
-   * \note When JavaScript is disabled, the signal will never fire.
-   */
-  EventSignal<WMouseEvent>& mouseWentOver();
-
-  /*! \brief Event signal emitted when the mouse moved over this widget.
-   *
-   * The mouse event contains information on the button(s) currently
-   * pressed. If multiple buttons are currently pressed, only the
-   * button with smallest enum value is returned.
-   *
-   * \note When JavaScript is disabled, the signal will never fire.
-   */
-  EventSignal<WMouseEvent>& mouseMoved();
-
-  /*! \brief Event signal emitted when the mouse is dragged over this widget.
-   *
-   * The mouse event contains information on the button(s) currently
-   * pressed. If multiple buttons are currently pressed, only the
-   * button with smallest enum value is returned.
-   *
-   * \note When JavaScript is disabled, the signal will never fire.
-   */
-  EventSignal<WMouseEvent>& mouseDragged();
-
-  /*! \brief Event signal emitted when the mouse scroll wheel was used.
-   *
-   * The event details contains information such as the \link
-   * WMouseEvent::wheelDelta() wheel delta\endlink, optional \link
-   * WMouseEvent::modifiers() keyboard modifiers\endlink, and mouse
-   * coordinates relative to the \link WMouseEvent::widget()
-   * widget\endlink, the window \link WMouseEvent::window()
-   * window\endlink, or the \link WMouseEvent::document()
-   * document\endlink.
-   *
-   * \note When JavaScript is disabled, the signal will never fire.
-   */
-  EventSignal<WMouseEvent>& mouseWheel();
-
-  /*! \brief Event signal emitted when a finger is placed on the screen.
-   *
-   * The event details contains information such as the \link
-   * WTouchEvent::touches() touches\endlink, \link WTouchEvent::targetTouches()
-   * target touches\endlink and \link WTouchEvent::changedTouches() changed
-   * touches\endlink.
-   *
-   * \note When JavaScript is disabled, the signal will never fire.
-   */
-  EventSignal<WTouchEvent>& touchStarted();
-  
-  /*! \brief Event signal emitted when a finger is removed from the screen.
-   *
-   * The event details contains information such as the \link
-   * WTouchEvent::touches() touches\endlink, \link WTouchEvent::targetTouches()
-   * target touches\endlink and \link WTouchEvent::changedTouches() changed
-   * touches\endlink.
-   *
-   * \note When JavaScript is disabled, the signal will never fire.
-   */
-  EventSignal<WTouchEvent>& touchEnded();
-
-  /*! \brief Event signal emitted when a finger, which is already placed on the
-   *         screen, is moved across the screen.
-   *
-   * The event details contains information such as the \link
-   * WTouchEvent::touches() touches\endlink, \link WTouchEvent::targetTouches()
-   * target touches\endlink and \link WTouchEvent::changedTouches() changed
-   * touches\endlink.
-   *
-   * \note When JavaScript is disabled, the signal will never fire.
-   */
-  EventSignal<WTouchEvent>& touchMoved();
-  
-  /*! \brief Event signal emitted when a gesture is started.
-   *
-   * The event details contains information about the \link
-   * WGestureEvent::scale() scale\endlink and the \link 
-   * WGestureEvent::rotation() rotation\endlink.
-   *
-   * \note When JavaScript is disabled, the signal will never fire.
-   */
-  EventSignal<WGestureEvent>& gestureStarted();
-
-  /*! \brief Event signal emitted when a gesture is changed.
-   *
-   * The event details contains information about the \link
-   * WGestureEvent::scale() scale\endlink and the \link 
-   * WGestureEvent::rotation() rotation\endlink.
-   *
-   * \note When JavaScript is disabled, the signal will never fire.
-   */
-  EventSignal<WGestureEvent>& gestureChanged();
-
-  /*! \brief Event signal emitted when a gesture is ended.
-   *
-   * The event details contains information about the \link
-   * WGestureEvent::scale() scale\endlink and the \link 
-   * WGestureEvent::rotation() rotation\endlink.
-   *
-   * \note When JavaScript is disabled, the signal will never fire.
-   */
-  EventSignal<WGestureEvent>& gestureEnded();
-
-  /*! \brief Configure dragging for drag and drop.
-   *
-   * Enable drag&drop for this widget. The mimeType is used to find a
-   * suitable drop target, which must accept dropping of this mimetype.
-   *
-   * By default, the entire widget is dragged. One may specify another
-   * widget to be dragged (for example the parent as \p dragWidget) or
-   * a \p dragWidget whose function is only to represent the drag
-   * visually (when \p isDragWidgetOnly = \c true).
-   *
-   * The widget to be identified as source in the dropEvent may be given
-   * explicitly, and will default to this widget otherwise.
-   *
-   * When using a touch interface, the widget can also be dragged after
-   * a long press.
-   *
-   * \note When JavaScript is disabled, drag&drop does not work.
-   *
-   * \sa WWidget::dropEvent(), WWidget::acceptDrops(), WDropEvent
-   */
-  void setDraggable(const std::string& mimeType, WWidget *dragWidget = 0,
-		    bool isDragWidgetOnly = false, WObject *sourceWidget = 0);
-
-  /*! \brief Disable drag & drop for this widget.
-   *
-   * \sa setDraggable()
-   */
-  void unsetDraggable();
-
-  /*! \brief Sets a delay for the mouse over event.
-   *
-   * This sets a delay (in milliseconds) before the mouse over event
-   * is emitted.
-   *
-   * The default value is 0.
-   *
-   * \sa mouseWentOver()
-   */
-  void setMouseOverDelay(int delay);
-
-  /*! \brief Returns the mouse over signal delay.
-   *
-   * \sa setMouseOverDelay()
-   */
-  int mouseOverDelay() const;
-
-  virtual void setPopup(bool popup);
-  virtual void load();
-  virtual bool isEnabled() const;
-
-protected:
-  virtual void updateDom(DomElement& element, bool all);
-  virtual void propagateRenderOk(bool deep);
-  virtual void propagateSetEnabled(bool enabled);
-
-  void updateEventSignals(DomElement& element, bool all);
-
-  JSlot *dragSlot_;
-  JSlot *dragTouchSlot_;
-  JSlot *dragTouchEndSlot_;
-
-protected:
-  // also used in WAbstractToggleButton
-  static const char *M_CLICK_SIGNAL;
-
-private:
-  static const char *CLICK_SIGNAL;
-  static const char *KEYDOWN_SIGNAL;
-  static const char *KEYPRESS_SIGNAL;
-  static const char *KEYUP_SIGNAL;
-  static const char *ENTER_PRESS_SIGNAL;
-  static const char *ESCAPE_PRESS_SIGNAL;
-  static const char *DBL_CLICK_SIGNAL;
-  static const char *MOUSE_DOWN_SIGNAL;
-  static const char *MOUSE_UP_SIGNAL;
-  static const char *MOUSE_OUT_SIGNAL;
-  static const char *MOUSE_OVER_SIGNAL;
-  static const char *MOUSE_MOVE_SIGNAL;
-  static const char *MOUSE_DRAG_SIGNAL;
-  static const char *MOUSE_WHEEL_SIGNAL;
-  static const char *WHEEL_SIGNAL;
-  static const char *TOUCH_START_SIGNAL;
-  static const char *TOUCH_MOVE_SIGNAL;
-  static const char *TOUCH_END_SIGNAL;
-  static const char *GESTURE_START_SIGNAL;
-  static const char *GESTURE_CHANGE_SIGNAL;
-  static const char *GESTURE_END_SIGNAL;
-
-  friend class DomElement;
-  friend class WAbstractToggleButton;
-  friend class WWebWidget;
-
-  int mouseOverDelay_;
-};
-
-}
-
-#endif // WINTERACT_WIDGET_H_
-=======
 #ifndef WT_WINTERACTWIDGET_EXTENSIONLESS_H_
 #define WT_WINTERACTWIDGET_EXTENSIONLESS_H_
 #include <Wt/WConfig.h>
@@ -408,5 +15,4 @@
 #endif
 #endif // defined(WT_WARN_HEADER_MISSING_H)
 #include "WInteractWidget.h"
-#endif // WT_WINTERACTWIDGET_EXTENSIONLESS_H_
->>>>>>> 65e32ff2
+#endif // WT_WINTERACTWIDGET_EXTENSIONLESS_H_