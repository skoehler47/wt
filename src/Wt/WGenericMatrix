// This may look like C code, but it's really -*- C++ -*-
/*
 * Copyright (C) 2017 Emweb bvba, Herent, Belgium.
 *
 * See the LICENSE file for terms of use.
 */
<<<<<<< HEAD
#ifndef WGENERICMATRIX_H_
#define WGENERICMATRIX_H_

#include <Wt/WDllDefs.h>
#ifdef _MSC_VER
// Avoid 64-bit related warnings on MSVC
#pragma warning( push )
#pragma warning( disable : 4244 )
#pragma warning( disable : 4267 )
#endif
#define BOOST_SERIALIZATION_NO_LIB
// Include array_wrapper.hpp in Boost 1.64.0 as a workaround
//
// See Boost issues:
//  - https://svn.boost.org/trac/boost/ticket/12978
//  - https://svn.boost.org/trac/boost/ticket/12982
#include <boost/version.hpp>
#if BOOST_VERSION == 106400
#include <boost/serialization/array_wrapper.hpp>
#endif
#include <boost/numeric/ublas/matrix.hpp>
#ifdef _MSC_VER
#pragma warning( pop )
#endif
#include <boost/numeric/ublas/matrix_proxy.hpp>
#include <boost/numeric/ublas/io.hpp>

#include <ostream>

namespace Wt {

/*! \class WGenericMatrix Wt/WGenericMatrix Wt/WGenericMatrix
 * \brief A value class that describes a matrix
 *
 * This class represents a fixed-size dense (!= sparse) matrix. It
 * can be templatized to the number of rows and columns, and to the
 * datatype stored (integer types, floatin point types, complex types, ...)
 *
 * The row order of this matrix class is row-major. This means that when
 * accessing the raw data store linearly, you will first encounter all
 * elements of the first row, then the second row, and so on.
 *
 * This template class is used in Wt as base class for transformation
 * matrices, but can also be used as a general matrix class. Efficiency
 * for this use case was considered when this class was implemented, but
 * we recommend that you use a more specialized matrix class library
 * if the algorithms you need exceed what's offered here (for example,
 * if you intend to do many linear algebra computations, you may
 * consider boost ublass, MTL, ...).
 */
template<typename T, std::size_t Rows, std::size_t Cols>
class WGenericMatrix
{
public:
  typedef boost::numeric::ublas::bounded_matrix<T, Rows, Cols,
    boost::numeric::ublas::row_major> MatrixType;
  typedef typename boost::numeric::ublas::bounded_matrix<T, Rows, Cols,
    boost::numeric::ublas::row_major>::array_type ArrayType;

  /*! \brief Construct a identity matrix
   *
   * An identity matrix in this context is a matrix where m(i,i) = 1
   * and m(i,j) = 0, for i != j.
   */
  WGenericMatrix()
  {
    setToIdentity();
  }

  /*! \brief Copy Constructor
   */
  WGenericMatrix(const WGenericMatrix<T, Rows, Cols> &other): m_(other.m_) {}

  /*! \brief Constructs a matrix from an array of elements.
   *
   * The input array is assumed to be in row-major order. If elements is 0,
   * the matrix data is not initialized.
   */
  explicit WGenericMatrix(const T* elements)
  {
    if (elements) {
      for(unsigned int i = 0; i < Rows; ++i)
        for(unsigned int j = 0; j < Cols; ++j)
          m_(i, j) = elements[i * Rows + j];
    }
  }

  /*! \brief Returns a const pointer to the internal data store.
   *
   * The array can be indexed with []. You can iterate over the
   * entire data store by using begin() and end() iterators. The
   * row order of the data is row major.
   */
  const ArrayType &constData() const { return m_.data(); }

  /*! \brief Export the matrix data
   *
   * Stores the matrix in an array of Rows*Cols elements of type T,
   * pointed to by data. The data will be stored in row major order.
   */
  void copyDataTo(T *data)
  {
    for(unsigned int i = 0; i < Rows; ++i)
      for (unsigned int j = 0; j < Cols; ++j)
        data[i * Rows + j] = m_(i, j);
  }

  /*! \brief Returns a reference to the internal data store.
   *
   * The array can be indexed with []. You can iterate over the
   * entire data store by using begin() and end() iterators. The
   * row order of the data is row major.
   */
  ArrayType &data() { return m_.data(); }

  /*! \brief Returns a const reference to the internal data store.
   *
   * The array can be indexed with []. You can iterate over the
   * entire data store by using begin() and end() iterators. The
   * row order of the data is row major.
   */
  const ArrayType &data() const { return m_.data(); }

  /*! \brief Fills every element of the matrix with the given value
   */
  void fill(T value)
  {
    for (unsigned i = 0; i < Rows * Cols; ++i)
      m_.data()[i] = value;
  }

  /*! \brief Identity check.
   *
   * Returns true if the transform represents an identity transformation.
   */
  bool isIdentity() const
  {
    using namespace boost::numeric::ublas;
    identity_matrix<T> I(Rows > Cols ? Rows : Cols);
    for(unsigned i = 0; i < Rows; ++i)
      for (unsigned j = 0; j < Cols; ++j)
        if (m_(i, j) != I(i, j))
          return false;
    return true;
  }

  /*! \brief Set this matrix to the identity matrix
   *
   * An identity matrix is in this context a matrix where m(i,i) = 1
   * and m(i,j) = 0, for i != j.
   */
  void setToIdentity()
  {
    #ifndef WT_TARGET_JAVA
    using namespace boost::numeric::ublas;
    m_ = project(identity_matrix<T>(Rows > Cols ? Rows : Cols),
        range(0, Rows), range(0, Cols));
    #endif
  }

  /*! \brief Returns the transposed of the matrix
   */
  WGenericMatrix<T, Cols, Rows> transposed() const
  {
    return WGenericMatrix<T, Cols, Rows>(boost::numeric::ublas::trans(m_));
  }

  /*! \brief Equality operator.
   *
   * Returns \c true if the matrices are exactly the same.
   */
  bool operator==(const WGenericMatrix<T, Rows, Cols>& rhs) const
  {
    for(unsigned i = 0; i < Rows; ++i)
      for (unsigned j = 0; j < Cols; ++j)
        if (rhs.m_(i, j) != m_(i, j))
          return false;
    return true;
  }

  /*! \brief Inequality operator.
   *
   * Returns \c true if the transforms are different.
   */
  bool operator!=(const WGenericMatrix<T, Rows, Cols> &rhs) const {
    return !(*this == rhs);
  }

  /*! \brief Returns the element at the given position
   */
  const T &operator()(int row, int column) const
  {
    return m_(row, column);
  }

  /*! \brief Returns the element at the given position
   */
  T &operator()(int row, int column) { return m_(row, column); }

  /*! \brief Returns the element at the given position
   */
  const T &at(int row, int column) const
  {
    return m_(row, column);
  }

  /*! \brief Returns the element at the given position
   */
  T &at(int row, int column) { return m_(row, column); } 

#ifdef WT_TARGET_JAVA
  void setElement(int row, int column, float v);
#endif

  /*! \brief Multiply every element of the matrix with the given factor
   */
  WGenericMatrix<T, Rows, Cols> &operator*=(const T &factor)
  {
#ifndef WT_TARGET_JAVA
    m_ *= factor;
    return *this;
#endif
  }

  /*! \brief Divide every element of the matrix by the given factor
   */
  WGenericMatrix<T, Rows, Cols> &operator/=(const T &factor)
  {
#ifndef WT_TARGET_JAVA
    m_ /= factor;
    return *this;
#endif
  }

  /*! \brief Add the given matrix to this matrix
   */
  WGenericMatrix<T, Rows, Cols> &operator+=(
    const WGenericMatrix<T, Rows, Cols> &rhs)
  {
#ifndef WT_TARGET_JAVA
    m_ += rhs.m_;
    return *this;
#endif
  }

  /*! \brief Substract the given matrix from this matrix
   */
  WGenericMatrix<T, Rows, Cols> &operator-=(
    const WGenericMatrix<T, Rows, Cols> &rhs)
  {
#ifndef WT_TARGET_JAVA
    m_ -= rhs.m_;
    return *this;
#endif
  }

  MatrixType &impl() { return m_; }
  const MatrixType &impl() const { return m_; }
  WGenericMatrix(const MatrixType &m): m_(m) {}

private:
  MatrixType m_;
};

/*! \brief Multiply two matrices
 */
template<typename T, std::size_t A, std::size_t B, std::size_t C>
inline WGenericMatrix<T, A, C> operator*(const WGenericMatrix<T, A, B> &l,
  const WGenericMatrix<T, B, C> &r)
{
#ifndef WT_TARGET_JAVA
  using namespace boost::numeric::ublas;
  return WGenericMatrix<T, A, C>(prod(l.impl(), r.impl()));
#endif
}

/*! \brief Print the matrix to an ostream
 */
template<typename T, std::size_t Rows, std::size_t Cols>
std::ostream &operator<<(std::ostream &os,
  const WGenericMatrix<T, Rows, Cols> &m)
{
#ifndef WT_TARGET_JAVA
  return os << m.impl();
#endif
}

/*! \brief Multiply every element in the matrix with the given factor
 */
template<typename T, std::size_t Rows, std::size_t Cols>
inline WGenericMatrix<T, Rows, Cols> operator*(const T &factor,
  const WGenericMatrix<T, Rows, Cols> &m)
{
#ifndef WT_TARGET_JAVA
  return WGenericMatrix<T, Rows, Cols>(factor * m.impl());
#endif
}

/*! \brief Multiply every element in the matrix with the given factor
 */
template<typename T, std::size_t Rows, std::size_t Cols>
inline WGenericMatrix<T, Rows, Cols> operator*(
  const WGenericMatrix<T, Rows, Cols> &m, const T &factor)
{
#ifndef WT_TARGET_JAVA
  return WGenericMatrix<T, Rows, Cols>(m.impl() * factor);
#endif
}

/*! \brief Divide every element in the matrix by the given factor
 */
template<typename T, std::size_t Rows, std::size_t Cols>
inline WGenericMatrix<T, Rows, Cols> operator/(
  const WGenericMatrix<T, Rows, Cols> &m, const T &factor)
{
#ifndef WT_TARGET_JAVA
  return WGenericMatrix<T, Rows, Cols>(m.impl() / factor);
#endif
}

/*! \brief Add two matrices together
 */
template<typename T, std::size_t Rows, std::size_t Cols>
inline WGenericMatrix<T, Rows, Cols> operator+(
  const WGenericMatrix<T, Rows, Cols> &l,
  const WGenericMatrix<T, Rows, Cols> &r)
{
#ifndef WT_TARGET_JAVA
  return WGenericMatrix<T, Rows, Cols>(l.impl() + r.impl());
#endif
}

/*! \brief Substract two matrices
 */
template<typename T, std::size_t Rows, std::size_t Cols>
inline WGenericMatrix<T, Rows, Cols> operator-(
  const WGenericMatrix<T, Rows, Cols> &l,
  const WGenericMatrix<T, Rows, Cols> &r)
{
#ifndef WT_TARGET_JAVA
  return WGenericMatrix<T, Rows, Cols>(l.impl() - r.impl());
#endif
}

/*! \brief Negate every element in the matrix
 */
template<typename T, std::size_t Rows, std::size_t Cols>
inline WGenericMatrix<T, Rows, Cols> operator-(
  const WGenericMatrix<T, Rows, Cols> &m)
{
#ifndef WT_TARGET_JAVA
  return WGenericMatrix<T, Rows, Cols>(-m.impl());
#endif
}

}
#endif // WGENERICMATRIX_H_
=======
#ifndef WT_WGENERICMATRIX_EXTENSIONLESS_H_
#define WT_WGENERICMATRIX_EXTENSIONLESS_H_
#include <Wt/WConfig.h>
#if defined(WT_WARN_HEADER_MISSING_H)
#if defined(__GNUC__) || defined(__clang__)
#warning "The use of header files without .h is deprecated since Wt 4.0.0, please use WGenericMatrix.h instead"
#elif defined(_MSC_VER)
#pragma message("The use of header files without .h is deprecated since Wt 4.0.0, please use WGenericMatrix.h instead")
#endif
#endif // defined(WT_WARN_HEADER_MISSING_H)
#include "WGenericMatrix.h"
#endif // WT_WGENERICMATRIX_EXTENSIONLESS_H_
>>>>>>> 65e32ff2
<|MERGE_RESOLUTION|>--- conflicted
+++ resolved
@@ -4,365 +4,6 @@
  *
  * See the LICENSE file for terms of use.
  */
-<<<<<<< HEAD
-#ifndef WGENERICMATRIX_H_
-#define WGENERICMATRIX_H_
-
-#include <Wt/WDllDefs.h>
-#ifdef _MSC_VER
-// Avoid 64-bit related warnings on MSVC
-#pragma warning( push )
-#pragma warning( disable : 4244 )
-#pragma warning( disable : 4267 )
-#endif
-#define BOOST_SERIALIZATION_NO_LIB
-// Include array_wrapper.hpp in Boost 1.64.0 as a workaround
-//
-// See Boost issues:
-//  - https://svn.boost.org/trac/boost/ticket/12978
-//  - https://svn.boost.org/trac/boost/ticket/12982
-#include <boost/version.hpp>
-#if BOOST_VERSION == 106400
-#include <boost/serialization/array_wrapper.hpp>
-#endif
-#include <boost/numeric/ublas/matrix.hpp>
-#ifdef _MSC_VER
-#pragma warning( pop )
-#endif
-#include <boost/numeric/ublas/matrix_proxy.hpp>
-#include <boost/numeric/ublas/io.hpp>
-
-#include <ostream>
-
-namespace Wt {
-
-/*! \class WGenericMatrix Wt/WGenericMatrix Wt/WGenericMatrix
- * \brief A value class that describes a matrix
- *
- * This class represents a fixed-size dense (!= sparse) matrix. It
- * can be templatized to the number of rows and columns, and to the
- * datatype stored (integer types, floatin point types, complex types, ...)
- *
- * The row order of this matrix class is row-major. This means that when
- * accessing the raw data store linearly, you will first encounter all
- * elements of the first row, then the second row, and so on.
- *
- * This template class is used in Wt as base class for transformation
- * matrices, but can also be used as a general matrix class. Efficiency
- * for this use case was considered when this class was implemented, but
- * we recommend that you use a more specialized matrix class library
- * if the algorithms you need exceed what's offered here (for example,
- * if you intend to do many linear algebra computations, you may
- * consider boost ublass, MTL, ...).
- */
-template<typename T, std::size_t Rows, std::size_t Cols>
-class WGenericMatrix
-{
-public:
-  typedef boost::numeric::ublas::bounded_matrix<T, Rows, Cols,
-    boost::numeric::ublas::row_major> MatrixType;
-  typedef typename boost::numeric::ublas::bounded_matrix<T, Rows, Cols,
-    boost::numeric::ublas::row_major>::array_type ArrayType;
-
-  /*! \brief Construct a identity matrix
-   *
-   * An identity matrix in this context is a matrix where m(i,i) = 1
-   * and m(i,j) = 0, for i != j.
-   */
-  WGenericMatrix()
-  {
-    setToIdentity();
-  }
-
-  /*! \brief Copy Constructor
-   */
-  WGenericMatrix(const WGenericMatrix<T, Rows, Cols> &other): m_(other.m_) {}
-
-  /*! \brief Constructs a matrix from an array of elements.
-   *
-   * The input array is assumed to be in row-major order. If elements is 0,
-   * the matrix data is not initialized.
-   */
-  explicit WGenericMatrix(const T* elements)
-  {
-    if (elements) {
-      for(unsigned int i = 0; i < Rows; ++i)
-        for(unsigned int j = 0; j < Cols; ++j)
-          m_(i, j) = elements[i * Rows + j];
-    }
-  }
-
-  /*! \brief Returns a const pointer to the internal data store.
-   *
-   * The array can be indexed with []. You can iterate over the
-   * entire data store by using begin() and end() iterators. The
-   * row order of the data is row major.
-   */
-  const ArrayType &constData() const { return m_.data(); }
-
-  /*! \brief Export the matrix data
-   *
-   * Stores the matrix in an array of Rows*Cols elements of type T,
-   * pointed to by data. The data will be stored in row major order.
-   */
-  void copyDataTo(T *data)
-  {
-    for(unsigned int i = 0; i < Rows; ++i)
-      for (unsigned int j = 0; j < Cols; ++j)
-        data[i * Rows + j] = m_(i, j);
-  }
-
-  /*! \brief Returns a reference to the internal data store.
-   *
-   * The array can be indexed with []. You can iterate over the
-   * entire data store by using begin() and end() iterators. The
-   * row order of the data is row major.
-   */
-  ArrayType &data() { return m_.data(); }
-
-  /*! \brief Returns a const reference to the internal data store.
-   *
-   * The array can be indexed with []. You can iterate over the
-   * entire data store by using begin() and end() iterators. The
-   * row order of the data is row major.
-   */
-  const ArrayType &data() const { return m_.data(); }
-
-  /*! \brief Fills every element of the matrix with the given value
-   */
-  void fill(T value)
-  {
-    for (unsigned i = 0; i < Rows * Cols; ++i)
-      m_.data()[i] = value;
-  }
-
-  /*! \brief Identity check.
-   *
-   * Returns true if the transform represents an identity transformation.
-   */
-  bool isIdentity() const
-  {
-    using namespace boost::numeric::ublas;
-    identity_matrix<T> I(Rows > Cols ? Rows : Cols);
-    for(unsigned i = 0; i < Rows; ++i)
-      for (unsigned j = 0; j < Cols; ++j)
-        if (m_(i, j) != I(i, j))
-          return false;
-    return true;
-  }
-
-  /*! \brief Set this matrix to the identity matrix
-   *
-   * An identity matrix is in this context a matrix where m(i,i) = 1
-   * and m(i,j) = 0, for i != j.
-   */
-  void setToIdentity()
-  {
-    #ifndef WT_TARGET_JAVA
-    using namespace boost::numeric::ublas;
-    m_ = project(identity_matrix<T>(Rows > Cols ? Rows : Cols),
-        range(0, Rows), range(0, Cols));
-    #endif
-  }
-
-  /*! \brief Returns the transposed of the matrix
-   */
-  WGenericMatrix<T, Cols, Rows> transposed() const
-  {
-    return WGenericMatrix<T, Cols, Rows>(boost::numeric::ublas::trans(m_));
-  }
-
-  /*! \brief Equality operator.
-   *
-   * Returns \c true if the matrices are exactly the same.
-   */
-  bool operator==(const WGenericMatrix<T, Rows, Cols>& rhs) const
-  {
-    for(unsigned i = 0; i < Rows; ++i)
-      for (unsigned j = 0; j < Cols; ++j)
-        if (rhs.m_(i, j) != m_(i, j))
-          return false;
-    return true;
-  }
-
-  /*! \brief Inequality operator.
-   *
-   * Returns \c true if the transforms are different.
-   */
-  bool operator!=(const WGenericMatrix<T, Rows, Cols> &rhs) const {
-    return !(*this == rhs);
-  }
-
-  /*! \brief Returns the element at the given position
-   */
-  const T &operator()(int row, int column) const
-  {
-    return m_(row, column);
-  }
-
-  /*! \brief Returns the element at the given position
-   */
-  T &operator()(int row, int column) { return m_(row, column); }
-
-  /*! \brief Returns the element at the given position
-   */
-  const T &at(int row, int column) const
-  {
-    return m_(row, column);
-  }
-
-  /*! \brief Returns the element at the given position
-   */
-  T &at(int row, int column) { return m_(row, column); } 
-
-#ifdef WT_TARGET_JAVA
-  void setElement(int row, int column, float v);
-#endif
-
-  /*! \brief Multiply every element of the matrix with the given factor
-   */
-  WGenericMatrix<T, Rows, Cols> &operator*=(const T &factor)
-  {
-#ifndef WT_TARGET_JAVA
-    m_ *= factor;
-    return *this;
-#endif
-  }
-
-  /*! \brief Divide every element of the matrix by the given factor
-   */
-  WGenericMatrix<T, Rows, Cols> &operator/=(const T &factor)
-  {
-#ifndef WT_TARGET_JAVA
-    m_ /= factor;
-    return *this;
-#endif
-  }
-
-  /*! \brief Add the given matrix to this matrix
-   */
-  WGenericMatrix<T, Rows, Cols> &operator+=(
-    const WGenericMatrix<T, Rows, Cols> &rhs)
-  {
-#ifndef WT_TARGET_JAVA
-    m_ += rhs.m_;
-    return *this;
-#endif
-  }
-
-  /*! \brief Substract the given matrix from this matrix
-   */
-  WGenericMatrix<T, Rows, Cols> &operator-=(
-    const WGenericMatrix<T, Rows, Cols> &rhs)
-  {
-#ifndef WT_TARGET_JAVA
-    m_ -= rhs.m_;
-    return *this;
-#endif
-  }
-
-  MatrixType &impl() { return m_; }
-  const MatrixType &impl() const { return m_; }
-  WGenericMatrix(const MatrixType &m): m_(m) {}
-
-private:
-  MatrixType m_;
-};
-
-/*! \brief Multiply two matrices
- */
-template<typename T, std::size_t A, std::size_t B, std::size_t C>
-inline WGenericMatrix<T, A, C> operator*(const WGenericMatrix<T, A, B> &l,
-  const WGenericMatrix<T, B, C> &r)
-{
-#ifndef WT_TARGET_JAVA
-  using namespace boost::numeric::ublas;
-  return WGenericMatrix<T, A, C>(prod(l.impl(), r.impl()));
-#endif
-}
-
-/*! \brief Print the matrix to an ostream
- */
-template<typename T, std::size_t Rows, std::size_t Cols>
-std::ostream &operator<<(std::ostream &os,
-  const WGenericMatrix<T, Rows, Cols> &m)
-{
-#ifndef WT_TARGET_JAVA
-  return os << m.impl();
-#endif
-}
-
-/*! \brief Multiply every element in the matrix with the given factor
- */
-template<typename T, std::size_t Rows, std::size_t Cols>
-inline WGenericMatrix<T, Rows, Cols> operator*(const T &factor,
-  const WGenericMatrix<T, Rows, Cols> &m)
-{
-#ifndef WT_TARGET_JAVA
-  return WGenericMatrix<T, Rows, Cols>(factor * m.impl());
-#endif
-}
-
-/*! \brief Multiply every element in the matrix with the given factor
- */
-template<typename T, std::size_t Rows, std::size_t Cols>
-inline WGenericMatrix<T, Rows, Cols> operator*(
-  const WGenericMatrix<T, Rows, Cols> &m, const T &factor)
-{
-#ifndef WT_TARGET_JAVA
-  return WGenericMatrix<T, Rows, Cols>(m.impl() * factor);
-#endif
-}
-
-/*! \brief Divide every element in the matrix by the given factor
- */
-template<typename T, std::size_t Rows, std::size_t Cols>
-inline WGenericMatrix<T, Rows, Cols> operator/(
-  const WGenericMatrix<T, Rows, Cols> &m, const T &factor)
-{
-#ifndef WT_TARGET_JAVA
-  return WGenericMatrix<T, Rows, Cols>(m.impl() / factor);
-#endif
-}
-
-/*! \brief Add two matrices together
- */
-template<typename T, std::size_t Rows, std::size_t Cols>
-inline WGenericMatrix<T, Rows, Cols> operator+(
-  const WGenericMatrix<T, Rows, Cols> &l,
-  const WGenericMatrix<T, Rows, Cols> &r)
-{
-#ifndef WT_TARGET_JAVA
-  return WGenericMatrix<T, Rows, Cols>(l.impl() + r.impl());
-#endif
-}
-
-/*! \brief Substract two matrices
- */
-template<typename T, std::size_t Rows, std::size_t Cols>
-inline WGenericMatrix<T, Rows, Cols> operator-(
-  const WGenericMatrix<T, Rows, Cols> &l,
-  const WGenericMatrix<T, Rows, Cols> &r)
-{
-#ifndef WT_TARGET_JAVA
-  return WGenericMatrix<T, Rows, Cols>(l.impl() - r.impl());
-#endif
-}
-
-/*! \brief Negate every element in the matrix
- */
-template<typename T, std::size_t Rows, std::size_t Cols>
-inline WGenericMatrix<T, Rows, Cols> operator-(
-  const WGenericMatrix<T, Rows, Cols> &m)
-{
-#ifndef WT_TARGET_JAVA
-  return WGenericMatrix<T, Rows, Cols>(-m.impl());
-#endif
-}
-
-}
-#endif // WGENERICMATRIX_H_
-=======
 #ifndef WT_WGENERICMATRIX_EXTENSIONLESS_H_
 #define WT_WGENERICMATRIX_EXTENSIONLESS_H_
 #include <Wt/WConfig.h>
@@ -374,5 +15,4 @@
 #endif
 #endif // defined(WT_WARN_HEADER_MISSING_H)
 #include "WGenericMatrix.h"
-#endif // WT_WGENERICMATRIX_EXTENSIONLESS_H_
->>>>>>> 65e32ff2
+#endif // WT_WGENERICMATRIX_EXTENSIONLESS_H_