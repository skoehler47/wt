--- conflicted
+++ resolved
@@ -4,435 +4,6 @@
  *
  * See the LICENSE file for terms of use.
  */
-<<<<<<< HEAD
-#ifndef WSTANDARD_ITEM_MODEL_H_
-#define WSTANDARD_ITEM_MODEL_H_
-
-#include <Wt/WAbstractItemModel>
-
-namespace Wt {
-
-class WStandardItem;
-
-/*! \class WStandardItemModel Wt/WStandardItemModel Wt/WStandardItemModel
- *  \brief A standard data model, which stores its data in memory.
- *
- * The standard item model supports all features of
- * WAbstractItemModel, and can thus be used to represent tables, trees
- * and tree tables.
- *
- * The data itself are organized in WStandardItem objects. There is
- * one invisible root object (invisibleRootItem()) that holds the
- * toplevel data. Most methods in this class that access or manipulate
- * data internally operate on this root item.
- *
- * If you want to use the model as a table, then you can use
- * WStandardItemModel(int, int, WObject *) to set the initial table
- * size, and use the item() and setItem() methods to set data. You can
- * change the geometry by inserting rows (insertRow()) or columns
- * (insertColumn()) or removing rows (removeRow()) or columns
- * (removeColumn()).
- *
- * If you want to use the model as a tree (or tree table), then you
- * can use the default constructor to start with an empty tree, and
- * use the WStandardItem API on invisibleRootItem() to manipulate the
- * tree root. When you are building a tree, the column count at each
- * node is 1. When you are building a tree table, you can add
- * additional columns of data for each internal node. Only the items
- * in the first column have children that result in a hierarchical
- * tree structure.
- *
- * When using the model with a view class, you can use the
- * itemFromIndex() and indexFromItem() models to translate between
- * model indexes (that are used by the view class) and standard items.
- * 
- * \if cpp
- * Usage example for tabular data:
- * \code
- * int rows = 5;
- * int columns = 4;
- *
- * Wt::WStandardItemModel *model = new Wt::WStandardItemModel(rows, columns, this);
- *
- * for (int row = 0; row < rows; ++row) {
- *   for (int column = 0; column < columns; ++column) {
- *     Wt::WStandardItem *item = new Wt::WStandardItem();
- *     item->setText("Item " + boost::lexical_cast<std::string>(row)
- *                   + ", " + boost::lexical_cast<std::string>(column));
- *     model->setItem(row, column, item);
- *   }
- * }
- * \endcode
- *
- * Usage example for tree-like data:
- * \code
- * int topLevelRows = 5;
- * int secondLevelRows = 7;
- *
- * Wt::WStandardItemModel *model = new Wt::WStandardItemModel();
- * Wt::WStandardItem *root = model->invisibleRootItem();
- *
- * for (int row = 0; row < topLevelRows; ++row) {
- *   Wt::WStandardItem *topLevel = new Wt::WStandardItem();
- *   topLevel->setText("Item " + boost::lexical_cast<std::string>(row));
- *   for (int row2 = 0; row2 < secondLevelRows; ++row2) {
- *     Wt::WStandardItem *item = new Wt::WStandardItem();
- *     item->setText("Item " + boost::lexical_cast<std::string>(row)
- *                   + ": " + boost::lexical_cast<std::string>(row2));
- *     topLevel->appendRow(item);
- *   }
- *   root->appendRow(topLevel);
- * }
- * \endcode
- * \endif 
- *
- * \ingroup modelview
- */
-class WT_API WStandardItemModel : public WAbstractItemModel
-{
-public:
-  /*! \brief Creates a new standard item model.
-   */
-  WStandardItemModel(WObject *parent = 0);
-
-  /*! \brief Creates a new standard item model with an initial geometry.
-   *
-   * Creates a standard item model with a geometry of
-   * <i>rows</i> x \p columns. All items are set to \c 0.
-   */
-  WStandardItemModel(int rows, int columns, WObject *parent = 0);
-
-  /*! \brief Destructor.
-   */
-  ~WStandardItemModel();
-
-  /*! \brief Erases all data in the model.
-   *
-   * After clearing the model, rowCount() and columnCount() are 0.
-   */
-  void clear();
-
-  /*! \brief Returns the invisible root item.
-   *
-   * The invisible root item is a special item that is not rendered
-   * itself, but holds the top level data.
-   */
-  WStandardItem *invisibleRootItem() const { return invisibleRootItem_; }
-
-  /*! \brief Returns the model index for a particular item.
-   *
-   * If the \p item is the invisibleRootItem(), then an invalid
-   * index is returned.
-   *
-   * \sa itemFromIndex()
-   */
-  WModelIndex indexFromItem(const WStandardItem *item) const;
-
-  /*! \brief Returns the standard item that corresponds to a model index.
-   *
-   * If the index is an invalid index, then the invisibleRootItem() is
-   * returned.
-   *
-   * \sa indexFromItem()
-   */
-  WStandardItem *itemFromIndex(const WModelIndex& index) const;
-
-  /*! \brief Adds a single column of top level items.
-   *
-   * Appends a single column of top level \p items. If necessary,
-   * the row count is increased.
-   *
-   * Equivalent to:
-   * \code
-   * insertColumn(columnCount(), items);
-   * \endcode
-   *
-   * \sa insertColumn(), appendRow()
-   */
-  void appendColumn(const std::vector<WStandardItem *>& items);
-
-  /*! \brief Inserts a single column of top level items.
-   *
-   * Inserts a single column of top level \p items at column
-   * \p column. If necessary, the row count is increased.
-   *
-   * Equivalent to:
-   * \code
-   * invisibleRootItem()->insertColumn(column, items);
-   * \endcode
-   *
-   * \sa WStandardItem::insertColumn()
-   */
-  void insertColumn(int column, const std::vector<WStandardItem *>& items);
-
-  /*! \brief Adds a single row of top level items.
-   *
-   * Appends a single row of top level \p items. If necessary,
-   * the column count is increased.
-   *
-   * Equivalent to:
-   * \code
-   * insertRow(rowCount(), items);
-   * \endcode
-   *
-   * \sa insertRow(), appendColumn()
-   */
-  void appendRow(const std::vector<WStandardItem *>& items);
-
-  using WAbstractItemModel::insertRow;
-  using WAbstractItemModel::insertColumn;
-
-  /*! \brief Inserts a single row of top level items.
-   *
-   * Inserts a single row of top level \p items at row
-   * \p row. If necessary, the column count is increased.
-   *
-   * Equivalent to:
-   * \code
-   * invisibleRootItem()->insertRow(row, items);
-   * \endcode
-   *
-   * \sa WStandardItem::insertRow()
-   */
-  void insertRow(int row, const std::vector<WStandardItem *>& items);
-
-  /*! \brief Appends a single row containing a single item.
-   *
-   * Appends a single toplevel row, with a single item.
-   *
-   * Equivalent to:
-   * \code
-   * insertRow(rowCount(), item);
-   * \endcode
-   *
-   * \sa WStandardItem::insertRow(int, WStandardItem *)
-   */
-  void appendRow(WStandardItem *item);
-
-  /*! \brief Inserts a single row containing a single item.
-   *
-   * Inserts a single toplevel row, with a single item.
-   *
-   * Equivalent to:
-   * \code
-   * invisibleRootItem()->insertRow(row, item);
-   * \endcode
-   *
-   * \sa WStandardItem::insertRow(int, WStandardItem *)
-   */
-  void insertRow(int row, WStandardItem *item);
-
-  /*! \brief Returns a toplevel item.
-   *
-   * Returns the top level at at (<i>row</i>, \p column). This may
-   * be 0 if no item was set previously at that position, or if the
-   * indicated position is out of bounds.
-   *
-   * Equivalent to:
-   * \code
-   * invisibleRootItem()->child(row, column);
-   * \endcode
-   *
-   * \sa WStandardItem::child()
-   */
-  WStandardItem *item(int row, int column = 0) const;
-
-  /*! \brief Sets a toplevel item.
-   *
-   * Sets the top level at at (<i>row</i>, \p column). If
-   * necessary, the number of rows or columns is increased.
-   *
-   * If an item was previously set for that position, it is deleted
-   * first.
-   *
-   * Equivalent to:
-   * \code
-   * invisibleRootItem()->setChild(row, column, item);
-   * \endcode
-   *
-   * \sa WStandardItem::setChild(int, int, WStandardItem *item)
-   */
-  void setItem(int row, int column, WStandardItem *item);
-
-  /*! \brief Returns the item prototype.
-   *
-   * \sa setItemPrototype()
-   */
-  WStandardItem *itemPrototype() const;
-
-  /*! \brief Sets the item prototype.
-   *
-   * Set the item that is cloned when an item needs to be created
-   * because the model is manipulated through its WAbstractItemModel
-   * API. For example, this may be needed when a view sets data at a
-   * position for which no item was previously set and thus created.
-   *
-   * The new item is created based on this prototype by using
-   * WStandardItem::clone().
-   *
-   * The default prototype is WStandardItem().
-   *
-   * \sa setItemPrototype()
-   */
-  void setItemPrototype(WStandardItem *item);
-
-  /*! \brief Takes a column out of the model.
-   *
-   * Removes a column from the model, and returns the items that it
-   * contained. Ownership of the items is transferred out of the
-   * model.
-   *
-   * Equivalent to:
-   * \code
-   * invisibleRootItem()->takeColumn(column);
-   * \endcode
-   *
-   * \sa WStandardItem::takeColumn(), WStandardItem::takeRow()
-   */
-  std::vector<WStandardItem *> takeColumn(int column);
-
-  /*! \brief Takes a row out of the model.
-   *
-   * Removes a row from the model, and returns the items that it
-   * contained. Ownership of the items is transferred out of the
-   * model.
-   *
-   * Equivalent to:
-   * \code
-   * invisibleRootItem()->takeRow(row);
-   * \endcode
-   *
-   * \sa WStandardItem::takeRow(), takeColumn()
-   */
-  std::vector<WStandardItem *> takeRow(int row);
-
-  /*! \brief Takes an item out of the model.
-   *
-   * Removes an item from the model, and returns it. Ownership of the
-   * item is transferred out of the model.
-   *
-   * Equivalent to:
-   * \code
-   * invisibleRootItem()->takeItem(row, column);
-   * \endcode
-   *
-   * \sa takeItem(), WStandardItem::takeRow(), WStandardItem::takeColumn()
-   */
-  WStandardItem *takeItem(int row, int column = 0);
-
-  /*! \brief Sets header flags.
-   *
-   * By default, no flags are set.
-   */
-  void setHeaderFlags(int section, Orientation orientation,
-		      WFlags<HeaderFlag> flags);
-
-
-#ifndef DOXYGEN_ONLY
-  using WAbstractItemModel::setData;
-  using WAbstractItemModel::data;
-  using WAbstractItemModel::setHeaderData;
-
-  virtual WFlags<HeaderFlag> headerFlags(int section,
-					 Orientation orientation = Horizontal)
-    const;
-  virtual WFlags<ItemFlag> flags(const WModelIndex& index) const;
-
-  virtual WModelIndex parent(const WModelIndex& index) const;
-
-  virtual boost::any data(const WModelIndex& index, int role = DisplayRole)
-    const;
-  virtual boost::any headerData(int section,
-				Orientation orientation = Horizontal,
-				int role = DisplayRole) const;
-
-  virtual WModelIndex index(int row, int column,
-			    const WModelIndex& parent = WModelIndex()) const;
-
-  virtual int columnCount(const WModelIndex& parent = WModelIndex()) const;
-
-  virtual int rowCount(const WModelIndex& parent = WModelIndex()) const;
-
-  virtual bool insertColumns(int column, int count,
-			     const WModelIndex& parent = WModelIndex());
-  virtual bool insertRows(int row, int count,
-			  const WModelIndex& parent = WModelIndex());
-  virtual bool removeColumns(int column, int count,
-			     const WModelIndex& parent = WModelIndex());
-  virtual bool removeRows(int row, int count,
-			  const WModelIndex& parent = WModelIndex());
-  virtual bool setData(const WModelIndex& index, const boost::any& value,
-		       int role = EditRole);
-  virtual bool setHeaderData(int section, Orientation orientation,
-			     const boost::any& value, int role = EditRole);
-
-  virtual void *toRawIndex(const WModelIndex& index) const;
-  virtual WModelIndex fromRawIndex(void *rawIndex) const;
-
-  virtual void dropEvent(const WDropEvent& e, DropAction action,
-			 int row, int column, const WModelIndex& parent);
-
-#endif // DOXYGEN_ONLY
-
-  /*! \brief Set the role used to sort the model.
-   *
-   * The default role is \link Wt::DisplayRole DisplayRole\endlink.
-   *
-   * \sa sort().
-   */
-  void setSortRole(int role);
-
-  /*! \brief Returns the role used to sort the model.
-   *
-   * \sa setSortRole()
-   */
-  int sortRole() const { return sortRole_; }
-
-  virtual void sort(int column, SortOrder order = AscendingOrder);
-
-  /*! \brief %Signal emitted when an item is changed.
-   *
-   * This signal is emitted whenever data for an item has changed. The
-   * item that has changed is passed as the first parameter.
-   *
-   * \sa WStandardItem::setData()
-   */
-  Signal<WStandardItem *>& itemChanged() { return itemChanged_; }
-
-protected:
-#ifndef DOXYGEN_ONLY
-  void beginInsertColumns(const WModelIndex& parent, int first, int last);
-  void beginInsertRows(const WModelIndex& parent, int first, int last);
-  void beginRemoveColumns(const WModelIndex& parent, int first, int last);
-  void beginRemoveRows(const WModelIndex& parent, int first, int last);
-#endif // DOXYGEN_ONLY
-
-private:
-  typedef std::map<int, boost::any> HeaderData;
-  int sortRole_;
-
-  std::vector<HeaderData> columnHeaderData_, rowHeaderData_;
-  std::vector<WFlags<HeaderFlag> > columnHeaderFlags_, rowHeaderFlags_;
-  WStandardItem *invisibleRootItem_, *itemPrototype_;
-
-  Signal<WStandardItem *> itemChanged_;
-
-  void init();
-  WStandardItem *itemFromIndex(const WModelIndex& index, bool lazyCreate) const;
-  void insertHeaderData(std::vector<HeaderData>& headerData,
-			std::vector<WFlags<HeaderFlag> >& fl,
-			WStandardItem *item, int index,	int count);
-  void removeHeaderData(std::vector<HeaderData>& headerData,
-			std::vector<WFlags<HeaderFlag> >& fl,
-			WStandardItem *item, int index, int count);
-
-  friend class WStandardItem;
-};
-
-}
-
-#endif // WSTANDARD_ITEM_MODEL_H_
-=======
 #ifndef WT_WSTANDARDITEMMODEL_EXTENSIONLESS_H_
 #define WT_WSTANDARDITEMMODEL_EXTENSIONLESS_H_
 #include <Wt/WConfig.h>
@@ -444,5 +15,4 @@
 #endif
 #endif // defined(WT_WARN_HEADER_MISSING_H)
 #include "WStandardItemModel.h"
-#endif // WT_WSTANDARDITEMMODEL_EXTENSIONLESS_H_
->>>>>>> 65e32ff2
+#endif // WT_WSTANDARDITEMMODEL_EXTENSIONLESS_H_