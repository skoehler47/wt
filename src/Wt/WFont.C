/*
 * Copyright (C) 2008 Emweb bvba, Kessel-Lo, Belgium.
 *
 * See the LICENSE file for terms of use.
 */
#include "Wt/WFont.h"
#include "Wt/WStringStream.h"
#include "Wt/WWebWidget.h"

#include "DomElement.h"

#include <algorithm>

namespace Wt {

WFont::WFont()
  : WFont(FontFamily::Default)
{ }

WFont::WFont(FontFamily family)
  : widget_(nullptr),
    genericFamily_(family),
    style_(FontStyle::Normal),
    variant_(FontVariant::Normal),
    weight_(FontWeight::Normal),
    weightValue_(400),
    size_(FontSize::Medium),
    familyChanged_(false),
    styleChanged_(false),
    variantChanged_(false),
    weightChanged_(false),
    sizeChanged_(false)
{ }

void WFont::setWebWidget(WWebWidget *w)
{
  widget_ = w;
}

bool WFont::operator==(const WFont& other) const
{
  return
       genericFamily_    == other.genericFamily_
    && specificFamilies_ == other.specificFamilies_
    && style_            == other.style_
    && variant_          == other.variant_
    && weight_           == other.weight_
    && weightValue_      == other.weightValue_
    && size_             == other.size_
    && sizeLength_       == other.sizeLength_;
}

bool WFont::operator!=(const WFont& other) const
{
  return !(*this == other);
}

void WFont::setFamily(FontFamily genericFamily,
		      const WString& specificFamilies)
{
  genericFamily_ = genericFamily;
  specificFamilies_ = specificFamilies;
  familyChanged_ = true;
  if (widget_) widget_->repaint(RepaintFlag::SizeAffected);
}

void WFont::setStyle(FontStyle style)
{
  style_ = style;
  styleChanged_ = true;
  if (widget_) widget_->repaint(RepaintFlag::SizeAffected);
}

void WFont::setVariant(FontVariant variant)
{
  variant_ = variant;
  variantChanged_ = true;
  if (widget_) widget_->repaint(RepaintFlag::SizeAffected);
}

void WFont::setWeight(FontWeight weight, int value)
{
  weight_ = weight;
  weightValue_ = value;
  weightChanged_ = true;
  if (widget_) widget_->repaint(RepaintFlag::SizeAffected);
}

FontWeight WFont::weight() const
{
  if (weight_ != FontWeight::Value)
    return weight_;
  else
    return weightValue_ >= 700 ? FontWeight::Bold : FontWeight::Normal;
}

int WFont::weightValue() const
{
  switch (weight_) {
  case FontWeight::Normal:
  case FontWeight::Lighter:
    return 400;
  case FontWeight::Bold:
  case FontWeight::Bolder:
    return 700;
  case FontWeight::Value:
    return weightValue_;
  }

  assert(false);
  return -1;
}

void WFont::setSize(FontSize size)
{
  size_ = size;
  sizeLength_ = WLength::Auto;
  sizeChanged_ = true;
  if (widget_) widget_->repaint(RepaintFlag::SizeAffected);
}

void WFont::setSize(const WLength& size)
{
  size_ = FontSize::FixedSize;
  sizeLength_ = size;
  sizeChanged_ = true;
  if (widget_) widget_->repaint(RepaintFlag::SizeAffected);
}

FontSize WFont::size(double mediumSize) const
{
  if (size_ != FontSize::FixedSize)
    return size_;
  else {
    double pixels = sizeLength_.toPixels();

    if (pixels == mediumSize)
      return FontSize::Medium;
    else if (pixels > mediumSize) {
      if (pixels < 1.2 * 1.19 * mediumSize)
	return FontSize::Large;
      else if (pixels < 1.2 * 1.2 * 1.19 * mediumSize)
	return FontSize::XLarge;
      else
	return FontSize::XXLarge;
    } else {
      if (pixels > mediumSize / 1.2 / 1.19)
	return FontSize::Small;
      else if (pixels > mediumSize / 1.2 / 1.2 / 1.19)
	return FontSize::XSmall;
      else
	return FontSize::XXSmall;
    }
  }
}

WLength WFont::sizeLength(double mediumSize) const
{
  switch (size_) {
  case FontSize::FixedSize:
    return sizeLength_;
  case FontSize::XXSmall:
    return WLength(mediumSize / 1.2 / 1.2 / 1.2);
  case FontSize::XSmall:
    return WLength(mediumSize / 1.2 / 1.2);
  case FontSize::Small:
    return WLength(mediumSize / 1.2);
  case FontSize::Medium:
    return WLength(mediumSize);
  case FontSize::Large:
    return WLength(mediumSize * 1.2);
  case FontSize::XLarge:
    return WLength(mediumSize * 1.2 * 1.2);
  case FontSize::XXLarge:
    return WLength(mediumSize * 1.2 * 1.2 * 1.2);    
  case FontSize::Smaller:
    return WLength(1 / 1.2, LengthUnit::FontEm);
  case FontSize::Larger:
    return WLength(1.2, LengthUnit::FontEm);
  }

  assert(false);
  return WLength();
}

void WFont::updateDomElement(DomElement& element, bool fontall, bool all)
{
  if (familyChanged_ || fontall || all) {
    std::string family = cssFamily(fontall);

    if (!family.empty())
      element.setProperty(Property::StyleFontFamily, family);

    familyChanged_ = false;
  }

  if (styleChanged_ || fontall || all) {
    std::string style = cssStyle(fontall);

    if (!style.empty())
      element.setProperty(Property::StyleFontStyle, style);

    styleChanged_ = false;
  }

  if (variantChanged_ || fontall || all) {
    std::string variant = cssVariant(fontall);

    if (!variant.empty())
      element.setProperty(Property::StyleFontVariant, variant);

    variantChanged_ = false;
  }

  if (weightChanged_ || fontall || all) {
    std::string weight = cssWeight(fontall);

    if (!weight.empty())
      element.setProperty(Property::StyleFontWeight, weight);

    weightChanged_ = false;
  }

  if (sizeChanged_ || fontall || all) {
    std::string size = cssSize(fontall);

    if (!size.empty())
      element.setProperty(Property::StyleFontSize, size);

    sizeChanged_ = false;
  }
}

std::string WFont::cssStyle(bool all) const
{
  switch (style_) {
  case FontStyle::Normal:
    if (styleChanged_ || all)
      return "normal";
    break;
  case FontStyle::Italic: return "italic";
  case FontStyle::Oblique: return "oblique";
  }

  return std::string();
}

std::string WFont::cssVariant(bool all) const
{
  switch (variant_) {
  case FontVariant::Normal:
    if (variantChanged_ || all)
      return "normal";
    break;
  case FontVariant::SmallCaps:
    return "small-caps";
  }

  return std::string();
}


std::string WFont::cssWeight(bool all) const
{
  switch (weight_) {
  case FontWeight::Normal:
    if (weightChanged_ || all)
      return "normal";
    break;
  case FontWeight::Bold: return "bold";
  case FontWeight::Bolder:return "bolder";
  case FontWeight::Lighter: return "lighter";
  case FontWeight::Value: {
    int v = std::min(900, std::max(100, ((weightValue_ / 100))*100));
    return std::to_string(v);
  }
  }

  return std::string();
}

std::string WFont::cssSize(bool all) const
{
  switch (size_) {
  case FontSize::Medium:
    if (sizeChanged_ || all)
      return "medium";
    break;
  case FontSize::XXSmall: return "xx-small";
  case FontSize::XSmall: return "x-small";
  case FontSize::Small: return "small";
  case FontSize::Large: return "large" ;
  case FontSize::XLarge: return "x-large" ;
  case FontSize::XXLarge: return "xx-large";
  case FontSize::Smaller: return "smaller";
  case FontSize::Larger: return "larger";
  case FontSize::FixedSize: return sizeLength_.cssText();
  }

  return std::string();
}

std::string WFont::cssFamily(bool all) const
{
  std::string family = specificFamilies_.toUTF8();

  if ((!family.empty()) &&
      genericFamily_ != FontFamily::Default)
    family += ',';

  switch (genericFamily_) {
  case FontFamily::Default:
    break;
  case FontFamily::Serif:
    family += "serif"; break;
  case FontFamily::SansSerif:
    family += "sans-serif"; break;
  case FontFamily::Cursive:
    family += "cursive"; break;
<<<<<<< HEAD
  case Fantasy:
    family += "fantasy"; break;
  case Monospace:
=======
  case FontFamily::Fantasy:
    family += "fantasy"; break;
  case FontFamily::Monospace:
>>>>>>> 65e32ff2
    family += "monospace"; break;
  }

  return family;
}

const std::string WFont::cssText(bool combined) const
{
  WStringStream result;

  if (combined) {
    std::string s;
    s = cssStyle(false);
    if (!s.empty())
      result << s << ' ';

    s = cssVariant(false);
    if (!s.empty())
      result << s << ' ';

    s = cssWeight(false);
    if (!s.empty())
      result << s << ' ';

    result << cssSize(true) << ' ';

    s = cssFamily(true);
    if (!s.empty())
      result << s << ' ';
    else
      result << s << " inherit";
  } else {
    std::string s;
    s = cssSize(false);
    if (!s.empty())
      result << "font-size: " << s << ";";

    s = cssStyle(false);
    if (!s.empty())
      result << "font-style: " << s << ";";

    s = cssVariant(false);
    if (!s.empty())
      result << "font-variant: " << s << ";";

    s = cssWeight(false);
    if (!s.empty())
      result << "font-weight: " << s << ";";

    // Last because of workaround in WVmlImage that searches for a ','
    s = cssFamily(false);
    if (!s.empty())
      result << "font-family: " << s << ";";

  }

  return result.str();
}

}<|MERGE_RESOLUTION|>--- conflicted
+++ resolved
@@ -317,15 +317,9 @@
     family += "sans-serif"; break;
   case FontFamily::Cursive:
     family += "cursive"; break;
-<<<<<<< HEAD
-  case Fantasy:
-    family += "fantasy"; break;
-  case Monospace:
-=======
   case FontFamily::Fantasy:
     family += "fantasy"; break;
   case FontFamily::Monospace:
->>>>>>> 65e32ff2
     family += "monospace"; break;
   }
 
