--- conflicted
+++ resolved
@@ -13,329 +13,6 @@
 #elif defined(_MSC_VER)
 #pragma message("The use of header files without .h is deprecated since Wt 4.0.0, please use WServer.h instead")
 #endif
-<<<<<<< HEAD
-
-  /*! \brief Binds a resource to a fixed path.
-   *
-   * Resources may either be private to a single session or
-   * public. Use this method to add a public resource with a fixed
-   * path.
-   *
-   * \sa removeEntryPoint()
-   */
-  WT_API void addResource(WResource *resource, const std::string& path);
-
-  /*! \brief Removes an entry point.
-   *
-   * Use this method to remove an entry point or static resource.
-   *
-   * In a multi-threaded environment, this may only be done when the
-   * server is not running.
-   *
-   * When a resource has been bound to the path, the resource will not
-   * be deleted.
-   *
-   * \sa addEntryPoint(), addResource()
-   */
-  WT_API void removeEntryPoint(const std::string& path);
-
-#ifndef WT_TARGET_JAVA
-  /*! \brief Starts the server in the background.
-   *
-   * Returns whether the server could be successfully started.
-   *
-   * \throws Exception : indicates a problem starting the server.
-   *
-   * \sa isRunning(), stop()
-   */
-  WTCONNECTOR_API bool start();
-
-  /*! \brief Stops the server.
-   *
-   * All active application sessions are terminated cleanly, and the
-   * HTTP(S) server is shut down.
-   *
-   * \note This will also stop the underlying ioService(), and will block
-   *       until all pending tasks have completed.
-   *
-   * \throw Exception : indicates a problem while stopping the server.
-   *
-   * \sa isRunning(), start()
-   */
-  WTCONNECTOR_API void stop();
-
-  /*! \brief Returns whether the server is running.
-   *
-   * \sa start(), stop()
-   */
-  WTCONNECTOR_API bool isRunning() const;
-
-  /*! \brief Starts the server, waits for shutdown, then stops the server.
-   *
-   * This is equivalent to:
-   * \code
-    if (start()) {
-      WServer::waitForShutdown();
-      stop();
-    }
-    \endcode
-   * \sa start()
-   * \sa stop()
-   * \sa waitForShutdown()
-   */
-  WTCONNECTOR_API void run();
-
-  /*! \brief Resumes the server.
-   *
-   * This closes and reopens the listen socket(s) for accepting new
-   * TCP and/or SSL connections. This may be needed when the OS (like
-   * IPhoneOS) has closed the sockets while suspending the
-   * application.
-   */
-  WTCONNECTOR_API void resume();
-
-  /*! \brief Waits for a shutdown signal.
-   *
-   * This static method blocks the current thread, waiting for a
-   * shutdown signal. The implementation and details are platform
-   * dependent, but this is usually Ctrl-C (SIGINT) or SIGKILL.
-   *
-   * This method is convenient if you want to customize how the server
-   * is started (by instantiating a WServer object yourself, instead
-   * of using Wt::WRun()), but still want to use %Wt as a standalone
-   * server that cleanly terminates on interruption.
-   *
-   * This will also catch SIGHUP, to reread the configuration file.
-   *
-   * The optional \p restartWatchFile parameter is deprecated and no
-   * longer used.
-   */
-  WT_API static int waitForShutdown(const char *restartWatchFile = 0);
-
-  /*! \brief A utility method to restart.
-   *
-   * This will result the application with the new image (argv[0]), effectively
-   * loading a newly deployed version. <i>(Experimental, UNIX only)</i>
-   */
-  WT_API static void restart(int argc, char **argv, char **envp);
-
-  /*! \brief Returns the server HTTP port number.
-   *
-   * Returns -1 if the port is not known (i.e. because the connector is
-   * not aware of how the http server is configured).
-   */
-  WTCONNECTOR_API int httpPort() const;
-
-  WT_API void setAppRoot(const std::string& path);
-
-  /*! \brief Returns the approot special property
-   *
-   * \sa WApplication::appRoot()
-   */
-  WT_API std::string appRoot() const;
-
-  /*! \brief Posts a function to a session.
-   *
-   * This is a thread-safe method to post a particular event
-   * (implemented as a function object) to be run within the context
-   * of a session, identified by its WApplication::sessionId(). The
-   * method will safely handle the case where the session is being
-   * terminated, and the session lock will be taken to execute the
-   * function in the context of the session (with
-   * WApplication::instance() pointing to the correct application),
-   * just as with a request initiated by the browser. You will
-   * typically also want to push the changes to the client using
-   * server-initiated updates (WApplication::triggerUpdate()).
-   *
-   * The method returns immediately, and the function will be run
-   * within the thread-pool that handles incoming web requests. In
-   * this way, it avoids dead-lock scenarios.
-   *
-   * If a \p fallbackFunction is specified then in case the session
-   * is dead, it is called instead.
-   * 
-   * This provides a good alternative to grabbing the update lock of
-   * an application to directly push changes to a session out of its
-   * event loop.
-   *
-   * Note that if you post an event to a method of a widget (or other
-   * object), it may still be that the targeted object has been
-   * deleted, if the life-time of that object is not the same as the
-   * life-time of the application. It may be useful to protect
-   * yourself from this by using WApplication::bind().
-   */
-  WT_API void post(const std::string& sessionId,
-	           const boost::function<void ()>& function,
-	           const boost::function<void ()>& fallBackFunction
-	             = boost::function<void ()>());
-
-  /*! \brief Posts a function to all currently active sessions.
-   *
-   * \sa post()
-   */
-  WT_API void postAll(const boost::function<void ()>& function);
-
-  WT_API void schedule(int milliSeconds,
-		       const std::string& sessionId,
-		       const boost::function<void ()>& function,
-		       const boost::function<void ()>& fallBackFunction
-		         = boost::function<void ()>());
-
-  /*! \brief Change input method for server certificate passwords (http backend)
-   *
-   * The private server identity key may be protected by a password. If you
-   * want to control how the password is retrieved, set a password handler
-   * by calling this function. If no password handler is set, the OpenSSL
-   * default handler will be used, which asks to enter the password on stdio.
-   *
-   * This function must be called before calling start().
-   *
-   * The max_length parameter is informational and indicates that the
-   * underlying implementation will truncate the password to this length.
-   */
-  WTCONNECTOR_API void setSslPasswordCallback(
-    boost::function<std::string (std::size_t max_length, int purpose)> cb);
-
-#endif // WT_TARGET_JAVA
-
-#ifndef WT_TARGET_JAVA
-  /*! \brief Reads a configuration property.
-   *
-   * As properties are unique to an executable location, they are defined
-   * from the moment that setServerConfiguration() is invoked. Use this
-   * method to access configuration properties outside of an active
-   * session, e.g. from within the main() function.
-   *
-   * \sa WApplication::readConfigurationProperty()
-
-   */
-  WT_API bool readConfigurationProperty(const std::string& name,
-					std::string& value) const;
-
-#else
-  /*! \brief Reads a configuration property.
-   *
-   * Tries to read a configured value for the property \p name. If no
-   * value was configured, the default \p value is returned.
-   *
-   * \sa WApplication::readConfigurationProperty()
-   */
-  std::string *readConfigurationProperty(const std::string& name,
-					 const std::string& value);
-#endif // WT_TARGET_JAVA
-
-  /*! \brief Sets the resource object that provides localized strings.
-   *
-   * This is used only for WString::tr() used from within static
-   * resources.
-   *
-   * The default value is 0.
-   */
-  WT_API void setLocalizedStrings(WLocalizedStrings *stringResolver);
-  
-  /*! \brief Sets the resource object that provides localized strings.
-   *
-   * \sa setLocalizedStrings()
-   */
-  WT_API WLocalizedStrings *localizedStrings();
-
-#ifndef WT_TARGET_JAVA
-
-  /*! \brief Retrieve information on all sessions.
-   *
-   * This is only implemented for the wthttp connector.
-   *
-   * If the dedicated process session policy is used, only the original
-   * process has access to the full list of sessions. Public resources
-   * (those registered with addResource()) run in the original process,
-   * so they can access this list.
-   */
-  WTCONNECTOR_API std::vector<SessionInfo> sessions() const;
-
-  /*! \brief Returns the logger instance.
-   *
-   * This is the logger class used in WApplication::log() and
-   * Wt::log() functions.
-   */
-  WT_API WLogger& logger();
-
-  /*! \brief Adds an entry to the log.
-   *
-   * \sa Wt::log(), WApplication::log()
-   */
-  WT_API WLogEntry log(const std::string& type) const;
-
-  WT_API void initLogger(const std::string& logFile,
-			 const std::string& logConfig);
-
-  /*!
-   * \brief Reflects whether the current process is a dedicated session process
-   */
-  WT_API bool dedicatedSessionProcess() const;
-#endif // WT_TARGET_JAVA
-
-  WT_API bool expireSessions();
-
-  WT_API Configuration& configuration();
-
-  WT_API WebController *controller();
-
-#ifndef WT_TARGET_JAVA
-  WT_API void scheduleStop();
-#endif // WT_TARGET_JAVA
-
-#ifdef WT_WIN32
-  WT_API static void terminate();
-#endif // WT_WIN32
-
-#ifdef WT_TARGET_JAVA
-  std::string getContextPath();
-  int servletMajorVersion();
-#endif
-
-private:
-  WebController *webController_;
-
-#ifndef WT_TARGET_JAVA
-  WLogger logger_;
-#endif // WT_TARGET_JAVA
-
-  std::string application_, configurationFile_, appRoot_, description_;
-  Configuration *configuration_;
-  WLocalizedStrings *localizedStrings_;
-
-  bool ownsIOService_;
-  WIOService *ioService_;
-
-  bool dedicatedProcessEnabled_;
-
-  struct Impl;
-  Impl *impl_;
-
-  WT_API void setConfiguration(const std::string& file,
-			       const std::string& application);
-
-  WT_API void setConfiguration(const std::string& file);
-  const std::string& configurationFile() const {
-    return configurationFile_;
-  }
-
-  WT_API void init(const std::string& wtApplicationPath,
-	           const std::string& configurationFile);
-  WT_API void destroy();
-  WT_API void setCatchSignals(bool catchSignals);
-
-  WT_API static WServer *instance_;
-  boost::function<std::string (std::size_t max_length, int purpose)> sslPasswordCallback_;
-#ifndef WT_TARGET_JAVA
-  boost::function<void ()> stopCallback_;
-#endif // WT_TARGET_JAVA
-};
-
-}
-#endif // WSERVER_H_ 
-=======
 #endif // defined(WT_WARN_HEADER_MISSING_H)
 #include "WServer.h"
-#endif // WT_WSERVER_EXTENSIONLESS_H_
->>>>>>> 65e32ff2
+#endif // WT_WSERVER_EXTENSIONLESS_H_