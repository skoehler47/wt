// This may look like C code, but it's really -*- C++ -*-
/*
 * Copyright (C) 2017 Emweb bvba, Herent, Belgium.
 *
 * See the LICENSE file for terms of use.
 */
<<<<<<< HEAD
#ifndef WMODEL_INDEX_H_
#define WMODEL_INDEX_H_

#include <vector>
#include <set>
#include <boost/any.hpp>

#include <Wt/WDllDefs.h>
#include <Wt/WFlags>

namespace Wt {

class WAbstractItemModel;
class WModelIndex;

  namespace Chart {
    class WCartesianChart;
    class WPieChart;
  }

#ifndef WT_TARGET_JAVA
 /*! \brief A set of WModelIndexes
 */
typedef std::set<WModelIndex> WModelIndexSet;

extern std::size_t hash_value(const Wt::WModelIndex& index);
#else
typedef std::treeset<WModelIndex> WModelIndexSet;
=======
#ifndef WT_WMODELINDEX_EXTENSIONLESS_H_
#define WT_WMODELINDEX_EXTENSIONLESS_H_
#include <Wt/WConfig.h>
#if defined(WT_WARN_HEADER_MISSING_H)
#if defined(__GNUC__) || defined(__clang__)
#warning "The use of header files without .h is deprecated since Wt 4.0.0, please use WModelIndex.h instead"
#elif defined(_MSC_VER)
#pragma message("The use of header files without .h is deprecated since Wt 4.0.0, please use WModelIndex.h instead")
>>>>>>> 65e32ff2
#endif
#endif // defined(WT_WARN_HEADER_MISSING_H)
#include "WModelIndex.h"
#endif // WT_WMODELINDEX_EXTENSIONLESS_H_<|MERGE_RESOLUTION|>--- conflicted
+++ resolved
@@ -4,36 +4,6 @@
  *
  * See the LICENSE file for terms of use.
  */
-<<<<<<< HEAD
-#ifndef WMODEL_INDEX_H_
-#define WMODEL_INDEX_H_
-
-#include <vector>
-#include <set>
-#include <boost/any.hpp>
-
-#include <Wt/WDllDefs.h>
-#include <Wt/WFlags>
-
-namespace Wt {
-
-class WAbstractItemModel;
-class WModelIndex;
-
-  namespace Chart {
-    class WCartesianChart;
-    class WPieChart;
-  }
-
-#ifndef WT_TARGET_JAVA
- /*! \brief A set of WModelIndexes
- */
-typedef std::set<WModelIndex> WModelIndexSet;
-
-extern std::size_t hash_value(const Wt::WModelIndex& index);
-#else
-typedef std::treeset<WModelIndex> WModelIndexSet;
-=======
 #ifndef WT_WMODELINDEX_EXTENSIONLESS_H_
 #define WT_WMODELINDEX_EXTENSIONLESS_H_
 #include <Wt/WConfig.h>
@@ -42,7 +12,6 @@
 #warning "The use of header files without .h is deprecated since Wt 4.0.0, please use WModelIndex.h instead"
 #elif defined(_MSC_VER)
 #pragma message("The use of header files without .h is deprecated since Wt 4.0.0, please use WModelIndex.h instead")
->>>>>>> 65e32ff2
 #endif
 #endif // defined(WT_WARN_HEADER_MISSING_H)
 #include "WModelIndex.h"
