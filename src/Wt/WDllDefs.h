--- conflicted
+++ resolved
@@ -77,19 +77,8 @@
 #include <stdint.h>
 #endif // _MSC_VER
 
-<<<<<<< HEAD
-#ifndef WT_CXX11
-
-#if defined(__GXX_EXPERIMENTAL_CXX0X__) || __cplusplus >= 201103L || _MSC_VER >= 1900
-#define WT_CXX11
-#endif
-
-#ifdef WT_CXX11
-#define WT_CXX11ONLY(x) x
-=======
 #ifdef wt_EXPORTS
   #define DATE_BUILD_DLL
->>>>>>> 65e32ff2
 #else
   #ifdef WT_STATIC
     #define DATE_BUILD_LIB
