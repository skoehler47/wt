--- conflicted
+++ resolved
@@ -13,156 +13,6 @@
 #elif defined(_MSC_VER)
 #pragma message("The use of header files without .h is deprecated since Wt 4.0.0, please use Utils.h instead")
 #endif
-<<<<<<< HEAD
-
-/*! \brief Performs Hex-encoding of data.
- *
- * A hex-encoding outputs the value of every byte as as two-digit
- * hexadecimal number.
- *
- * \sa hexDecode()
- */
-WT_API extern std::string hexEncode(const std::string& data);
-
-/*! \brief Performs Hex-decoding of data.
- *
- * Illegal characters are discarded and skipped.
- *
- * \sa hexEncode()
- */
-WT_API extern std::string hexDecode(const std::string& data);
-
-/*! \brief Performs HTML encoding of text.
- *
- * This utility function escapes characters so that the \p text can
- * be embodied verbatim in a HTML text block.
- */
-WT_API extern std::string htmlEncode(const std::string& text,
-				     WFlags<HtmlEncodingFlag> flags = 0);
-
-/*! \brief Performs HTML encoding of text.
- *
- * This utility function escapes characters so that the \p text can
- * be embodied verbatim in a HTML text block.
- *
- * By default, newlines are ignored. By passing the EncodeNewLines
- * flag, these may be encoded as line breaks (&lt;br&gt;).
- */
-WT_API extern WString htmlEncode(const WString& text,
-				 WFlags<HtmlEncodingFlag> flags = 0);
-
-/*! \brief Performs Url encoding (aka percentage encoding).
- *
- * This utility function percent encodes a \p text so that it can be
- * embodied verbatim in a URL (e.g. as a fragment).
- *
- * \note To url encode a unicode string, the de-facto standard
- * practice is to encode a UTF-8 encoded string.
- *
- * \sa WString::toUTF8(), urlDecode()
- */
-WT_API extern std::string urlEncode(const std::string& text);
-
-/*! \brief Performs Url decoding.
- *
- * This utility function percent encodes a \p text so that it can be
- * embodied verbatim in a URL (e.g. as a fragment).
- *
- * \note To url decode a unicode string, the de-facto standard
- * practice is to interpret the string as a UTF-8 encoded string.
- *
- * \sa WString::fromUTF8(), urlEncode()
- */
-WT_API extern std::string urlDecode(const std::string& text);
-
-/*! \brief Remove tags/attributes from text that are not passive.
- *
- * This removes tags and attributes from XHTML-formatted text that do
- * not simply display something but may trigger scripting, and could
- * have been injected by a malicious user for Cross-Site Scripting
- * (XSS).
- *
- * This method is used by the library to sanitize XHTML-formatted text
- * set in WText, but it may also be useful outside the library to
- * sanitize user content when directly using JavaScript.
- *
- * Modifies the \p text if needed. When the text is not proper XML,
- * returns \c false.
- */
-WT_API extern bool removeScript(WString& text);
-
-/*! \brief Guess the image mime type from an image.
- *
- * This function examines the header of an image and tries to identify
- * the image type.
- *
- * At the moment, it recognizes and returns as mime type :
- * - image/png
- * - image/jpeg
- * - image/gif
- * - image/bmp
- *
- * The header should contain (at least) the 25 first bytes of the image data.
- *
- * If no mime-type could be derived, an empty string is returned.
- *
- * \sa guessImageMimeTypeData()
- */
-WT_API extern std::string
-guessImageMimeTypeData(const std::vector<unsigned char>& header);
-
-/*! \brief Guess the image mime type from an image.
- *
- * This function opens the image \p file, reads the first 25 bytes and calls
- * guessImageMimeTypeData() to infer the mime type.
- */
-WT_API extern std::string guessImageMimeType(const std::string& file);
-
-WT_API extern std::string createDataUrl(std::vector<unsigned char>& data, std::string mimeType);
-
-/*! \brief Computes a hash-based message authentication code.
- *
- * This utility function computes a HMAC, and returns the raw
- * (binary) hash value. Takes as arguments the text to be hashed, a
- * secret key, a function pointer to a hashfunction, the internal
- * block size of the hashfunction in bytes and the size of the
- * resulting hash value the function produces. A maximum blocksize of
- * 2048 bits (256 bytes) is supported.
- *
- * \sa hmac_sha1()
- * \sa hmac_md5()
- */
-WT_API extern std::string hmac(const std::string& text,
-                               const std::string& key,
-                               std::string (*hashfunction)(const std::string&),
-                               size_t blocksize,
-                               size_t keysize);
-
-/*! \brief Computes a hash-based message authentication code.
- *
- * Uses the md5 hashfunction, returns a raw (binary) hash value.
- *
- * \sa hmac()
- */
-WT_API extern std::string hmac_md5(const std::string& text, const std::string& key);
-
-/*! \brief Computes a hash-based message authentication code.
- *
- * Uses the sha1 hashfunction, returns a raw (binary) hash value.
- *
- * \sa hmac()
- */
-WT_API extern std::string hmac_sha1(const std::string& text, const std::string& key);
-
-}
-
-}
-
-W_DECLARE_OPERATORS_FOR_FLAGS(Wt::Utils::HtmlEncodingFlag)
-
-#endif // WT_UTILS_H_
-=======
 #endif // defined(WT_WARN_HEADER_MISSING_H)
 #include "Utils.h"
-#endif // WT_UTILS_EXTENSIONLESS_H_
->>>>>>> 65e32ff2
+#endif // WT_UTILS_EXTENSIONLESS_H_