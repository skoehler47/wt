--- conflicted
+++ resolved
@@ -4,124 +4,6 @@
  *
  * See the LICENSE file for terms of use.
  */
-<<<<<<< HEAD
-#ifndef WGROUP_BOX_H_
-#define WGROUP_BOX_H_
-
-#include <Wt/WContainerWidget>
-
-namespace Wt {
-
-/*! \class WGroupBox Wt/WGroupBox Wt/WGroupBox
- *  \brief A widget which group widgets into a frame with a title.
- *
- * This is typically used in a form to group certain form elements
- * together.
- *
- * Usage example:
- * \if cpp
- * \code
- * enum Vote { Republican = 1, Democrate = 2, NoVote = 10 };
- *
- * // use a group box as widget container for 3 radio buttons, with a title
- * Wt::WGroupBox *container = new Wt::WGroupBox("USA elections vote");
- *
- * // use a button group to logically group the 3 options
- * Wt::WButtonGroup *group = new Wt::WButtonGroup(this);
- *
- * Wt::WRadioButton *button;
- * button = new Wt::WRadioButton("I voted Republican", container);
- * new Wt::WBreak(container);
- * group->addButton(button, Republican);
-
- * button = new Wt::WRadioButton("I voted Democrat", container);
- * new Wt::WBreak(container);
- * group->addButton(button, Democrate);
-
- * button = new Wt::WRadioButton("I didn't vote", container);
- * new Wt::WBreak(container);
- * group->addButton(button, NoVote);
- *
- * group->setCheckedButton(group->button(NoVote));
- * \endcode
- * \elseif java
- * \code
- * enum Vote { Republican , Democrate , NoVote };
- * 
- * // use a group box as widget container for 3 radio buttons, with a title
- * WGroupBox container = new WGroupBox("USA elections vote");
- * 		 
- * // use a button group to logically group the 3 options
- * WButtonGroup group = new WButtonGroup(this);
- *		 
- * WRadioButton button;
- * button = new WRadioButton("I voted Republican", container);
- * new WBreak(container);
- * group.addButton(button, Vote.Republican.ordinal());
- *
- * button = new WRadioButton("I voted Democrat", container);
- * new WBreak(container);
- * group.addButton(button, Vote.Democrate.ordinal());
- *
- * button = new WRadioButton("I didn't vote", container);
- * new WBreak(container);
- * group.addButton(button, Vote.NoVote.ordinal());
- *		 
- * group.setCheckedButton(group.button(Vote.NoVote.ordinal()));
- * \endcode
- * \endif
- *
- * Like WContainerWidget, %WGroupBox is by default displayed as a
- * \link WWidget::setInline() block\endlink.
- *
- * \image html WGroupBox-1.png "WGroupBox example"
- *
- * <h3>CSS</h3>
- *
- * The widget corresponds to the HTML <tt>&lt;fieldset&gt;</tt> tag,
- * and the title in a nested <tt>&lt;legend&gt;</tt> tag. This widget
- * does not provide styling, and can be styled using inline or
- * external CSS as appropriate.
- */
-class WT_API WGroupBox : public WContainerWidget
-{
-public:
-  /*! \brief Creates a groupbox with empty title.
-   */
-  WGroupBox(WContainerWidget *parent = 0);
-  
-  /*! \brief Creates a groupbox with given title message.
-   */
-  WGroupBox(const WString& title, WContainerWidget *parent = 0);
-
-  /*! \brief Returns the title.
-   */
-  const WString& title() const { return title_; }
-
-  /*! \brief Sets the title.
-   */
-  void setTitle(const WString& title);
-
-  virtual void refresh();
-
-protected:
-  virtual DomElementType domElementType() const;
-
-  virtual void updateDom(DomElement& element, bool all);
-  virtual void propagateRenderOk(bool deep);
-  virtual int firstChildIndex() const;
-
-private:
-  WString title_;
-  bool titleChanged_;
-
-  void init();
-};
-
-}
-
-#endif // WGROUP_BOX_H_
-=======
 #ifndef WT_WGROUPBOX_EXTENSIONLESS_H_
 #define WT_WGROUPBOX_EXTENSIONLESS_H_
 #include <Wt/WConfig.h>
@@ -133,5 +15,4 @@
 #endif
 #endif // defined(WT_WARN_HEADER_MISSING_H)
 #include "WGroupBox.h"
-#endif // WT_WGROUPBOX_EXTENSIONLESS_H_
->>>>>>> 65e32ff2
+#endif // WT_WGROUPBOX_EXTENSIONLESS_H_