--- conflicted
+++ resolved
@@ -21,18 +21,12 @@
     active_(false),
     timeoutConnected_(false),
     timeout_(new Time())
-<<<<<<< HEAD
-{
-  timeout().connect(SLOT(this, WTimer::gotTimeout));
-}
+{ }
 
 EventSignal<WMouseEvent>& WTimer::timeout()
 {
   return timerWidget_->clicked();
 }
-=======
-{ }
->>>>>>> 388c71b1
 
 WTimer::~WTimer()
 {
@@ -62,12 +56,12 @@
     active_ = true;
     *timeout_ = Time() + interval_;
 
-    bool jsRepeat = !timerWidget_->clicked.isExposedSignal() && !singleShot_;
+    bool jsRepeat = !timeout().isExposedSignal() && !singleShot_;
 
     timerWidget_->timerStart(jsRepeat);
 
-    if (timerWidget_->clicked.isExposedSignal() && !timeoutConnected_) {
-      timeout.connect(SLOT(this, WTimer::gotTimeout));
+    if (timeout().isExposedSignal() && !timeoutConnected_) {
+      timeout().connect(SLOT(this, WTimer::gotTimeout));
       timeoutConnected_ = true;
     }
   }
