/*
 * Copyright (C) 2008 Emweb bvba, Kessel-Lo, Belgium.
 *
 * See the LICENSE file for terms of use.
 */
#include <boost/algorithm/string.hpp>
#include <iostream>
#include <cctype>
#include <exception>

#include "Wt/WApplication.h"
#include "Wt/WContainerWidget.h"
#include "Wt/WLogger.h"
#include "Wt/WTemplate.h"

#include "EscapeOStream.h"
#include "WebUtils.h"
#include "DomElement.h"
#include "RefEncoder.h"
#include "WebSession.h"

namespace Wt {
LOGGER("WTemplate");

bool WTemplate::_tr(const std::vector<WString>& args,
		    std::ostream& result)
{
  if (args.size() >= 1) {
    WString s = WString::tr(args[0].toUTF8());
    for (unsigned j = 1; j < args.size(); ++j)
      s.arg(args[j]);
    result << s.toXhtmlUTF8();
    return true;
  } else {
    LOG_ERROR("Functions::tr(): expects at least one argument");
    return false;
  }
}

bool WTemplate::_block(const std::vector<WString>& args,
                              std::ostream& result)
{
  if (args.size() < 1)
    return false;

  WString tblock = WString::tr(args[0].toUTF8());
  for (unsigned i = 1; i < args.size(); ++i)
    tblock.arg(args[i]);

  this->renderTemplateText(result, tblock);

  return true;
}

bool WTemplate::_while(const std::vector<WString>& args,
			      std::ostream& result)
{
  if (args.size() < 2)
    return false;

  WString tblock = WString::tr(args[1].toUTF8());
  while (conditionValue(args[0].toUTF8()))
    this->renderTemplateText(result, tblock);

  return true;
}

bool WTemplate::_id(const std::vector<WString>& args,
		    std::ostream& result)
{
  if (args.size() == 1) {
    WWidget *w = this->resolveWidget(args[0].toUTF8());
    if (w) {
      result << w->id();
      return true;
    } else
      return false;
  } else {
    LOG_ERROR("Functions::tr(): expects exactly one argument");
    return false;
  }
}

#ifndef WT_TARGET_JAVA
bool WTemplate::Functions::tr(WTemplate *t, const std::vector<WString>& args,
			      std::ostream& result)
{
  return t->_tr(args, result);
}

bool WTemplate::Functions::block(WTemplate *t, const std::vector<WString>& args,
                              std::ostream& result)
{
  return t->_block(args, result);
}

bool WTemplate::Functions::while_f(WTemplate *t, const std::vector<WString>& args,
			      std::ostream& result)
{
  return t->_while(args, result);
}

bool WTemplate::Functions::id(WTemplate *t, const std::vector<WString>& args,
			      std::ostream& result)
{
  return t->_id(args, result);
}

#else

bool WTemplate::TrFunction::evaluate(WTemplate *t, 
				     const std::vector<WString>& args,
				     std::ostream& result) const
{
  try {
    return t->_tr(args, result);
  } catch (std::io_exception ioe) {
    return false;
  } 
}

bool WTemplate::BlockFunction::evaluate(WTemplate *t,
                                     const std::vector<WString>& args,
                                     std::ostream& result) const
{
  try {
    return t->_block(args, result);
  } catch (std::io_exception ioe) {
    return false;
  }
}

bool WTemplate::WhileFunction::evaluate(WTemplate *t,
				    const std::vector<WString>& args,
				    std::ostream& result) const
{
  try {
    return t->_while(args, result);
  } catch (std::io_exception ioe) {
    return false;
  }
}

bool WTemplate::IdFunction::evaluate(WTemplate *t, 
				     const std::vector<WString>& args,
				     std::ostream& result) const
{
  try {
  return t->_id(args, result);
  } catch (std::io_exception ioe) {
    return false;
  }
}

#endif

WTemplate::WTemplate()
  : WTemplate(WString::Empty)
{ }

WTemplate::WTemplate(const WString& text)
  : previouslyRendered_(nullptr),
    newlyRendered_(nullptr),
    encodeInternalPaths_(false),
    encodeTemplateText_(true),
    changed_(false),
    widgetIdMode_(TemplateWidgetIdMode::None)
{
  plainTextNewLineEscStream_ = new EscapeOStream();
  plainTextNewLineEscStream_->pushEscape(EscapeOStream::PlainTextNewLines);
  setInline(false);
  setTemplateText(text);
}

WTemplate::~WTemplate()
{
  clear();
  delete plainTextNewLineEscStream_;
}

void WTemplate::clear()
{
  // Widgets should be orphaned before they are deleted, because
  // when WWebWidget calls removeFromParent(), the parent should be null.
  for (auto& i : widgets_) {
      if(i.second)
        widgetRemoved(i.second.get(), false);
  }

  widgets_.clear();

  strings_.clear();
  conditions_.clear();

  changed_ = true;
  repaint(RepaintFlag::SizeAffected);  
}

#ifndef WT_TARGET_JAVA
void WTemplate::addFunction(const std::string& name, const Function& function)
{
  functions_[name] = function;
}
#else
void WTemplate::addFunction(const std::string& name, const Function *function)
{
  functions_[name] = *function;
}
#endif

void WTemplate::setCondition(const std::string& name, bool value)
{
  if (conditionValue(name) != value) {
    if (value)
      conditions_.insert(name);
    else
      conditions_.erase(name);

    changed_ = true;
    repaint(RepaintFlag::SizeAffected);
  }
}

bool WTemplate::conditionValue(const std::string& name) const
{
  return conditions_.find(name) != conditions_.end();
}

std::unique_ptr<WWidget> WTemplate::removeWidget(WWidget *widget)
{
  for (auto& i : widgets_)
    if (i.second.get() == widget)
      return removeWidget(i.first);

  return std::unique_ptr<WWidget>();
}

void WTemplate::iterateChildren(const HandleWidgetMethod& method) const
{
  for (auto& i : widgets_) {
    if (i.second)
      method(i.second.get());
  }
}

void WTemplate::bindWidget(const std::string& varName,
			   std::unique_ptr<WWidget> widget)
{
  bool setNull = !widget;

  if (!setNull) {
    strings_.erase(varName);

    switch (widgetIdMode_) {
    case TemplateWidgetIdMode::None:
      break;
    case TemplateWidgetIdMode::SetObjectName:
      widget->setObjectName(varName);
      break;
    case TemplateWidgetIdMode::SetId:
      widget->setId(varName);
    }
  } else {
    StringMap::const_iterator j = strings_.find(varName);
    if (j != strings_.end() && j->second.empty())
      return;
    strings_[varName] = WString();
  }

  removeWidget(varName);
  manageWidget(widgets_[varName], std::move(widget));

  changed_ = true;
  repaint(RepaintFlag::SizeAffected);  
}

std::unique_ptr<WWidget> WTemplate::removeWidget(const std::string& varName)
{
  std::unique_ptr<WWidget> result;

  WidgetMap::iterator i = widgets_.find(varName);
  if (i != widgets_.end()) {
    result = manageWidget(i->second, std::unique_ptr<WWidget>());
    widgets_.erase(i);
    changed_ = true;
    repaint(RepaintFlag::SizeAffected);
  }

  return result;
}

void WTemplate::setWidgetIdMode(TemplateWidgetIdMode mode)
{
  widgetIdMode_ = mode;
}

void WTemplate::bindEmpty(const std::string& varName)
{
  bindWidget(varName, nullptr);
}

void WTemplate::bindString(const std::string& varName, const WString& value,
			   TextFormat textFormat)
{
  WWidget *w = resolveWidget(varName);
  if (w)
    bindWidget(varName, nullptr);

  WString v = value;

  if (textFormat == TextFormat::XHTML && v.literal()) {
    if (!removeScript(v))
      v = escapeText(v, true);
  } else if (textFormat == TextFormat::Plain)
    v = escapeText(v, true);

  StringMap::const_iterator i = strings_.find(varName);

  if (i == strings_.end() || i->second != v) {
    strings_[varName] = v;

    changed_ = true;
    repaint(RepaintFlag::SizeAffected);  
  }
}

void WTemplate::bindInt(const std::string& varName, int value)
{
  bindString(varName, std::to_string(value), TextFormat::UnsafeXHTML);
}

bool WTemplate::resolveFunction(const std::string& name,
				const std::vector<WString>& args,
				std::ostream& result)
{
  FunctionMap::const_iterator i = functions_.find(name);

  if (i != functions_.end()) {
#ifndef WT_TARGET_JAVA
    bool ok = i->second(this, args, result);
#else
    bool ok = i->second.evaluate(this, args, result);
#endif // WT_TARGET_JAVA

    if (!ok)
      result << "??" << name << ":??";

    return true;
  }

  return false;
}

void WTemplate::resolveString(const std::string& varName,
			      const std::vector<WString>& args,
			      std::ostream& result)
{
  /*
   * FIXME: have an extra result parameter which indicates whether the
   * widget is view-only. Better to do that in resolveValue() and
   * provide a utility method that converts a widget to XHTML ?
   */

  StringMap::const_iterator i = strings_.find(varName);
  if (i != strings_.end())
    result << i->second.toUTF8();
  else {
    WWidget *w = resolveWidget(varName);
    if (w) {
      w->setParentWidget(this);

      if (previouslyRendered_
	  && previouslyRendered_->find(w) != previouslyRendered_->end()) {
	result << "<span id=\"" << w->id() << "\"> </span>";
      } else {
	applyArguments(w, args);
	w->htmlText(result);
      }

      if (newlyRendered_)
        newlyRendered_->push_back(w);
    } else
      handleUnresolvedVariable(varName, args, result);
  }
}

void WTemplate::applyArguments(WWidget *w, const std::vector<WString>& args)
{
  for (unsigned i = 0; i < args.size(); ++i) {
    std::string s = args[i].toUTF8();
    if (boost::starts_with(s, "class="))
      w->addStyleClass(WString::fromUTF8(s.substr(6)));
  }
}

void WTemplate::handleUnresolvedVariable(const std::string& varName,
                                         const std::vector<WString>& args,
                                         std::ostream& result)
{
  result << "??" << varName << "??";
}

WWidget *WTemplate::resolveWidget(const std::string& varName)
{
  WidgetMap::const_iterator j = widgets_.find(varName);
  if (j != widgets_.end())
    return j->second.get();
  else
    return nullptr;
}

std::vector<WWidget *> WTemplate::widgets() const
{
  std::vector<WWidget *> result;

  for (WidgetMap::const_iterator j = widgets_.begin();
       j != widgets_.end(); ++j)
    result.push_back(j->second.get());

  return result;
}

std::string WTemplate::varName(WWidget *w) const
{
  for (WidgetMap::const_iterator j = widgets_.begin();
       j != widgets_.end(); ++j)
    if (j->second.get() == w)
      return j->first;

  return std::string();
}

void WTemplate::setTemplateText(const WString& text, TextFormat textFormat)
{
  text_ = text;

  if (textFormat == TextFormat::XHTML && text_.literal()) {
    if (!removeScript(text_))
      text_ = escapeText(text_, true);
  } else if (textFormat == TextFormat::Plain)
    text_ = escapeText(text_, true);

  changed_ = true;
  repaint(RepaintFlag::SizeAffected);
}

void WTemplate::updateDom(DomElement& element, bool all)
{
  if (changed_ || all) {
    std::set<WWidget *> previouslyRendered;
    std::vector<WWidget *> newlyRendered;

    for (WidgetMap::const_iterator i = widgets_.begin(); i != widgets_.end();
	 ++i) {
<<<<<<< HEAD
      WWidget *w = i->second;
      if (w->isRendered()) {
	if (w->webWidget()->domCanBeSaved()) {
	  previouslyRendered.insert(w);
	} else {
=======
      WWidget *w = i->second.get();
      if (w && w->isRendered()) {
        if (w->webWidget()->domCanBeSaved()) {
          previouslyRendered.insert(w);
        } else {
>>>>>>> 65e32ff2
	  unrenderWidget(w, element);
	}
      }
    }

    bool saveWidgets = element.mode() == DomElement::Mode::Update;

    previouslyRendered_ = saveWidgets ? &previouslyRendered : nullptr;
    newlyRendered_ = &newlyRendered;

    std::stringstream html;
    renderTemplate(html);

    previouslyRendered_ = nullptr;
    newlyRendered_ = nullptr;

    for (unsigned i = 0; i < newlyRendered.size(); ++i) {
      WWidget *w = newlyRendered[i];
      if (previouslyRendered.find(w) != previouslyRendered.end()) {
	if (saveWidgets)
	  element.saveChild(w->id());
	previouslyRendered.erase(w);
      }
    }

    if (encodeTemplateText_)
      element.setProperty(Property::InnerHTML, html.str());
    else
<<<<<<< HEAD
      element.setProperty(Wt::PropertyInnerHTML, encode(html.str()));
=======
      element.setProperty(Property::InnerHTML, encode(html.str()));
>>>>>>> 65e32ff2

    for (std::set<WWidget *>::const_iterator i = previouslyRendered.begin();
         i != previouslyRendered.end(); ++i) {
      WWidget *w = *i;
      // it could be that the widget was removed/deleted in the mean time
      // as a side-effect of rendering some of the widgets; thus we check
      // that the widget is still a child
      for (WidgetMap::const_iterator j = widgets_.begin();
<<<<<<< HEAD
           j != widgets_.end(); ++j) {
        if (j->second == w) {
          unrenderWidget(w, element);
          break;
        }
=======
	   j != widgets_.end(); ++j) {
	if (j->second.get() == w) {
	  unrenderWidget(w, element);
	  break;
	}
>>>>>>> 65e32ff2
      }
    }

    WApplication::instance()->session()->renderer()
      .updateFormObjects(this, true);

    changed_ = false;
  }

  WInteractWidget::updateDom(element, all);
}

void WTemplate::unrenderWidget(WWidget *w, DomElement &el)
{
  std::string removeJs = w->webWidget()->renderRemoveJs(false);
  if (removeJs[0] == '_')
    el.callJavaScript(WT_CLASS ".remove('" + removeJs.substr(1) + "');", true);
  else
    el.callJavaScript(removeJs, true);
  w->webWidget()->setRendered(false);
}

std::string WTemplate::encode(const std::string& text) const
{
  WApplication *app = WApplication::instance();

  if (app && (encodeInternalPaths_ || app->session()->hasSessionIdInUrl())) {
    WFlags<RefEncoderOption> options;
    if (encodeInternalPaths_)
      options |= EncodeInternalPaths;
    if (app->session()->hasSessionIdInUrl())
      options |= EncodeRedirectTrampoline;
    return EncodeRefs(WString::fromUTF8(text), options).toUTF8();
  } else
    return text;
}

void WTemplate::renderTemplate(std::ostream& result)
{
  renderTemplateText(result, templateText());
}

bool WTemplate::renderTemplateText(std::ostream& result, const WString& templateText)
{
  errorText_ = "";

  std::string text;
  if (encodeTemplateText_)
    text = encode(templateText.toXhtmlUTF8());
  else
    text = templateText.toXhtmlUTF8();

  std::size_t lastPos = 0;
  std::vector<WString> args;
  std::vector<std::string> conditions;
  int suppressing = 0;

  for (std::size_t pos = text.find('$'); pos != std::string::npos;
       pos = text.find('$', pos)) {

    if (!suppressing)
      result << text.substr(lastPos, pos - lastPos);

    lastPos = pos;

    if (pos + 1 < text.length()) {
      if (text[pos + 1] == '$') { // $$ -> $
	if (!suppressing)
	  result << '$';

	lastPos += 2;
      } else if (text[pos + 1] == '{') {
	std::size_t startName = pos + 2;
	std::size_t endName = text.find_first_of(" \r\n\t}", startName);

        args.clear();
        std::size_t endVar = parseArgs(text, endName, args);

        if (endVar == std::string::npos) {
          std::stringstream errorStream;
          errorStream << "variable syntax error near \"" << text.substr(pos)
                      << "\"";
          errorText_ = errorStream.str();
          LOG_ERROR(errorText_);
          return false;
        }

        std::string name = text.substr(startName, endName - startName);
	std::size_t nl = name.length();

	if (nl > 2 && name[0] == '<' && name[nl - 1] == '>') {
	  if (name[1] != '/') {
	    std::string cond = name.substr(1, nl - 2);
	    conditions.push_back(cond);
	    if (suppressing || !conditionValue(cond))
	      ++suppressing;
	  } else {
	    std::string cond = name.substr(2, nl - 3);
	    if (conditions.empty() || conditions.back() != cond) {
              std::stringstream errorStream;
              errorStream << "mismatching condition block end: " << cond;
              errorText_ = errorStream.str();
              LOG_ERROR(errorText_);
              return false;
	    }
	    conditions.pop_back();

	    if (suppressing)
	      --suppressing;
	  }
	} else {
	  if (!suppressing) {
	    std::size_t colonPos = name.find(':');

	    bool handled = false;
	    if (colonPos != std::string::npos) {
	      std::string fname = name.substr(0, colonPos);
	      std::string arg0 = name.substr(colonPos + 1);
	      args.insert(args.begin(), WString::fromUTF8(arg0));
	      if (resolveFunction(fname, args, result))
		handled = true;
	      else
		args.erase(args.begin());
	    }

	    if (!handled)
	      resolveString(name, args, result);
	  }
	}

	lastPos = endVar + 1;
      } else {
	if (!suppressing)
	  result << '$'; // $. -> $.
	lastPos += 1;
      }
    } else {
      if (!suppressing)
	result << '$'; // $ at end of template -> $
      lastPos += 1;
    }

    pos = lastPos;
  }

  result << text.substr(lastPos);
  return true;
}

std::size_t WTemplate::parseArgs(const std::string& text,
				 std::size_t pos,
				 std::vector<WString>& result)
{
  std::size_t Error = std::string::npos;

  if (pos == std::string::npos)
    return Error;

  enum { Next, Name, Value, SValue, DValue } state = Next;

  WStringStream v;

  for (; pos < text.length(); ++pos) {
    char c = text[pos];
    switch (state) {
    case Next:
      if (!std::isspace(c)) {
	if (c == '}')
	  return pos;
	else if (std::isalpha(c) || c == '_') {
	  state = Name;
	  v.clear();
	  v << c;
	} else if (c == '\'') {
	  state = SValue;
	  v.clear();
	} else if (c == '"') {
	  state = DValue;
	  v.clear();
	} else
	  return Error;
      }
      break;

    case Name:
      if (c == '=') {
	state = Value;
	v << '=';
      } else if (std::isspace(c)) {
	result.push_back(WString::fromUTF8(v.str()));
	state = Next;
      } else if (c == '}') {
	result.push_back(WString::fromUTF8(v.str()));
	return pos;
      } else if (std::isalnum(c) || c == '_' || c == '-' || c == '.')
	v << c;
      else
	return Error;
      break;

    case Value:
      if (c == '\'')
	state = SValue;
      else if (c == '"')
	state = DValue;
      else
	return Error;
      break;

    case SValue:
    case DValue:
      char quote = state == SValue ? '\'' : '"';

      std::size_t end = text.find(quote, pos);
      if (end == std::string::npos)
	return Error;
      if (text[end - 1] == '\\')
	v << text.substr(pos, end - pos - 1) << quote;
      else {
	v << text.substr(pos, end - pos);
	result.push_back(WString::fromUTF8(v.str()));
	state = Next;
      }

      pos = end;
    }
  }

  return pos == text.length() ? std::string::npos : pos;
}

void WTemplate::format(std::ostream& result, const std::string& s,
		       TextFormat textFormat)
{
  format(result, WString::fromUTF8(s), textFormat);
}

void WTemplate::format(std::ostream& result, const WString& s,
		       TextFormat textFormat)
{
  if (textFormat == TextFormat::XHTML) {
    WString v = s;
    if (removeScript(v)) {
      result << v.toUTF8();
      return;
    } else {
      EscapeOStream sout(result);
      sout.append(v.toUTF8(), *plainTextNewLineEscStream_);
      return;
    }
  } else if (textFormat == TextFormat::Plain) {
    EscapeOStream sout(result);
    sout.append(s.toUTF8(), *plainTextNewLineEscStream_);
    return;
  }

  result << s.toUTF8();
}

void WTemplate::propagateRenderOk(bool deep)
{
  changed_ = false;

  WInteractWidget::propagateRenderOk(deep);
}

void WTemplate::enableAjax()
{
  WInteractWidget::enableAjax();
}

DomElementType WTemplate::domElementType() const
{
  DomElementType type = isInline() ? DomElementType::SPAN : DomElementType::DIV;

  WContainerWidget *p = dynamic_cast<WContainerWidget *>(parentWebWidget());
  if (p && p->isList())
    type = DomElementType::LI;

  return type;
}

void WTemplate::setInternalPathEncoding(bool enabled)
{
  if (encodeInternalPaths_ != enabled) {
    encodeInternalPaths_ = enabled;
    changed_ = true;
    repaint();
  }
}

void WTemplate::setEncodeTemplateText(bool on)
{
  encodeTemplateText_ = on;
}

void WTemplate::refresh()
{
  if (text_.refresh() || !strings_.empty()) {
    changed_ = true;
    repaint(RepaintFlag::SizeAffected);
  }

  WInteractWidget::refresh();
}

void WTemplate::reset()
{
  changed_ = true;
<<<<<<< HEAD
  repaint(RepaintSizeAffected);
=======
  repaint(RepaintFlag::SizeAffected);
>>>>>>> 65e32ff2
}

}<|MERGE_RESOLUTION|>--- conflicted
+++ resolved
@@ -452,19 +452,11 @@
 
     for (WidgetMap::const_iterator i = widgets_.begin(); i != widgets_.end();
 	 ++i) {
-<<<<<<< HEAD
-      WWidget *w = i->second;
-      if (w->isRendered()) {
-	if (w->webWidget()->domCanBeSaved()) {
-	  previouslyRendered.insert(w);
-	} else {
-=======
       WWidget *w = i->second.get();
       if (w && w->isRendered()) {
         if (w->webWidget()->domCanBeSaved()) {
           previouslyRendered.insert(w);
         } else {
->>>>>>> 65e32ff2
 	  unrenderWidget(w, element);
 	}
       }
@@ -493,11 +485,7 @@
     if (encodeTemplateText_)
       element.setProperty(Property::InnerHTML, html.str());
     else
-<<<<<<< HEAD
-      element.setProperty(Wt::PropertyInnerHTML, encode(html.str()));
-=======
       element.setProperty(Property::InnerHTML, encode(html.str()));
->>>>>>> 65e32ff2
 
     for (std::set<WWidget *>::const_iterator i = previouslyRendered.begin();
          i != previouslyRendered.end(); ++i) {
@@ -506,19 +494,11 @@
       // as a side-effect of rendering some of the widgets; thus we check
       // that the widget is still a child
       for (WidgetMap::const_iterator j = widgets_.begin();
-<<<<<<< HEAD
-           j != widgets_.end(); ++j) {
-        if (j->second == w) {
-          unrenderWidget(w, element);
-          break;
-        }
-=======
 	   j != widgets_.end(); ++j) {
 	if (j->second.get() == w) {
 	  unrenderWidget(w, element);
 	  break;
 	}
->>>>>>> 65e32ff2
       }
     }
 
@@ -828,11 +808,7 @@
 void WTemplate::reset()
 {
   changed_ = true;
-<<<<<<< HEAD
-  repaint(RepaintSizeAffected);
-=======
   repaint(RepaintFlag::SizeAffected);
->>>>>>> 65e32ff2
 }
 
 }