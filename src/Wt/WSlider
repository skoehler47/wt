// This may look like C code, but it's really -*- C++ -*-
/*
 * Copyright (C) 2017 Emweb bvba, Herent, Belgium.
 *
 * See the LICENSE file for terms of use.
 */
<<<<<<< HEAD
#ifndef WSLIDER_H_
#define WSLIDER_H_

#include <Wt/WFormWidget>
#include <Wt/WJavaScript>

namespace Wt {

class PaintedSlider;

/*! \class WSlider Wt/WSlider Wt/WSlider
 *  \brief A horizontal or vertical slider control.
 *
 * A slider allows the user to specify an integer value within a particular
 * range using a visual slider.
 *
 * The slider must be sized explicitly using resize() or by a layout
 * manager. The default size is 150 x 50 pixels for a horizontal
 * slider, and 50 x 150 pixels for a vertical slider.
 *
 * \if cpp
 * Usage example:
 * \code
 * Wt::WSlider *scaleSlider = new Wt::WSlider(Wt::Horizontal);
 * scaleSlider->setMinimum(0);
 * scaleSlider->setMaximum(20);
 * scaleSlider->setValue(10);
 * scaleSlider->setTickInterval(5);
 * scaleSlider->setTickPosition(Wt::WSlider::TicksBothSides);
 * scaleSlider->resize(300, 50);
 * scaleSlider->valueChanged().connect(this, &ThisClass::scaleShape);
 * \endcode
 * \endif
 *
 * \image html WSlider-1.png "Horizontal slider with ticks on both sides."
 *
 * <h3>CSS</h3>
 *
 * The non-native slider (HTML4, see setNativeControl()) is styled by
 * the current CSS theme.
 */
class WT_API WSlider : public WFormWidget
{
public:
  /*! \brief Enumeration that specifies the location of ticks.
   */
  enum TickPosition {
    TicksAbove = 0x1,     //!< %Render ticks above (horizontal slider)
    TicksBelow = 0x2     //!< %Render ticks below (horizontal slider)
#ifndef WT_TARGET_JAVA
    ,TicksLeft = 0x1,      //!< %Render ticks on the left side (vertical slider)
    TicksRight = 0x2      //!< %Render ticks on the right side (vertical slider)
#endif // WT_TARGET_JAVA
  };

  //! Do not render ticks.
  static const Wt::WFlags<TickPosition> NoTicks;

  //! %Render ticks on both sides.
  static const Wt::WFlags<TickPosition> TicksBothSides;

  /*! \brief Creates a default horizontal slider.
   *
   * The slider shows no ticks, has a range from 0 to 99, and has tickInterval
   * of 0 (defaulting to three ticks over the whole range).
   *
   * The initial value is 0.
   */
  WSlider(WContainerWidget *parent = 0);

  /*! \brief Creates a default slider of the given orientation.
   *
   * The slider shows no ticks, has a range from 0 to 99, and has tickInterval
   * of 0 (defaulting to three ticks over the whole range).
   *
   * The initial value is 0.
   */
  WSlider(Orientation orientation, WContainerWidget *parent = 0);

  /*! \brief Destructor.
   */
  ~WSlider();

  /*! \brief Configures whether a native HTML5 control should be used.
   *
   * When \p native, the new "range" input element, specified by HTML5
   * and when implemented by the browser, is used rather than the
   * built-in element. A native control is styled by the browser
   * (usually in sync with the OS) rather than through the theme
   * chosen. Settings like tick interval and tick position are
   * ignored.
   *
   * \note Vertically oriented sliders are in theory supported by the HTML5
   *       input element, but in practice are usually not rendered correctly
   *       by the browser.
   */
  void setNativeControl(bool nativeControl);

  /*! \brief Returns whether a native HTML5 control is used.
   *
   * Taking into account the preference for a native control,
   * configured using setNativeControl(), this method returns whether
   * a native control is actually being used.
   */
  bool nativeControl() const;

  /*! \brief Sets the slider orientation.
   *
   * \sa orientation()
   */
  void setOrientation(Wt::Orientation orientation);

  /*! \brief Returns the slider orientation.
   *
   * \sa setOrientation()
   */
  Orientation orientation() const { return orientation_; }

  /*! \brief Sets the tick interval.
   *
   * The tick interval specifies the interval for placing ticks along
   * the slider. The interval is specified in value units (not pixel
   * units). A value of 0 specifies an automatic tick interval, which
   * defaults to 3 ticks spanning the whole range.
   *
   * \sa tickInterval(), setTickPosition()
   */
  void setTickInterval(int tickInterval);

  /*! \brief Returns the tick interval.
   *
   * \sa setTickInterval()
   */
  int tickInterval() const { return tickInterval_; }

  /*! \brief Sets the tick position.
   *
   * The tick position indicates if and where ticks are placed around the
   * slider groove.
   *
   * \sa tickPosition(), setTickInterval()
   */
  void setTickPosition(WFlags<TickPosition> tickPosition);

  /*! \brief Returns the tick position.
   *
   * \sa setTickPosition(), setTickInterval()
   */
  WFlags<TickPosition> tickPosition() const { return tickPosition_; }

  /*! \brief Sets the slider value.
   *
   * The value is automatically trimmed to the valid range (minimum()
   * to maximum()).
   *
   * \sa value()
   */
  virtual void setValue(int value);

  /*! \brief Returns the current slider value.
   *
   * \sa setValue()
   */
  int value() const { return value_; }

  /*! \brief Sets the maximum value.
   *
   * The maximum value defines the upper limit of the valid range. The
   * lower limit and current value are automatically adjusted to
   * remain valid.
   *
   * \sa maximum(), setMinimum(), setRange()
   */
  void setMaximum(int maximum);

  /*! \brief Returns the maximum value.
   *
   * \sa setMaximum(int)
   */
  int maximum() const { return maximum_; }

  /*! \brief Sets the minimum value.
   *
   * The minimum value defines the lower limit of the valid range. The
   * upper limit and current value are automatically adjusted to
   * remain valid.
   *
   * \sa minimum(), setMaximum(), setRange()
   */
  void setMinimum(int minimum);

  /*! \brief Returns the minimum value.
   *
   * \sa setMinimum(int)
   */
  int minimum() const { return minimum_; }

  /*! \brief Sets the value range.
   *
   * \sa setMinimum(), setMaximum()
   */
  void setRange(int minimum, int maximum);

  /*! \brief %Signal emitted when the user has changed the value of the
   *         slider.
   *
   * The new value is passed as the argument.
   *
   * \sa sliderMoved()
   */
  Signal<int>& valueChanged() { return valueChanged_; }

  /*! \brief %Signal emitted while the user drags the slider.
   *
   * The current dragged position is passed as the argument. Note that the
   * slider value is not changed while dragging the slider, but only after
   * the slider has been released.
   *
   * \sa valueChanged()
   */
  JSignal<int>& sliderMoved() { return sliderMoved_; }

  /*! \brief Sets the slider handle width.
   *
   * This sets the width for the handle, which is needed to accurately
   * position the handle.
   *
   * The default value is 20 pixels.
   */
  void setHandleWidth(int width);

  /*! \brief Returns the handle width.
   *
   * \sa setHandleWidth()
   */
  int handleWidth() const { return handleWidth_; }

  virtual void setDisabled(bool disabled);
  virtual void resize(const WLength& width, const WLength& height);
  virtual WT_USTRING valueText() const;
  virtual void setValueText(const WT_USTRING& value);
  virtual void enableAjax();

protected:
  /*! \brief Paints a slider ticks (for a non-native widget)
   *
   * The default implementation draws ticks taking into account the
   * the tickPosition.
   *
   * The mid point for the tick should be at position (x, y). The \p
   * value that corresponds to the tick is also passed.
   */
  virtual void paintTick(WPainter& painter, int value, int x, int y);

  /*! \brief Creates the handle (for a non-native widget)
   *
   * The default implementation creates a container widget. You may
   * want to specialize this function if you want to have more control
   * on the handle appearance or if you want to associate with the
   * handle a tooltip or other information (e.g. a popup balloon).
   */
  virtual WInteractWidget *createHandle();

  virtual void signalConnectionsChanged();
  virtual void layoutSizeChanged(int width, int height);

  virtual void render(WFlags<RenderFlag> flags);
  virtual void updateDom(DomElement& element, bool all);
  virtual DomElementType domElementType() const;
  virtual void setFormData(const FormData& formData);

private:
  Orientation          orientation_;
  int                  tickInterval_;
  WFlags<TickPosition> tickPosition_;
  bool                 preferNative_, changed_, changedConnected_;
  int                  handleWidth_;

  int                  minimum_, maximum_;
  int                  value_;

  Signal<int>          valueChanged_;
  JSignal<int>         sliderMoved_;

  PaintedSlider       *paintedSlider_;

  void update();
  void onChange();

  friend class PaintedSlider;
};

W_DECLARE_OPERATORS_FOR_FLAGS(WSlider::TickPosition)

}

#endif // WSLIDER_H_
=======
#ifndef WT_WSLIDER_EXTENSIONLESS_H_
#define WT_WSLIDER_EXTENSIONLESS_H_
#include <Wt/WConfig.h>
#if defined(WT_WARN_HEADER_MISSING_H)
#if defined(__GNUC__) || defined(__clang__)
#warning "The use of header files without .h is deprecated since Wt 4.0.0, please use WSlider.h instead"
#elif defined(_MSC_VER)
#pragma message("The use of header files without .h is deprecated since Wt 4.0.0, please use WSlider.h instead")
#endif
#endif // defined(WT_WARN_HEADER_MISSING_H)
#include "WSlider.h"
#endif // WT_WSLIDER_EXTENSIONLESS_H_
>>>>>>> 65e32ff2
<|MERGE_RESOLUTION|>--- conflicted
+++ resolved
@@ -4,305 +4,6 @@
  *
  * See the LICENSE file for terms of use.
  */
-<<<<<<< HEAD
-#ifndef WSLIDER_H_
-#define WSLIDER_H_
-
-#include <Wt/WFormWidget>
-#include <Wt/WJavaScript>
-
-namespace Wt {
-
-class PaintedSlider;
-
-/*! \class WSlider Wt/WSlider Wt/WSlider
- *  \brief A horizontal or vertical slider control.
- *
- * A slider allows the user to specify an integer value within a particular
- * range using a visual slider.
- *
- * The slider must be sized explicitly using resize() or by a layout
- * manager. The default size is 150 x 50 pixels for a horizontal
- * slider, and 50 x 150 pixels for a vertical slider.
- *
- * \if cpp
- * Usage example:
- * \code
- * Wt::WSlider *scaleSlider = new Wt::WSlider(Wt::Horizontal);
- * scaleSlider->setMinimum(0);
- * scaleSlider->setMaximum(20);
- * scaleSlider->setValue(10);
- * scaleSlider->setTickInterval(5);
- * scaleSlider->setTickPosition(Wt::WSlider::TicksBothSides);
- * scaleSlider->resize(300, 50);
- * scaleSlider->valueChanged().connect(this, &ThisClass::scaleShape);
- * \endcode
- * \endif
- *
- * \image html WSlider-1.png "Horizontal slider with ticks on both sides."
- *
- * <h3>CSS</h3>
- *
- * The non-native slider (HTML4, see setNativeControl()) is styled by
- * the current CSS theme.
- */
-class WT_API WSlider : public WFormWidget
-{
-public:
-  /*! \brief Enumeration that specifies the location of ticks.
-   */
-  enum TickPosition {
-    TicksAbove = 0x1,     //!< %Render ticks above (horizontal slider)
-    TicksBelow = 0x2     //!< %Render ticks below (horizontal slider)
-#ifndef WT_TARGET_JAVA
-    ,TicksLeft = 0x1,      //!< %Render ticks on the left side (vertical slider)
-    TicksRight = 0x2      //!< %Render ticks on the right side (vertical slider)
-#endif // WT_TARGET_JAVA
-  };
-
-  //! Do not render ticks.
-  static const Wt::WFlags<TickPosition> NoTicks;
-
-  //! %Render ticks on both sides.
-  static const Wt::WFlags<TickPosition> TicksBothSides;
-
-  /*! \brief Creates a default horizontal slider.
-   *
-   * The slider shows no ticks, has a range from 0 to 99, and has tickInterval
-   * of 0 (defaulting to three ticks over the whole range).
-   *
-   * The initial value is 0.
-   */
-  WSlider(WContainerWidget *parent = 0);
-
-  /*! \brief Creates a default slider of the given orientation.
-   *
-   * The slider shows no ticks, has a range from 0 to 99, and has tickInterval
-   * of 0 (defaulting to three ticks over the whole range).
-   *
-   * The initial value is 0.
-   */
-  WSlider(Orientation orientation, WContainerWidget *parent = 0);
-
-  /*! \brief Destructor.
-   */
-  ~WSlider();
-
-  /*! \brief Configures whether a native HTML5 control should be used.
-   *
-   * When \p native, the new "range" input element, specified by HTML5
-   * and when implemented by the browser, is used rather than the
-   * built-in element. A native control is styled by the browser
-   * (usually in sync with the OS) rather than through the theme
-   * chosen. Settings like tick interval and tick position are
-   * ignored.
-   *
-   * \note Vertically oriented sliders are in theory supported by the HTML5
-   *       input element, but in practice are usually not rendered correctly
-   *       by the browser.
-   */
-  void setNativeControl(bool nativeControl);
-
-  /*! \brief Returns whether a native HTML5 control is used.
-   *
-   * Taking into account the preference for a native control,
-   * configured using setNativeControl(), this method returns whether
-   * a native control is actually being used.
-   */
-  bool nativeControl() const;
-
-  /*! \brief Sets the slider orientation.
-   *
-   * \sa orientation()
-   */
-  void setOrientation(Wt::Orientation orientation);
-
-  /*! \brief Returns the slider orientation.
-   *
-   * \sa setOrientation()
-   */
-  Orientation orientation() const { return orientation_; }
-
-  /*! \brief Sets the tick interval.
-   *
-   * The tick interval specifies the interval for placing ticks along
-   * the slider. The interval is specified in value units (not pixel
-   * units). A value of 0 specifies an automatic tick interval, which
-   * defaults to 3 ticks spanning the whole range.
-   *
-   * \sa tickInterval(), setTickPosition()
-   */
-  void setTickInterval(int tickInterval);
-
-  /*! \brief Returns the tick interval.
-   *
-   * \sa setTickInterval()
-   */
-  int tickInterval() const { return tickInterval_; }
-
-  /*! \brief Sets the tick position.
-   *
-   * The tick position indicates if and where ticks are placed around the
-   * slider groove.
-   *
-   * \sa tickPosition(), setTickInterval()
-   */
-  void setTickPosition(WFlags<TickPosition> tickPosition);
-
-  /*! \brief Returns the tick position.
-   *
-   * \sa setTickPosition(), setTickInterval()
-   */
-  WFlags<TickPosition> tickPosition() const { return tickPosition_; }
-
-  /*! \brief Sets the slider value.
-   *
-   * The value is automatically trimmed to the valid range (minimum()
-   * to maximum()).
-   *
-   * \sa value()
-   */
-  virtual void setValue(int value);
-
-  /*! \brief Returns the current slider value.
-   *
-   * \sa setValue()
-   */
-  int value() const { return value_; }
-
-  /*! \brief Sets the maximum value.
-   *
-   * The maximum value defines the upper limit of the valid range. The
-   * lower limit and current value are automatically adjusted to
-   * remain valid.
-   *
-   * \sa maximum(), setMinimum(), setRange()
-   */
-  void setMaximum(int maximum);
-
-  /*! \brief Returns the maximum value.
-   *
-   * \sa setMaximum(int)
-   */
-  int maximum() const { return maximum_; }
-
-  /*! \brief Sets the minimum value.
-   *
-   * The minimum value defines the lower limit of the valid range. The
-   * upper limit and current value are automatically adjusted to
-   * remain valid.
-   *
-   * \sa minimum(), setMaximum(), setRange()
-   */
-  void setMinimum(int minimum);
-
-  /*! \brief Returns the minimum value.
-   *
-   * \sa setMinimum(int)
-   */
-  int minimum() const { return minimum_; }
-
-  /*! \brief Sets the value range.
-   *
-   * \sa setMinimum(), setMaximum()
-   */
-  void setRange(int minimum, int maximum);
-
-  /*! \brief %Signal emitted when the user has changed the value of the
-   *         slider.
-   *
-   * The new value is passed as the argument.
-   *
-   * \sa sliderMoved()
-   */
-  Signal<int>& valueChanged() { return valueChanged_; }
-
-  /*! \brief %Signal emitted while the user drags the slider.
-   *
-   * The current dragged position is passed as the argument. Note that the
-   * slider value is not changed while dragging the slider, but only after
-   * the slider has been released.
-   *
-   * \sa valueChanged()
-   */
-  JSignal<int>& sliderMoved() { return sliderMoved_; }
-
-  /*! \brief Sets the slider handle width.
-   *
-   * This sets the width for the handle, which is needed to accurately
-   * position the handle.
-   *
-   * The default value is 20 pixels.
-   */
-  void setHandleWidth(int width);
-
-  /*! \brief Returns the handle width.
-   *
-   * \sa setHandleWidth()
-   */
-  int handleWidth() const { return handleWidth_; }
-
-  virtual void setDisabled(bool disabled);
-  virtual void resize(const WLength& width, const WLength& height);
-  virtual WT_USTRING valueText() const;
-  virtual void setValueText(const WT_USTRING& value);
-  virtual void enableAjax();
-
-protected:
-  /*! \brief Paints a slider ticks (for a non-native widget)
-   *
-   * The default implementation draws ticks taking into account the
-   * the tickPosition.
-   *
-   * The mid point for the tick should be at position (x, y). The \p
-   * value that corresponds to the tick is also passed.
-   */
-  virtual void paintTick(WPainter& painter, int value, int x, int y);
-
-  /*! \brief Creates the handle (for a non-native widget)
-   *
-   * The default implementation creates a container widget. You may
-   * want to specialize this function if you want to have more control
-   * on the handle appearance or if you want to associate with the
-   * handle a tooltip or other information (e.g. a popup balloon).
-   */
-  virtual WInteractWidget *createHandle();
-
-  virtual void signalConnectionsChanged();
-  virtual void layoutSizeChanged(int width, int height);
-
-  virtual void render(WFlags<RenderFlag> flags);
-  virtual void updateDom(DomElement& element, bool all);
-  virtual DomElementType domElementType() const;
-  virtual void setFormData(const FormData& formData);
-
-private:
-  Orientation          orientation_;
-  int                  tickInterval_;
-  WFlags<TickPosition> tickPosition_;
-  bool                 preferNative_, changed_, changedConnected_;
-  int                  handleWidth_;
-
-  int                  minimum_, maximum_;
-  int                  value_;
-
-  Signal<int>          valueChanged_;
-  JSignal<int>         sliderMoved_;
-
-  PaintedSlider       *paintedSlider_;
-
-  void update();
-  void onChange();
-
-  friend class PaintedSlider;
-};
-
-W_DECLARE_OPERATORS_FOR_FLAGS(WSlider::TickPosition)
-
-}
-
-#endif // WSLIDER_H_
-=======
 #ifndef WT_WSLIDER_EXTENSIONLESS_H_
 #define WT_WSLIDER_EXTENSIONLESS_H_
 #include <Wt/WConfig.h>
@@ -314,5 +15,4 @@
 #endif
 #endif // defined(WT_WARN_HEADER_MISSING_H)
 #include "WSlider.h"
-#endif // WT_WSLIDER_EXTENSIONLESS_H_
->>>>>>> 65e32ff2
+#endif // WT_WSLIDER_EXTENSIONLESS_H_