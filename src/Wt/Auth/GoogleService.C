--- conflicted
+++ resolved
@@ -1,8 +1,4 @@
-<<<<<<< HEAD
-#include <Wt/Auth/GoogleService>
-=======
 #include "GoogleService.h"
->>>>>>> 65e32ff2
 
 #define ERROR_MSG(e) WString::tr("Wt.Auth.GoogleService." e)
 
@@ -63,9 +59,5 @@
   }
 }
 
-<<<<<<< HEAD
-
-=======
->>>>>>> 65e32ff2
   }
 }