// This may look like C code, but it's really -*- C++ -*-
/*
 * Copyright (C) 2017 Emweb bvba, Herent, Belgium.
 *
 * See the LICENSE file for terms of use.
 */
<<<<<<< HEAD
#ifndef WT_AUTH_HASH_FUNCTION
#define WT_AUTH_HASH_FUNCTION

#include <string>
#include <Wt/WDllDefs.h>

namespace Wt {
  namespace Auth {

/*! \class HashFunction Wt/Auth/HashFunction
 *  \brief An abstract cryptographic hash function interface.
 *
 * A cryptographic hash function computes a hash value from a message,
 * for which it is hard to guess another message that generates the
 * same hash.
 *
 * These hash functions are intended for short messages, typically
 * passwords or random tokens, and thus not suitable for computing the
 * hash value of a large document.
 *
 * When used for passwords, to avoid dictionary attacks, the hash
 * functions accept also a random salt which is hashed together with
 * the password. Not all hash functions are adequate for passwords
 * hashes.
 *
 * \ingroup auth
 */
class WT_API HashFunction
{
public:
  /*! \brief Destructor.
   */
  virtual ~HashFunction();

  /*! \brief Returns the name for this hash function.
   *
   * This should return a (short) name that uniquely identifies this
   * hash function.
   */
  virtual std::string name() const = 0;

  /*! \brief Computes the hash of a message + salt.
   *
   * The message is usually an ASCII or UTF-8 string.
   *
   * The \p salt and the computed hash are encoded in printable
   * characters. This is usually ASCII-encoded \if cpp (as for the UNIX crypt()
   * functions) \endif or could be Base64-encoded.
   */
  virtual std::string compute(const std::string& msg, const std::string& salt)
    const = 0;

  /*! \brief Verifies a message with the salted hash
   *
   * The base implementation will recompute the hash of the message with
   * the given salt, and compare it to the \p hash.
   *
   * Some methods however store the salt and additional settings in
   * the \p hash, and this information is thus needed to verify the message
   * hash.
   */
  virtual bool verify(const std::string& msg,
		      const std::string& salt,
		      const std::string& hash) const;
};

/*! \class MD5HashFunction Wt/Auth/HashFunction
 *  \brief A cryptograhpic hash function implemented using MD5.
 *
 * This hash function is useful for creating token hashes, but
 * should not be used for password hashes.
 *
 * \ingroup auth
 */
class WT_API MD5HashFunction : public HashFunction
{
public:
  /*! \brief Returns the name for this hash function.
   *
   * Returns <tt>"MD5"</tt>.
   */
  virtual std::string name() const;

  virtual std::string compute(const std::string& msg,
			      const std::string& salt) const;
};

#ifndef WT_TARGET_JAVA
/*! \class SHA1HashFunction Wt/Auth/HashFunction
 *  \brief A cryptographic hash function implemented using SHA1.
 *
 * This hash function is only available if %Wt was compiled with
 * OpenSSL support.
 *
 * This hash function is useful for creating token hashes, but
 * should not be used for password hashes.
 *
 * \ingroup auth
 */
class WT_API SHA1HashFunction : public HashFunction
{
public:
  /*! \brief Returns the name for this hash function.
   *
   * Returns <tt>"SHA1"</tt>.
   */
  virtual std::string name() const;

  virtual std::string compute(const std::string& msg,
			      const std::string& salt) const;
};
#endif

/*! \class BCryptHashFunction Wt/Auth/HashFunction
 *  \brief An cryptographic hash function that implements bcrypt.
 *
 * This hashing function is intended for password hashes. In addition
 * to be collision-resistant, the bcrypt algorithm has a parameter
 * which makes the computation more computationally intensive. In this
 * way, a dictionary-based attack on a compromised hash is also less
 * feasible.
 *
 * \ingroup auth
 */
class WT_API BCryptHashFunction : public HashFunction
{
public:
  /*! \brief Constructor.
   *
   * The \p count parameter controls the number of iterations, and
   * thus the computational complexity. With a value of 0, a small
   * default is chosen. The computational complexity increases
   * exponentionally with increasing values f \p count. The parameter
   * only affects new hashes computed with compute(), and its value is
   * stored in the computed hash.
   *
   * The value of \p count needs to be 0, or in the range 4-31.
   */
  BCryptHashFunction(int count = 0);

  /*! \brief Returns the name for this hash function.
   *
   * Returns <tt>"bcrypt"</tt>.
   */
  virtual std::string name() const;

  virtual std::string compute(const std::string& msg,
			      const std::string& salt) const;

  virtual bool verify(const std::string& msg,
		      const std::string& salt,
		      const std::string& hash) const;

private:
  int count_;
};

  } 
}

#endif // WT_AUTH_HASH_FUNCTION
=======
#ifndef WT_AUTH_HASHFUNCTION_EXTENSIONLESS_H_
#define WT_AUTH_HASHFUNCTION_EXTENSIONLESS_H_
#include <Wt/WConfig.h>
#if defined(WT_WARN_HEADER_MISSING_H)
#if defined(__GNUC__) || defined(__clang__)
#warning "The use of header files without .h is deprecated since Wt 4.0.0, please use HashFunction.h instead"
#elif defined(_MSC_VER)
#pragma message("The use of header files without .h is deprecated since Wt 4.0.0, please use HashFunction.h instead")
#endif
#endif // defined(WT_WARN_HEADER_MISSING_H)
#include "HashFunction.h"
#endif // WT_AUTH_HASHFUNCTION_EXTENSIONLESS_H_
>>>>>>> 65e32ff2
<|MERGE_RESOLUTION|>--- conflicted
+++ resolved
@@ -4,169 +4,6 @@
  *
  * See the LICENSE file for terms of use.
  */
-<<<<<<< HEAD
-#ifndef WT_AUTH_HASH_FUNCTION
-#define WT_AUTH_HASH_FUNCTION
-
-#include <string>
-#include <Wt/WDllDefs.h>
-
-namespace Wt {
-  namespace Auth {
-
-/*! \class HashFunction Wt/Auth/HashFunction
- *  \brief An abstract cryptographic hash function interface.
- *
- * A cryptographic hash function computes a hash value from a message,
- * for which it is hard to guess another message that generates the
- * same hash.
- *
- * These hash functions are intended for short messages, typically
- * passwords or random tokens, and thus not suitable for computing the
- * hash value of a large document.
- *
- * When used for passwords, to avoid dictionary attacks, the hash
- * functions accept also a random salt which is hashed together with
- * the password. Not all hash functions are adequate for passwords
- * hashes.
- *
- * \ingroup auth
- */
-class WT_API HashFunction
-{
-public:
-  /*! \brief Destructor.
-   */
-  virtual ~HashFunction();
-
-  /*! \brief Returns the name for this hash function.
-   *
-   * This should return a (short) name that uniquely identifies this
-   * hash function.
-   */
-  virtual std::string name() const = 0;
-
-  /*! \brief Computes the hash of a message + salt.
-   *
-   * The message is usually an ASCII or UTF-8 string.
-   *
-   * The \p salt and the computed hash are encoded in printable
-   * characters. This is usually ASCII-encoded \if cpp (as for the UNIX crypt()
-   * functions) \endif or could be Base64-encoded.
-   */
-  virtual std::string compute(const std::string& msg, const std::string& salt)
-    const = 0;
-
-  /*! \brief Verifies a message with the salted hash
-   *
-   * The base implementation will recompute the hash of the message with
-   * the given salt, and compare it to the \p hash.
-   *
-   * Some methods however store the salt and additional settings in
-   * the \p hash, and this information is thus needed to verify the message
-   * hash.
-   */
-  virtual bool verify(const std::string& msg,
-		      const std::string& salt,
-		      const std::string& hash) const;
-};
-
-/*! \class MD5HashFunction Wt/Auth/HashFunction
- *  \brief A cryptograhpic hash function implemented using MD5.
- *
- * This hash function is useful for creating token hashes, but
- * should not be used for password hashes.
- *
- * \ingroup auth
- */
-class WT_API MD5HashFunction : public HashFunction
-{
-public:
-  /*! \brief Returns the name for this hash function.
-   *
-   * Returns <tt>"MD5"</tt>.
-   */
-  virtual std::string name() const;
-
-  virtual std::string compute(const std::string& msg,
-			      const std::string& salt) const;
-};
-
-#ifndef WT_TARGET_JAVA
-/*! \class SHA1HashFunction Wt/Auth/HashFunction
- *  \brief A cryptographic hash function implemented using SHA1.
- *
- * This hash function is only available if %Wt was compiled with
- * OpenSSL support.
- *
- * This hash function is useful for creating token hashes, but
- * should not be used for password hashes.
- *
- * \ingroup auth
- */
-class WT_API SHA1HashFunction : public HashFunction
-{
-public:
-  /*! \brief Returns the name for this hash function.
-   *
-   * Returns <tt>"SHA1"</tt>.
-   */
-  virtual std::string name() const;
-
-  virtual std::string compute(const std::string& msg,
-			      const std::string& salt) const;
-};
-#endif
-
-/*! \class BCryptHashFunction Wt/Auth/HashFunction
- *  \brief An cryptographic hash function that implements bcrypt.
- *
- * This hashing function is intended for password hashes. In addition
- * to be collision-resistant, the bcrypt algorithm has a parameter
- * which makes the computation more computationally intensive. In this
- * way, a dictionary-based attack on a compromised hash is also less
- * feasible.
- *
- * \ingroup auth
- */
-class WT_API BCryptHashFunction : public HashFunction
-{
-public:
-  /*! \brief Constructor.
-   *
-   * The \p count parameter controls the number of iterations, and
-   * thus the computational complexity. With a value of 0, a small
-   * default is chosen. The computational complexity increases
-   * exponentionally with increasing values f \p count. The parameter
-   * only affects new hashes computed with compute(), and its value is
-   * stored in the computed hash.
-   *
-   * The value of \p count needs to be 0, or in the range 4-31.
-   */
-  BCryptHashFunction(int count = 0);
-
-  /*! \brief Returns the name for this hash function.
-   *
-   * Returns <tt>"bcrypt"</tt>.
-   */
-  virtual std::string name() const;
-
-  virtual std::string compute(const std::string& msg,
-			      const std::string& salt) const;
-
-  virtual bool verify(const std::string& msg,
-		      const std::string& salt,
-		      const std::string& hash) const;
-
-private:
-  int count_;
-};
-
-  } 
-}
-
-#endif // WT_AUTH_HASH_FUNCTION
-=======
 #ifndef WT_AUTH_HASHFUNCTION_EXTENSIONLESS_H_
 #define WT_AUTH_HASHFUNCTION_EXTENSIONLESS_H_
 #include <Wt/WConfig.h>
@@ -178,5 +15,4 @@
 #endif
 #endif // defined(WT_WARN_HEADER_MISSING_H)
 #include "HashFunction.h"
-#endif // WT_AUTH_HASHFUNCTION_EXTENSIONLESS_H_
->>>>>>> 65e32ff2
+#endif // WT_AUTH_HASHFUNCTION_EXTENSIONLESS_H_