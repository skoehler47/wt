--- conflicted
+++ resolved
@@ -124,10 +124,6 @@
 #endif // WT_TARGET_JAVA
 
     WApplication *app = WApplication::instance();
-<<<<<<< HEAD
-
-=======
->>>>>>> 65e32ff2
     if (app->environment().ajax()) {
       std::string appJs = app->javaScriptClass();
       o <<
@@ -138,11 +134,7 @@
         "function load() { "
         """if (window.opener." << appJs << ") {"
         ""  "var " << appJs << "= window.opener." << appJs << ";"
-<<<<<<< HEAD
-        <<  process_->redirected_.createCall() << ";"
-=======
         <<  process_->redirected_.createCall({}) << ";"
->>>>>>> 65e32ff2
         ""  "window.close();"
         "}\n"
         "}\n"
@@ -351,31 +343,10 @@
 	<< "&client_secret=" << clientSecret;
     }
 
-<<<<<<< HEAD
-  std::string clientId = Wt::Utils::urlEncode(service_.clientId());
-  std::string clientSecret = Wt::Utils::urlEncode(service_.clientSecret());
-
-  if (m == Http::Get) {
-    std::vector<Http::Message::Header> headers;
-    if (service_.clientSecretMethod() == HttpAuthorizationBasic) {
-      headers.push_back(Http::Message::Header("Authorization",
-        "Basic " + Wt::Utils::base64Encode(
-	  clientId + ":" + clientSecret, false)));
-    } else if (service_.clientSecretMethod() == PlainUrlParameter) {
-      ss << "&client_id=" << clientId
-	<< "&client_secret=" << clientSecret;
-    }
-
     bool hasQuery = url.find('?') != std::string::npos;
     url += (hasQuery ? '&' : '?') + ss.str();
 
-    client->get(url, headers);
-=======
-    bool hasQuery = url.find('?') != std::string::npos;
-    url += (hasQuery ? '&' : '?') + ss.str();
-
     httpClient_->get(url, headers);
->>>>>>> 65e32ff2
   } else {
     Http::Message post;
     post.setHeader("Content-Type", "application/x-www-form-urlencoded");
