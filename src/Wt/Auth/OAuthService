// This may look like C code, but it's really -*- C++ -*-
/*
 * Copyright (C) 2017 Emweb bvba, Herent, Belgium.
 *
 * See the LICENSE file for terms of use.
 */
<<<<<<< HEAD
#ifndef WT_AUTH_OAUTH_H_
#define WT_AUTH_OAUTH_H_

#include <Wt/WObject>
#include <Wt/WJavaScript>
#include <Wt/WString>

#include <Wt/Auth/WAuthGlobal>
#include <Wt/Auth/Identity>
#include <Wt/Auth/User>
#include <Wt/Http/Message>
#include <Wt/Http/Method>

#include <boost/system/error_code.hpp>

namespace Wt {
  namespace Auth {

class AuthService;
class OAuthService;
class OAuthRedirectEndpoint;

/*! \class OAuthAccessToken Wt/Auth/OAuthService
 *  \brief An OAuth access token.
 *
 * A access token is the result of an authorization process, and
 * encapsulates the authorization to access protected information.
 *
 * Next to its value(), it also contains optionally an expires date
 * and a refresh token.
 *
 * \sa OAuthProcess::startAuthorize(), OAuthProcess::authorized()
 *
 * \ingroup auth
 */
class OAuthAccessToken
{
public:

  /*! \brief Default constructor.
   *
   * Creates an invalid access token.
   */
  OAuthAccessToken();

  /*! \brief Constructor.
   */
  OAuthAccessToken(const std::string& value,
		   const WDateTime& expires,
		   const std::string& refreshToken);

  /*! \brief Constructor with an OpenID Connect ID token.
   */
  OAuthAccessToken(const std::string& value,
		   const WDateTime& expires,
		   const std::string& refreshToken,
                   const std::string& idToken);

  /*! \brief Returns whether the token is valid.
   *
   * An invalid access token is used to signal for example that the
   * user denied the authorization request.
   */
  bool isValid() const { return !accessToken_.empty(); }

  /*! \brief Returns the access token value.
   *
   * This value can be used to access protected resources.
   */
  const std::string& value() const { return accessToken_; }

  /*! \brief Returns the token expires time (if available).
   *
   * \if cpp
   * Returns a Null date-time if not available.
   * \elseif java
   * Returns null if not available.
   * \endif
   */
  WDateTime expires() const { return expires_; }

  /*! \brief Returns the refresh token (if available).
   *
   * The refresh token is an optional token that can be used when the
   * access token has expired.
   *
   * If not available, returns an empty string.
   */
  const std::string& refreshToken() const { return refreshToken_; }

  const std::string& idToken() const { return idToken_; }

  /*! \brief An invalid token constant
   *
   * This is a token that is not isValid().
   */
  static const OAuthAccessToken Invalid;
    
private:
  std::string accessToken_, refreshToken_, idToken_;
  WDateTime expires_;
};

/*! \class OAuthProcess Auth/OAuthService
 *  \brief An OAuth authorization (and authentication) process.
 *
 * The process implements the state machine that is needed to complete
 * an %OAuth authorization cycle.
 *
 * Optionally, it also provides authentication, by using the
 * service-specific logic which uses the access token to return
 * identity information.
 *
 * A process is created for a particular scope, which represents
 * what kind of information one wants to access, and which is used
 * to inform the user of the kind of operations he needs to
 * authorize for your application to make with his protected data.
 *
 * \if cpp
 * The configuration of the service is done using properties which are
 * specific to the 3rd party provider and discussed in sub classes of
 * this class. There is one property, which is optional, which can be
 * configured here which is a secret used for creating the OAuth2
 * 'state' hash. By default, the library will create this secret from a
 * random generator, and this is sufficient for single-process deployments.
 * For multi-process deployments (e.g. FastCGI), however the same value
 * must be used in all processes and thus needs to be pre-configured.
 *
 * - <tt>oauth2-secret</tt>: a secret used for creating a state hashes.
 *
 * For example:
 * \code
 * <properties>
 *   ...
 *   <property name="oauth2-secret">U6EKaj5QurAJCWwBonvkM4i4pi7Wro2z9lEJRAKY</property>
 * </properties>
 * \endcode
 * \endif
 *
 * \sa OAuthService::createProcess()
 *
 * \ingroup auth
 */
class OAuthProcess : public WObject 
{
public:
  /*! \brief Returns the scope for which this process was created.
   *
   * The scope represents how much protected information the web
   * application wants to access, and in what way.
   *
   * \sa OAuthService::createProcess(), OAuthService::authenticationScope()
   */
  const std::string& scope() const { return scope_; }

  /*! \brief Returns the %OAuth service which spawned this process.
   *
   * \sa OAuthService::createProcess()
   */
  const OAuthService& service() const { return service_; }

  /*! \brief Starts an authorization process.
   *
   * This starts an authorization process to request an accesstoken
   * to access protected information within the process scope.
   *
   * The authorization process ends with the authorized() signal which
   * signals the obtained token.
   *
   * \note To be able to use a popup (instead of a page redirect), you
   *       should connect this method directly to an, since popup
   *       windows are blocked in most web browsers unless they are
   *       the direct consequence of an event.
   */
  virtual void startAuthorize();

  /*! \brief Starts an authorization and authentication process.
   *
   * This is startAuthorize() followed by getIdentity().
   *
   * This requires that the process is created with an authorization
   * scope that includes sufficient rights for authentication (at
   * least OAuthService::authenticationScope())
   *
   * The authentication process ends with the authenticated() signal which
   * signals the obtained identity.
   *
   * \note To be able to use a popup (instead of a page redirect), you
   *       should connect this method directly to an, since popup
   *       windows are blocked in most web browsers unless they are
   *       the direct consequence of an event.
   */
  virtual void startAuthenticate();

#ifdef WT_TARGET_JAVA
  /*! \brief Connects an implementation to start an authentication process to a signal 
   *
   * If JavaScript is available, this method connects a JavaScript function to
   * the \p signal, otherwise startAuthenticate() is connected to \p signal. 
   */
  void connectStartAuthenticate(EventSignalBase &signal);
#endif

  /*! \brief Obtains an authenticated identity.
   *
   * The authentication process uses an access token to issue one or
   * more protected requests for obtaining identity
   * information. This is not part of the %OAuth protocol, since
   * %OAuth does not standardize the use of the access token to obtain
   * this information.
   *
   * The authentication process ends with the authenticated() signal
   * which signals the obtained identity.
   */
  virtual void getIdentity(const OAuthAccessToken& token);

  /*! \brief Error information, in case authentication or identification
   *         failed.
   *
   * The error message contains details when the authorized() or
   * authenticated() signals indicate respectively an invalid token
   * or invalid identity.
   */
  WString error() const { return error_; }

  /*! \brief Returns the access token.
   *
   * This returns the access token that was obtained in the last
   * authorization cycle.
   */
  const OAuthAccessToken& token() const { return token_; }

  /*! \brief Authorization signal.
   *
   * This signal indicates the end of an authorization process
   * started with startAuthorize(). If the authorization process was
   * successful, then the parameter carries a valid access token
   * that was obtained. If the authorization process failed then the
   * access token parameter is invalid, and you can get more
   * information using error().
   *
   * Authorization can fail because of a protocol error,
   * aconfiguration problem, or because the user denied the
   * authorization.
   *
   * \sa startAuthorize(), OAuthAccessToken::isValid()
   */
  Signal<OAuthAccessToken>& authorized() { return authorized_; }

  /*! \brief Authentication signal.
   *
   * This signal indicates the end of an authentication process
   * started with startAuthenticate() or getIdentity(). If the
   * authentication process was successful, then the parameter is a
   * valid and authentic identity. If the authentication process
   * failed then the identity parameter is invalid, and you can get
   * more information using error().
   *
   * Authentication can fail because authorization failed (in case
   * of startAuthenticate()), or because of a protocol error,
   * or configuration problem.
   *
   * \sa startAuthenticate(), getIdentity(), Identity::isValid()
   */
  Signal<Identity>& authenticated() { return authenticated_; }

protected:
  /*! \brief Constructor.
   *
   * \sa OAuthService::createProcess()
   */
  OAuthProcess(const OAuthService& service, const std::string& scope);

  /*! \brief Exception thrown while parsing a token response.
   *
   * \sa parseTokenResponse()
   */
  class TokenError
#ifdef WT_TARGET_JAVA
    : public std::exception
#endif
  {
  public:
    /*! \brief Constructor.
     */
    TokenError(const WString& error) : error_(error) { }

    /*! \brief The error.
     */
    WString error() const { return error_; } 

  private:
    WString error_;
  };

  /*! \brief Parses the response for a token request.
   *
   * Throws a TokenError when the response indicates an error,
   * or when the response could not be properly parsed.
   *
   * Some OAuth implementations may uses a non-standard encoding of
   * the token.
   */
  virtual OAuthAccessToken parseTokenResponse(const Http::Message& response);

  /*! \brief Sets the error.
   *
   * This should be used in getIdentity() implementations to set the
   * error, before emitting authenticated() with an invalid Identity.
   */
  virtual void setError(const WString& e);

private:
  const OAuthService& service_;
  std::string scope_;
  bool authenticate_;

  Signal<OAuthAccessToken> authorized_;
  Signal<Identity> authenticated_;
  JSignal<> redirected_;

  std::string oAuthState_;
  OAuthAccessToken token_;
  WString error_;
  std::string startInternalPath_;

  OAuthRedirectEndpoint *redirectEndpoint_;

  void requestToken(const std::string& authorizationCode);
  void handleToken(boost::system::error_code err,
		   const Http::Message& response);
  OAuthAccessToken parseUrlEncodedToken(const Http::Message& response);
  OAuthAccessToken parseJsonToken(const Http::Message& response);

  std::string authorizeUrl() const;
  void doParseTokenResponse(const Http::Message& response);
  void onOAuthDone();
#ifndef WT_TARGET_JAVA
  void handleAuthComplete(); // For non-Ajax sessions
#endif // WT_TARGET_JAVA

  friend class OAuthRedirectEndpoint;
};

/*! \class OAuthService Wt/Auth/OAuthService
 *  \brief An %OAuth authorization (and authentication) service provider.
 *
 * This class implements an %OAuth client (<a
 * href="http://tools.ietf.org/html/draft-ietf-oauth-v2-22">2.0
 * draft</a>), which can be used to allow the user to authorize access
 * to information provided by a third-party %OAuth service
 * provider. This allows, among other things, for a user to safely
 * authenticate with your web application without needing to store or
 * even handle his authorization credentials (such as a password), a
 * pattern called "OAuth2 connect".
 *
 * The %OAuth protocol provides a standard for a user to authorize
 * access to protected resources made available by a third party
 * service. The process starts with the user authenticating on an
 * "authorization page" and authorizing access. This results
 * eventually in an access token for the web application. The actual
 * use of this token, to obtain certain information (such as an
 * authenticated identity) from the third party is however not
 * standardized, and there are many other uses of %OAuth besides
 * authentication.
 *
 * Because the focus of the %Wt::Auth library is authentication, the
 * %OAuth class also contains the implementation for using the access
 * token for authentication (OAuthProcess::getIdentity()).
 *
 * Like all <b>service classes</b>, this class holds only
 * configuration state. Thus, once configured, it can be safely shared
 * between multiple sessions since its state (the configuration) is
 * read-only. 
 * \if cpp
 * A "const OAuthService" object is thus thread-safe.
 * \endif
 *
 * The %OAuth authorization protocol, including the subsequent use for
 * authentication, consists of a number of consecutive steps, some of
 * which require user interaction, and some which require the use of
 * remote web services. The state machine for this process is
 * implemented in an OAuthProcess. To use %OAuth, you need to create
 * such a process and listen for state changes.
 *
 * Usage example:
 * \if cpp
 * \code
 * const OAuthService *oauth = ...;
 *
 * // Creates an icon which prompts for authentication using this OAuth service.
 * WImage *icon = new WImage("css/oauth-" + auth->name() + ".png", icons);
 * icon->setToolTip(auth->description());
 *
 * // Creates a new process for authentication, which is started by a click on the icon
 * process = oauth->createProcess(oauth->authenticationScope());
 * icon->clicked().connect(process_, &OAuthProcess::startAuthenticate);
 *
 * // And capture the result in a method.
 * process_->authenticated().connect(this, &MyWidget::oauthDone);
 * \endcode
 * \elseif java
 * \code
 * OAuthService oauth = ...;
 *
 * // Creates an icon which prompts for authentication using this %OAuth service.
 * WImage icon = new WImage("css/oauth-" + auth.getName() + ".png", icons);
 * icon.setToolTip(auth.getDescription());
 *
 * // Creates a new process for authentication, which is started by a click on the icon
 * process = oauth.createProcess(oauth.getAuthenticationScope());
 * process.connectStartAuthenticate(icon.clicked());
 *
 * // And capture the result in a method.
 * process.authenticated().addListener(this, new Signal1.Listener<Identity>() {
 *  public void trigger(Identity id) {
 *    MyWidget.this.oAuthDone(id);
 *  }
 * });
 * \endcode
 * \endif
 *
 * \ingroup auth
 */
class WT_API OAuthService
{
public:
  /*! \brief Constructor.
   *
   * Creates a new %OAuth service.
   */
  OAuthService(const AuthService& baseAuth);

  /*! \brief Destructor.
   */
  virtual ~OAuthService();

  /*! \brief Returns the basic authentication service.
   */
  const AuthService& baseAuth() const { return baseAuth_; }

  /*! \brief Creates a new authorization process.
   *
   * This creates a new authorization process for the indicated scope.
   * Valid names for the scope are service provider dependent.
   *
   * \sa authenticationScope()
   */
  virtual OAuthProcess *createProcess(const std::string& scope) const = 0;

  /*! \brief Returns the provider name.
   *
   * This is a short identifier.
   *
   * \sa description()
   */
  virtual std::string name() const = 0;

  /*! \brief Returns the provider description.
   *
   * This returns a description useful for e.g. tool tips on a login
   * icon.
   *
   * \sa name()
   */
  virtual WString description() const = 0;

  /*! \brief Returns the desired width for the popup window.
   *
   * \sa popupHeight()
   */
  virtual int popupWidth() const = 0;

  /*! \brief Returns the desired height for the popup window.
   *
   * \sa popupWidth()
   */
  virtual int popupHeight() const = 0;

  // FIXME: add flags to include email (and "real name" ?)
  /*! \brief Returns the scope needed for authentication.
   *
   * This returns the scope that is needed (and sufficient) for
   * obtaining identity information, and thus to authenticate the
   * user.
   *
   * \sa OAuthProcess::getIdentity(), OAuthProcess::startAuthenticate()
   */
  virtual std::string authenticationScope() const = 0;

  /*! \brief Returns the redirection endpoint URL.
   *
   * This is the local URL to which the browser is redirect from the
   * service provider, after the authorization process. You need to
   * configure this URL with the third party authentication service.
   *
   * A static resource will be deployed at this URL.
   *
   * \if cpp
   * \sa WServer::addResource()
   * \elseif java 
   * @see WtServlet#addResource(WResource r, String path)
   * \endif
   */
  virtual std::string redirectEndpoint() const = 0;

  /*! \brief Returns the deployment path of the redirection endpoint.
   *
   * This returns the path at which the static resource is deployed
   * that corresponds to the redirectEndpoint().
   *
   * The default implementation will derive this path from the
   * redirectEndpoint() URL.
   */
  virtual std::string redirectEndpointPath() const;

  /*! \brief Returns the authorization endpoint URL.
   *
   * This is a remote URL which hosts the %OAuth authorization user
   * interface. This URL is loaded in the popup window at the start of
   * an authorization process.
   */
  virtual std::string authorizationEndpoint() const = 0;

  /*! \brief Returns the token endpoint URL.
   *
   * This is a remote URL which hosts a web-service that generates access
   * tokens.
   */
  virtual std::string tokenEndpoint() const = 0;

  virtual std::string userInfoEndpoint() const;

  /*! \brief Returns the client ID.
   *
   * This is the identification for this web application with the
   * %OAuth authorization server.
   */
  virtual std::string clientId() const = 0;

  /*! \brief Returns the client secret.
   *
   * This is the secret credentials for this web application with the
   * %OAuth authorization server.
   */
  virtual std::string clientSecret() const = 0;

  /*! \brief Derives a state value from the session ID.
   *
   * The state value protects the authorization protocol against
   * misuse, and is used to connect an authorization code response
   * with a particular request.
   *
   * In the default implementation the state is the \p sessionId,
   * crytpographically signed. This signature is verified in
   * decodeState().
   */
  virtual std::string encodeState(const std::string& sessionId) const;

  /*! \brief Validates and decodes a state parameter.
   *
   * This function returns the sessionId that is encoded in the state,
   * if the signature validates that it is an authentic state
   * generated by encodeState().
   */
  virtual std::string decodeState(const std::string& state) const;

  /*! \brief Returns the HTTP method used for the token request.
   *
   * While the current %OAuth 2.0 draft mandates the use of POST, some
   * implementations (like Facebook) use URL-encoding and a GET
   * request.
   *
   * The default implementation returns Http::Post (corresponding to the
   * current draft).
   */
  virtual Http::Method tokenRequestMethod() const;

  /*! \brief Returns the method to transfer the client secret.
  *
  * Some implementations (like Facebook) encode the secret in the GET
  * request parameters, while this is explicitly not allowed in the
  * OAuth 2.0 specification.
  *
  * The default implementation returns HttpAuthorizationBasic
  * (the recommended method).
  */
  virtual enum ClientSecretMethod clientSecretMethod() const = 0;

  std::string generateRedirectEndpoint() const;

  // FIXME document later
  virtual std::string redirectInternalPath() const;

  /*! \brief Configures the static resource implementing the redirect endpoint.
   *
   * By default, this endpoint is configured whenever it's necessary,
   * but one may also configure it in advance, for example in a
   * multi-process deployment (FastCGI).
   */
  void configureRedirectEndpoint() const;

protected:
  static std::string configurationProperty(const std::string& property);

private:
  OAuthService(const OAuthService&);
  const AuthService& baseAuth_;

  struct Impl;
  Impl *impl_;
};

  }
}

#endif // WT_AUTH_OAUTH_H_
=======
#ifndef WT_AUTH_OAUTHSERVICE_EXTENSIONLESS_H_
#define WT_AUTH_OAUTHSERVICE_EXTENSIONLESS_H_
#include <Wt/WConfig.h>
#if defined(WT_WARN_HEADER_MISSING_H)
#if defined(__GNUC__) || defined(__clang__)
#warning "The use of header files without .h is deprecated since Wt 4.0.0, please use OAuthService.h instead"
#elif defined(_MSC_VER)
#pragma message("The use of header files without .h is deprecated since Wt 4.0.0, please use OAuthService.h instead")
#endif
#endif // defined(WT_WARN_HEADER_MISSING_H)
#include "OAuthService.h"
#endif // WT_AUTH_OAUTHSERVICE_EXTENSIONLESS_H_
>>>>>>> 65e32ff2
<|MERGE_RESOLUTION|>--- conflicted
+++ resolved
@@ -4,625 +4,6 @@
  *
  * See the LICENSE file for terms of use.
  */
-<<<<<<< HEAD
-#ifndef WT_AUTH_OAUTH_H_
-#define WT_AUTH_OAUTH_H_
-
-#include <Wt/WObject>
-#include <Wt/WJavaScript>
-#include <Wt/WString>
-
-#include <Wt/Auth/WAuthGlobal>
-#include <Wt/Auth/Identity>
-#include <Wt/Auth/User>
-#include <Wt/Http/Message>
-#include <Wt/Http/Method>
-
-#include <boost/system/error_code.hpp>
-
-namespace Wt {
-  namespace Auth {
-
-class AuthService;
-class OAuthService;
-class OAuthRedirectEndpoint;
-
-/*! \class OAuthAccessToken Wt/Auth/OAuthService
- *  \brief An OAuth access token.
- *
- * A access token is the result of an authorization process, and
- * encapsulates the authorization to access protected information.
- *
- * Next to its value(), it also contains optionally an expires date
- * and a refresh token.
- *
- * \sa OAuthProcess::startAuthorize(), OAuthProcess::authorized()
- *
- * \ingroup auth
- */
-class OAuthAccessToken
-{
-public:
-
-  /*! \brief Default constructor.
-   *
-   * Creates an invalid access token.
-   */
-  OAuthAccessToken();
-
-  /*! \brief Constructor.
-   */
-  OAuthAccessToken(const std::string& value,
-		   const WDateTime& expires,
-		   const std::string& refreshToken);
-
-  /*! \brief Constructor with an OpenID Connect ID token.
-   */
-  OAuthAccessToken(const std::string& value,
-		   const WDateTime& expires,
-		   const std::string& refreshToken,
-                   const std::string& idToken);
-
-  /*! \brief Returns whether the token is valid.
-   *
-   * An invalid access token is used to signal for example that the
-   * user denied the authorization request.
-   */
-  bool isValid() const { return !accessToken_.empty(); }
-
-  /*! \brief Returns the access token value.
-   *
-   * This value can be used to access protected resources.
-   */
-  const std::string& value() const { return accessToken_; }
-
-  /*! \brief Returns the token expires time (if available).
-   *
-   * \if cpp
-   * Returns a Null date-time if not available.
-   * \elseif java
-   * Returns null if not available.
-   * \endif
-   */
-  WDateTime expires() const { return expires_; }
-
-  /*! \brief Returns the refresh token (if available).
-   *
-   * The refresh token is an optional token that can be used when the
-   * access token has expired.
-   *
-   * If not available, returns an empty string.
-   */
-  const std::string& refreshToken() const { return refreshToken_; }
-
-  const std::string& idToken() const { return idToken_; }
-
-  /*! \brief An invalid token constant
-   *
-   * This is a token that is not isValid().
-   */
-  static const OAuthAccessToken Invalid;
-    
-private:
-  std::string accessToken_, refreshToken_, idToken_;
-  WDateTime expires_;
-};
-
-/*! \class OAuthProcess Auth/OAuthService
- *  \brief An OAuth authorization (and authentication) process.
- *
- * The process implements the state machine that is needed to complete
- * an %OAuth authorization cycle.
- *
- * Optionally, it also provides authentication, by using the
- * service-specific logic which uses the access token to return
- * identity information.
- *
- * A process is created for a particular scope, which represents
- * what kind of information one wants to access, and which is used
- * to inform the user of the kind of operations he needs to
- * authorize for your application to make with his protected data.
- *
- * \if cpp
- * The configuration of the service is done using properties which are
- * specific to the 3rd party provider and discussed in sub classes of
- * this class. There is one property, which is optional, which can be
- * configured here which is a secret used for creating the OAuth2
- * 'state' hash. By default, the library will create this secret from a
- * random generator, and this is sufficient for single-process deployments.
- * For multi-process deployments (e.g. FastCGI), however the same value
- * must be used in all processes and thus needs to be pre-configured.
- *
- * - <tt>oauth2-secret</tt>: a secret used for creating a state hashes.
- *
- * For example:
- * \code
- * <properties>
- *   ...
- *   <property name="oauth2-secret">U6EKaj5QurAJCWwBonvkM4i4pi7Wro2z9lEJRAKY</property>
- * </properties>
- * \endcode
- * \endif
- *
- * \sa OAuthService::createProcess()
- *
- * \ingroup auth
- */
-class OAuthProcess : public WObject 
-{
-public:
-  /*! \brief Returns the scope for which this process was created.
-   *
-   * The scope represents how much protected information the web
-   * application wants to access, and in what way.
-   *
-   * \sa OAuthService::createProcess(), OAuthService::authenticationScope()
-   */
-  const std::string& scope() const { return scope_; }
-
-  /*! \brief Returns the %OAuth service which spawned this process.
-   *
-   * \sa OAuthService::createProcess()
-   */
-  const OAuthService& service() const { return service_; }
-
-  /*! \brief Starts an authorization process.
-   *
-   * This starts an authorization process to request an accesstoken
-   * to access protected information within the process scope.
-   *
-   * The authorization process ends with the authorized() signal which
-   * signals the obtained token.
-   *
-   * \note To be able to use a popup (instead of a page redirect), you
-   *       should connect this method directly to an, since popup
-   *       windows are blocked in most web browsers unless they are
-   *       the direct consequence of an event.
-   */
-  virtual void startAuthorize();
-
-  /*! \brief Starts an authorization and authentication process.
-   *
-   * This is startAuthorize() followed by getIdentity().
-   *
-   * This requires that the process is created with an authorization
-   * scope that includes sufficient rights for authentication (at
-   * least OAuthService::authenticationScope())
-   *
-   * The authentication process ends with the authenticated() signal which
-   * signals the obtained identity.
-   *
-   * \note To be able to use a popup (instead of a page redirect), you
-   *       should connect this method directly to an, since popup
-   *       windows are blocked in most web browsers unless they are
-   *       the direct consequence of an event.
-   */
-  virtual void startAuthenticate();
-
-#ifdef WT_TARGET_JAVA
-  /*! \brief Connects an implementation to start an authentication process to a signal 
-   *
-   * If JavaScript is available, this method connects a JavaScript function to
-   * the \p signal, otherwise startAuthenticate() is connected to \p signal. 
-   */
-  void connectStartAuthenticate(EventSignalBase &signal);
-#endif
-
-  /*! \brief Obtains an authenticated identity.
-   *
-   * The authentication process uses an access token to issue one or
-   * more protected requests for obtaining identity
-   * information. This is not part of the %OAuth protocol, since
-   * %OAuth does not standardize the use of the access token to obtain
-   * this information.
-   *
-   * The authentication process ends with the authenticated() signal
-   * which signals the obtained identity.
-   */
-  virtual void getIdentity(const OAuthAccessToken& token);
-
-  /*! \brief Error information, in case authentication or identification
-   *         failed.
-   *
-   * The error message contains details when the authorized() or
-   * authenticated() signals indicate respectively an invalid token
-   * or invalid identity.
-   */
-  WString error() const { return error_; }
-
-  /*! \brief Returns the access token.
-   *
-   * This returns the access token that was obtained in the last
-   * authorization cycle.
-   */
-  const OAuthAccessToken& token() const { return token_; }
-
-  /*! \brief Authorization signal.
-   *
-   * This signal indicates the end of an authorization process
-   * started with startAuthorize(). If the authorization process was
-   * successful, then the parameter carries a valid access token
-   * that was obtained. If the authorization process failed then the
-   * access token parameter is invalid, and you can get more
-   * information using error().
-   *
-   * Authorization can fail because of a protocol error,
-   * aconfiguration problem, or because the user denied the
-   * authorization.
-   *
-   * \sa startAuthorize(), OAuthAccessToken::isValid()
-   */
-  Signal<OAuthAccessToken>& authorized() { return authorized_; }
-
-  /*! \brief Authentication signal.
-   *
-   * This signal indicates the end of an authentication process
-   * started with startAuthenticate() or getIdentity(). If the
-   * authentication process was successful, then the parameter is a
-   * valid and authentic identity. If the authentication process
-   * failed then the identity parameter is invalid, and you can get
-   * more information using error().
-   *
-   * Authentication can fail because authorization failed (in case
-   * of startAuthenticate()), or because of a protocol error,
-   * or configuration problem.
-   *
-   * \sa startAuthenticate(), getIdentity(), Identity::isValid()
-   */
-  Signal<Identity>& authenticated() { return authenticated_; }
-
-protected:
-  /*! \brief Constructor.
-   *
-   * \sa OAuthService::createProcess()
-   */
-  OAuthProcess(const OAuthService& service, const std::string& scope);
-
-  /*! \brief Exception thrown while parsing a token response.
-   *
-   * \sa parseTokenResponse()
-   */
-  class TokenError
-#ifdef WT_TARGET_JAVA
-    : public std::exception
-#endif
-  {
-  public:
-    /*! \brief Constructor.
-     */
-    TokenError(const WString& error) : error_(error) { }
-
-    /*! \brief The error.
-     */
-    WString error() const { return error_; } 
-
-  private:
-    WString error_;
-  };
-
-  /*! \brief Parses the response for a token request.
-   *
-   * Throws a TokenError when the response indicates an error,
-   * or when the response could not be properly parsed.
-   *
-   * Some OAuth implementations may uses a non-standard encoding of
-   * the token.
-   */
-  virtual OAuthAccessToken parseTokenResponse(const Http::Message& response);
-
-  /*! \brief Sets the error.
-   *
-   * This should be used in getIdentity() implementations to set the
-   * error, before emitting authenticated() with an invalid Identity.
-   */
-  virtual void setError(const WString& e);
-
-private:
-  const OAuthService& service_;
-  std::string scope_;
-  bool authenticate_;
-
-  Signal<OAuthAccessToken> authorized_;
-  Signal<Identity> authenticated_;
-  JSignal<> redirected_;
-
-  std::string oAuthState_;
-  OAuthAccessToken token_;
-  WString error_;
-  std::string startInternalPath_;
-
-  OAuthRedirectEndpoint *redirectEndpoint_;
-
-  void requestToken(const std::string& authorizationCode);
-  void handleToken(boost::system::error_code err,
-		   const Http::Message& response);
-  OAuthAccessToken parseUrlEncodedToken(const Http::Message& response);
-  OAuthAccessToken parseJsonToken(const Http::Message& response);
-
-  std::string authorizeUrl() const;
-  void doParseTokenResponse(const Http::Message& response);
-  void onOAuthDone();
-#ifndef WT_TARGET_JAVA
-  void handleAuthComplete(); // For non-Ajax sessions
-#endif // WT_TARGET_JAVA
-
-  friend class OAuthRedirectEndpoint;
-};
-
-/*! \class OAuthService Wt/Auth/OAuthService
- *  \brief An %OAuth authorization (and authentication) service provider.
- *
- * This class implements an %OAuth client (<a
- * href="http://tools.ietf.org/html/draft-ietf-oauth-v2-22">2.0
- * draft</a>), which can be used to allow the user to authorize access
- * to information provided by a third-party %OAuth service
- * provider. This allows, among other things, for a user to safely
- * authenticate with your web application without needing to store or
- * even handle his authorization credentials (such as a password), a
- * pattern called "OAuth2 connect".
- *
- * The %OAuth protocol provides a standard for a user to authorize
- * access to protected resources made available by a third party
- * service. The process starts with the user authenticating on an
- * "authorization page" and authorizing access. This results
- * eventually in an access token for the web application. The actual
- * use of this token, to obtain certain information (such as an
- * authenticated identity) from the third party is however not
- * standardized, and there are many other uses of %OAuth besides
- * authentication.
- *
- * Because the focus of the %Wt::Auth library is authentication, the
- * %OAuth class also contains the implementation for using the access
- * token for authentication (OAuthProcess::getIdentity()).
- *
- * Like all <b>service classes</b>, this class holds only
- * configuration state. Thus, once configured, it can be safely shared
- * between multiple sessions since its state (the configuration) is
- * read-only. 
- * \if cpp
- * A "const OAuthService" object is thus thread-safe.
- * \endif
- *
- * The %OAuth authorization protocol, including the subsequent use for
- * authentication, consists of a number of consecutive steps, some of
- * which require user interaction, and some which require the use of
- * remote web services. The state machine for this process is
- * implemented in an OAuthProcess. To use %OAuth, you need to create
- * such a process and listen for state changes.
- *
- * Usage example:
- * \if cpp
- * \code
- * const OAuthService *oauth = ...;
- *
- * // Creates an icon which prompts for authentication using this OAuth service.
- * WImage *icon = new WImage("css/oauth-" + auth->name() + ".png", icons);
- * icon->setToolTip(auth->description());
- *
- * // Creates a new process for authentication, which is started by a click on the icon
- * process = oauth->createProcess(oauth->authenticationScope());
- * icon->clicked().connect(process_, &OAuthProcess::startAuthenticate);
- *
- * // And capture the result in a method.
- * process_->authenticated().connect(this, &MyWidget::oauthDone);
- * \endcode
- * \elseif java
- * \code
- * OAuthService oauth = ...;
- *
- * // Creates an icon which prompts for authentication using this %OAuth service.
- * WImage icon = new WImage("css/oauth-" + auth.getName() + ".png", icons);
- * icon.setToolTip(auth.getDescription());
- *
- * // Creates a new process for authentication, which is started by a click on the icon
- * process = oauth.createProcess(oauth.getAuthenticationScope());
- * process.connectStartAuthenticate(icon.clicked());
- *
- * // And capture the result in a method.
- * process.authenticated().addListener(this, new Signal1.Listener<Identity>() {
- *  public void trigger(Identity id) {
- *    MyWidget.this.oAuthDone(id);
- *  }
- * });
- * \endcode
- * \endif
- *
- * \ingroup auth
- */
-class WT_API OAuthService
-{
-public:
-  /*! \brief Constructor.
-   *
-   * Creates a new %OAuth service.
-   */
-  OAuthService(const AuthService& baseAuth);
-
-  /*! \brief Destructor.
-   */
-  virtual ~OAuthService();
-
-  /*! \brief Returns the basic authentication service.
-   */
-  const AuthService& baseAuth() const { return baseAuth_; }
-
-  /*! \brief Creates a new authorization process.
-   *
-   * This creates a new authorization process for the indicated scope.
-   * Valid names for the scope are service provider dependent.
-   *
-   * \sa authenticationScope()
-   */
-  virtual OAuthProcess *createProcess(const std::string& scope) const = 0;
-
-  /*! \brief Returns the provider name.
-   *
-   * This is a short identifier.
-   *
-   * \sa description()
-   */
-  virtual std::string name() const = 0;
-
-  /*! \brief Returns the provider description.
-   *
-   * This returns a description useful for e.g. tool tips on a login
-   * icon.
-   *
-   * \sa name()
-   */
-  virtual WString description() const = 0;
-
-  /*! \brief Returns the desired width for the popup window.
-   *
-   * \sa popupHeight()
-   */
-  virtual int popupWidth() const = 0;
-
-  /*! \brief Returns the desired height for the popup window.
-   *
-   * \sa popupWidth()
-   */
-  virtual int popupHeight() const = 0;
-
-  // FIXME: add flags to include email (and "real name" ?)
-  /*! \brief Returns the scope needed for authentication.
-   *
-   * This returns the scope that is needed (and sufficient) for
-   * obtaining identity information, and thus to authenticate the
-   * user.
-   *
-   * \sa OAuthProcess::getIdentity(), OAuthProcess::startAuthenticate()
-   */
-  virtual std::string authenticationScope() const = 0;
-
-  /*! \brief Returns the redirection endpoint URL.
-   *
-   * This is the local URL to which the browser is redirect from the
-   * service provider, after the authorization process. You need to
-   * configure this URL with the third party authentication service.
-   *
-   * A static resource will be deployed at this URL.
-   *
-   * \if cpp
-   * \sa WServer::addResource()
-   * \elseif java 
-   * @see WtServlet#addResource(WResource r, String path)
-   * \endif
-   */
-  virtual std::string redirectEndpoint() const = 0;
-
-  /*! \brief Returns the deployment path of the redirection endpoint.
-   *
-   * This returns the path at which the static resource is deployed
-   * that corresponds to the redirectEndpoint().
-   *
-   * The default implementation will derive this path from the
-   * redirectEndpoint() URL.
-   */
-  virtual std::string redirectEndpointPath() const;
-
-  /*! \brief Returns the authorization endpoint URL.
-   *
-   * This is a remote URL which hosts the %OAuth authorization user
-   * interface. This URL is loaded in the popup window at the start of
-   * an authorization process.
-   */
-  virtual std::string authorizationEndpoint() const = 0;
-
-  /*! \brief Returns the token endpoint URL.
-   *
-   * This is a remote URL which hosts a web-service that generates access
-   * tokens.
-   */
-  virtual std::string tokenEndpoint() const = 0;
-
-  virtual std::string userInfoEndpoint() const;
-
-  /*! \brief Returns the client ID.
-   *
-   * This is the identification for this web application with the
-   * %OAuth authorization server.
-   */
-  virtual std::string clientId() const = 0;
-
-  /*! \brief Returns the client secret.
-   *
-   * This is the secret credentials for this web application with the
-   * %OAuth authorization server.
-   */
-  virtual std::string clientSecret() const = 0;
-
-  /*! \brief Derives a state value from the session ID.
-   *
-   * The state value protects the authorization protocol against
-   * misuse, and is used to connect an authorization code response
-   * with a particular request.
-   *
-   * In the default implementation the state is the \p sessionId,
-   * crytpographically signed. This signature is verified in
-   * decodeState().
-   */
-  virtual std::string encodeState(const std::string& sessionId) const;
-
-  /*! \brief Validates and decodes a state parameter.
-   *
-   * This function returns the sessionId that is encoded in the state,
-   * if the signature validates that it is an authentic state
-   * generated by encodeState().
-   */
-  virtual std::string decodeState(const std::string& state) const;
-
-  /*! \brief Returns the HTTP method used for the token request.
-   *
-   * While the current %OAuth 2.0 draft mandates the use of POST, some
-   * implementations (like Facebook) use URL-encoding and a GET
-   * request.
-   *
-   * The default implementation returns Http::Post (corresponding to the
-   * current draft).
-   */
-  virtual Http::Method tokenRequestMethod() const;
-
-  /*! \brief Returns the method to transfer the client secret.
-  *
-  * Some implementations (like Facebook) encode the secret in the GET
-  * request parameters, while this is explicitly not allowed in the
-  * OAuth 2.0 specification.
-  *
-  * The default implementation returns HttpAuthorizationBasic
-  * (the recommended method).
-  */
-  virtual enum ClientSecretMethod clientSecretMethod() const = 0;
-
-  std::string generateRedirectEndpoint() const;
-
-  // FIXME document later
-  virtual std::string redirectInternalPath() const;
-
-  /*! \brief Configures the static resource implementing the redirect endpoint.
-   *
-   * By default, this endpoint is configured whenever it's necessary,
-   * but one may also configure it in advance, for example in a
-   * multi-process deployment (FastCGI).
-   */
-  void configureRedirectEndpoint() const;
-
-protected:
-  static std::string configurationProperty(const std::string& property);
-
-private:
-  OAuthService(const OAuthService&);
-  const AuthService& baseAuth_;
-
-  struct Impl;
-  Impl *impl_;
-};
-
-  }
-}
-
-#endif // WT_AUTH_OAUTH_H_
-=======
 #ifndef WT_AUTH_OAUTHSERVICE_EXTENSIONLESS_H_
 #define WT_AUTH_OAUTHSERVICE_EXTENSIONLESS_H_
 #include <Wt/WConfig.h>
@@ -634,5 +15,4 @@
 #endif
 #endif // defined(WT_WARN_HEADER_MISSING_H)
 #include "OAuthService.h"
-#endif // WT_AUTH_OAUTHSERVICE_EXTENSIONLESS_H_
->>>>>>> 65e32ff2
+#endif // WT_AUTH_OAUTHSERVICE_EXTENSIONLESS_H_