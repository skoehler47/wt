// This may look like C code, but it's really -*- C++ -*-
/*
 * Copyright (C) 2017 Emweb bvba, Herent, Belgium.
 *
 * See the LICENSE file for terms of use.
 */
<<<<<<< HEAD
#ifndef WT_AUTH_FACEBOOK_AUTH_H_
#define WT_AUTH_FACEBOOK_AUTH_H_

#include <Wt/Auth/OAuthService>

namespace Wt {
  namespace Auth {

/*! \brief %OAuth service for Facebook as third-party authenticator.
 *
 * The configuration of the service is done using properties, whose
 * values need to match the values configured at Facebook.
 *
 * - <tt>facebook-oauth2-redirect-endpoint</tt>: the URL of the local
 *   redirect endpoint, to which the Facebook OAuth service redirects the user
 *   after authentication. See also redirectEndpoint()
 * - <tt>facebook-oauth2-redirect-endpoint-path</tt>: optionally, the
 *   deployment path that corresponds to the redirect endpoint. See
 *   also redirectEndpointPath()
 * - <tt>facebook-oauth2-app-id</tt>: The application ID
 * - <tt>facebook-oauth2-app-secret</tt>: The application secret.
 *
 * For example:
 * \code
 * <properties>
 *   <property name="facebook-oauth2-redirect-endpoint">
 *     http://localhost:8080/oauth2callback
 *   </property>
 *   <property name="facebook-oauth2-app-id">
 *     1234567890123456
 *   </property>
 *   <property name="facebook-oauth2-app-secret">
 *     a3cf1630b1ae415c7260d849efdf444d
 *   </property>
 * </properties>
 * \endcode
 *
 * Like all <b>service classes</b>, this class holds only
 * configuration state. Thus, once configured, it can be safely shared
 * between multiple sessions since its state (the configuration) is
 * read-only. 
 * \if cpp
 * A "const FacebookService" object is thus thread-safe.
 * \endif
 *
 * \if cpp
 * \sa http://developers.facebook.com/docs/authentication/
 * \elseif java
 * See also: http://developers.facebook.com/docs/authentication/
 * \endif
 *
 * \if cpp
 * \note For FastCGI, see also additional configuration in OAuthService
 * \endif
 *
 * \ingroup auth
 */
class WT_API FacebookService : public OAuthService
{
public:
  /*! \brief Constructor.
   */
  FacebookService(const AuthService& baseAuthService);

  /*! \brief Checks whether a FacebookAuth service is properly configured.
   *
   * This returns \c true if a value is found for the three
   * configuration properties.
   */
  static bool configured();

  virtual std::string name() const;
  virtual WString description() const;
  virtual int popupWidth() const;
  virtual int popupHeight() const;

  virtual std::string authenticationScope() const;
  virtual std::string redirectEndpoint() const;
  virtual std::string redirectEndpointPath() const;
  virtual std::string authorizationEndpoint() const;
  virtual std::string tokenEndpoint() const;
  virtual std::string clientId() const;
  virtual std::string clientSecret() const;
  virtual ClientSecretMethod clientSecretMethod() const;

  virtual Http::Method tokenRequestMethod() const;
  virtual OAuthProcess *createProcess(const std::string& scope) const;
};

  }
}

#endif // WT_AUTH_FACEBOOK_AUTH_H_
=======
#ifndef WT_AUTH_FACEBOOKSERVICE_EXTENSIONLESS_H_
#define WT_AUTH_FACEBOOKSERVICE_EXTENSIONLESS_H_
#include <Wt/WConfig.h>
#if defined(WT_WARN_HEADER_MISSING_H)
#if defined(__GNUC__) || defined(__clang__)
#warning "The use of header files without .h is deprecated since Wt 4.0.0, please use FacebookService.h instead"
#elif defined(_MSC_VER)
#pragma message("The use of header files without .h is deprecated since Wt 4.0.0, please use FacebookService.h instead")
#endif
#endif // defined(WT_WARN_HEADER_MISSING_H)
#include "FacebookService.h"
#endif // WT_AUTH_FACEBOOKSERVICE_EXTENSIONLESS_H_
>>>>>>> 65e32ff2
<|MERGE_RESOLUTION|>--- conflicted
+++ resolved
@@ -4,101 +4,6 @@
  *
  * See the LICENSE file for terms of use.
  */
-<<<<<<< HEAD
-#ifndef WT_AUTH_FACEBOOK_AUTH_H_
-#define WT_AUTH_FACEBOOK_AUTH_H_
-
-#include <Wt/Auth/OAuthService>
-
-namespace Wt {
-  namespace Auth {
-
-/*! \brief %OAuth service for Facebook as third-party authenticator.
- *
- * The configuration of the service is done using properties, whose
- * values need to match the values configured at Facebook.
- *
- * - <tt>facebook-oauth2-redirect-endpoint</tt>: the URL of the local
- *   redirect endpoint, to which the Facebook OAuth service redirects the user
- *   after authentication. See also redirectEndpoint()
- * - <tt>facebook-oauth2-redirect-endpoint-path</tt>: optionally, the
- *   deployment path that corresponds to the redirect endpoint. See
- *   also redirectEndpointPath()
- * - <tt>facebook-oauth2-app-id</tt>: The application ID
- * - <tt>facebook-oauth2-app-secret</tt>: The application secret.
- *
- * For example:
- * \code
- * <properties>
- *   <property name="facebook-oauth2-redirect-endpoint">
- *     http://localhost:8080/oauth2callback
- *   </property>
- *   <property name="facebook-oauth2-app-id">
- *     1234567890123456
- *   </property>
- *   <property name="facebook-oauth2-app-secret">
- *     a3cf1630b1ae415c7260d849efdf444d
- *   </property>
- * </properties>
- * \endcode
- *
- * Like all <b>service classes</b>, this class holds only
- * configuration state. Thus, once configured, it can be safely shared
- * between multiple sessions since its state (the configuration) is
- * read-only. 
- * \if cpp
- * A "const FacebookService" object is thus thread-safe.
- * \endif
- *
- * \if cpp
- * \sa http://developers.facebook.com/docs/authentication/
- * \elseif java
- * See also: http://developers.facebook.com/docs/authentication/
- * \endif
- *
- * \if cpp
- * \note For FastCGI, see also additional configuration in OAuthService
- * \endif
- *
- * \ingroup auth
- */
-class WT_API FacebookService : public OAuthService
-{
-public:
-  /*! \brief Constructor.
-   */
-  FacebookService(const AuthService& baseAuthService);
-
-  /*! \brief Checks whether a FacebookAuth service is properly configured.
-   *
-   * This returns \c true if a value is found for the three
-   * configuration properties.
-   */
-  static bool configured();
-
-  virtual std::string name() const;
-  virtual WString description() const;
-  virtual int popupWidth() const;
-  virtual int popupHeight() const;
-
-  virtual std::string authenticationScope() const;
-  virtual std::string redirectEndpoint() const;
-  virtual std::string redirectEndpointPath() const;
-  virtual std::string authorizationEndpoint() const;
-  virtual std::string tokenEndpoint() const;
-  virtual std::string clientId() const;
-  virtual std::string clientSecret() const;
-  virtual ClientSecretMethod clientSecretMethod() const;
-
-  virtual Http::Method tokenRequestMethod() const;
-  virtual OAuthProcess *createProcess(const std::string& scope) const;
-};
-
-  }
-}
-
-#endif // WT_AUTH_FACEBOOK_AUTH_H_
-=======
 #ifndef WT_AUTH_FACEBOOKSERVICE_EXTENSIONLESS_H_
 #define WT_AUTH_FACEBOOKSERVICE_EXTENSIONLESS_H_
 #include <Wt/WConfig.h>
@@ -110,5 +15,4 @@
 #endif
 #endif // defined(WT_WARN_HEADER_MISSING_H)
 #include "FacebookService.h"
-#endif // WT_AUTH_FACEBOOKSERVICE_EXTENSIONLESS_H_
->>>>>>> 65e32ff2
+#endif // WT_AUTH_FACEBOOKSERVICE_EXTENSIONLESS_H_