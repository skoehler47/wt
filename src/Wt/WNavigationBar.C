--- conflicted
+++ resolved
@@ -212,14 +212,9 @@
       contents->show(); /* We are collapsed only in appearance */
     else
 #endif // WT_TARGET_JAVA
-<<<<<<< HEAD
-      contents->animateHide(WAnimation(WAnimation::SlideInFromTop,
-				       WAnimation::Ease));
-=======
       contents->animateHide
         (WAnimation(AnimationEffect::SlideInFromTop,
                     TimingFunction::Ease));
->>>>>>> 65e32ff2
   }
 }
 
@@ -242,14 +237,9 @@
       contents->show();
     else
 #endif // WT_TARGET_JAVA
-<<<<<<< HEAD
-      contents->animateShow(WAnimation(WAnimation::SlideInFromTop,
-				       WAnimation::Ease));
-=======
       contents->animateShow
         (WAnimation(AnimationEffect::SlideInFromTop,
                     TimingFunction::Ease));
->>>>>>> 65e32ff2
   }
 }
 
