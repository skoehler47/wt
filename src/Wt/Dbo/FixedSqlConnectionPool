// This may look like C code, but it's really -*- C++ -*-
/*
 * Copyright (C) 2017 Emweb bvba, Herent, Belgium.
 *
 * See the LICENSE file for terms of use.
 */
<<<<<<< HEAD
#ifndef WT_DBO_FIXED_SQL_CONNECTION_POOL_H_
#define WT_DBO_FIXED_SQL_CONNECTION_POOL_H_

#include <Wt/Dbo/SqlConnectionPool>

#include <vector>

namespace Wt {
  namespace Dbo {

/*! \class FixedSqlConnectionPool Wt/Dbo/FixedSqlConnectionPool Wt/Dbo/FixedSqlConnectionPool
 *  \brief A connection pool of fixed size.
 *
 * This provides a connection pool of fixed size: its size is determined at
 * startup time, and the pool will not grow as more connections are needed.
 *
 * This is adequate when the number of threads (which need different
 * connections to work with) is also bounded, like when using a fixed
 * size thread pool. This is for example the case when used in
 * conjunction with %Wt. Note that you do not need as many connections
 * as sessions, since Session will only use a connection while
 * processing a transaction.
 *
 * \ingroup dbo
 */
class WTDBO_API FixedSqlConnectionPool : public SqlConnectionPool
{
public:
  /*! \brief Creates a fixed connection pool.
   *
   * The pool is initialized with the provided \p connection, which is
   * cloned (\p size - 1) times.
   *
   * The pool thus takes ownership of the given connection.
   */
  FixedSqlConnectionPool(SqlConnection *connection, int size);

  /*! \brief Set a timeout to get a connection.
   *
   * When the connection pool has no available connection,
   * it will wait the given amount of milliseconds.
   *
   * On timeout, handleTimeout() is called, which throws an exception
   * by default.
   *
   * By default, there is no timeout.
   */
  void setTimeout(int millis);

  /*! \brief Get the timeout to get a connection.
   *
   * \sa setTimeout()
   */
  int timeout() const;
  
  virtual ~FixedSqlConnectionPool();
  virtual SqlConnection *getConnection();
  virtual void returnConnection(SqlConnection *);
  virtual void prepareForDropTables() const;

protected:
  /*! \brief Handle a timeout that occured while getting a connection.
   *
   * The default implementation throws an Exception.
   *
   * If the function returns cleanly, it is assumed that something has been done to fix
   * the situation (e.g. connections have been added to the pool): the timeout is reset
   * and another attempt is made to obtain a connection.
   */
  virtual void handleTimeout();
  
private:
  struct Impl;
  Impl *impl_;
};

  }
}

#endif // WT_DBO_SQL_CONNECTION_POOL_H_
=======
#ifndef WT_DBO_FIXEDSQLCONNECTIONPOOL_EXTENSIONLESS_H_
#define WT_DBO_FIXEDSQLCONNECTIONPOOL_EXTENSIONLESS_H_
#include <Wt/WConfig.h>
#if defined(WT_WARN_HEADER_MISSING_H)
#if defined(__GNUC__) || defined(__clang__)
#warning "The use of header files without .h is deprecated since Wt 4.0.0, please use FixedSqlConnectionPool.h instead"
#elif defined(_MSC_VER)
#pragma message("The use of header files without .h is deprecated since Wt 4.0.0, please use FixedSqlConnectionPool.h instead")
#endif
#endif // defined(WT_WARN_HEADER_MISSING_H)
#include "FixedSqlConnectionPool.h"
#endif // WT_DBO_FIXEDSQLCONNECTIONPOOL_EXTENSIONLESS_H_
>>>>>>> 65e32ff2
<|MERGE_RESOLUTION|>--- conflicted
+++ resolved
@@ -4,88 +4,6 @@
  *
  * See the LICENSE file for terms of use.
  */
-<<<<<<< HEAD
-#ifndef WT_DBO_FIXED_SQL_CONNECTION_POOL_H_
-#define WT_DBO_FIXED_SQL_CONNECTION_POOL_H_
-
-#include <Wt/Dbo/SqlConnectionPool>
-
-#include <vector>
-
-namespace Wt {
-  namespace Dbo {
-
-/*! \class FixedSqlConnectionPool Wt/Dbo/FixedSqlConnectionPool Wt/Dbo/FixedSqlConnectionPool
- *  \brief A connection pool of fixed size.
- *
- * This provides a connection pool of fixed size: its size is determined at
- * startup time, and the pool will not grow as more connections are needed.
- *
- * This is adequate when the number of threads (which need different
- * connections to work with) is also bounded, like when using a fixed
- * size thread pool. This is for example the case when used in
- * conjunction with %Wt. Note that you do not need as many connections
- * as sessions, since Session will only use a connection while
- * processing a transaction.
- *
- * \ingroup dbo
- */
-class WTDBO_API FixedSqlConnectionPool : public SqlConnectionPool
-{
-public:
-  /*! \brief Creates a fixed connection pool.
-   *
-   * The pool is initialized with the provided \p connection, which is
-   * cloned (\p size - 1) times.
-   *
-   * The pool thus takes ownership of the given connection.
-   */
-  FixedSqlConnectionPool(SqlConnection *connection, int size);
-
-  /*! \brief Set a timeout to get a connection.
-   *
-   * When the connection pool has no available connection,
-   * it will wait the given amount of milliseconds.
-   *
-   * On timeout, handleTimeout() is called, which throws an exception
-   * by default.
-   *
-   * By default, there is no timeout.
-   */
-  void setTimeout(int millis);
-
-  /*! \brief Get the timeout to get a connection.
-   *
-   * \sa setTimeout()
-   */
-  int timeout() const;
-  
-  virtual ~FixedSqlConnectionPool();
-  virtual SqlConnection *getConnection();
-  virtual void returnConnection(SqlConnection *);
-  virtual void prepareForDropTables() const;
-
-protected:
-  /*! \brief Handle a timeout that occured while getting a connection.
-   *
-   * The default implementation throws an Exception.
-   *
-   * If the function returns cleanly, it is assumed that something has been done to fix
-   * the situation (e.g. connections have been added to the pool): the timeout is reset
-   * and another attempt is made to obtain a connection.
-   */
-  virtual void handleTimeout();
-  
-private:
-  struct Impl;
-  Impl *impl_;
-};
-
-  }
-}
-
-#endif // WT_DBO_SQL_CONNECTION_POOL_H_
-=======
 #ifndef WT_DBO_FIXEDSQLCONNECTIONPOOL_EXTENSIONLESS_H_
 #define WT_DBO_FIXEDSQLCONNECTIONPOOL_EXTENSIONLESS_H_
 #include <Wt/WConfig.h>
@@ -97,5 +15,4 @@
 #endif
 #endif // defined(WT_WARN_HEADER_MISSING_H)
 #include "FixedSqlConnectionPool.h"
-#endif // WT_DBO_FIXEDSQLCONNECTIONPOOL_EXTENSIONLESS_H_
->>>>>>> 65e32ff2
+#endif // WT_DBO_FIXEDSQLCONNECTIONPOOL_EXTENSIONLESS_H_