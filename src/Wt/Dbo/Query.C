--- conflicted
+++ resolved
@@ -10,7 +10,6 @@
 
 #include <string>
 #include <boost/algorithm/string.hpp>
-#include <boost/lexical_cast.hpp>
 
 namespace Wt {
   namespace Dbo {
@@ -102,11 +101,7 @@
       result = " select * from ( select row_.*, rownum rownum2 from ( " +
 	result + " ) row_ where rownum <= ?) where rownum2 > ?";
 
-<<<<<<< HEAD
-  case OffsetFetch:
-=======
   case LimitQuery::OffsetFetch:
->>>>>>> 65e32ff2
     if (offset != -1 || limit != -1) {
       if (orderBy.empty())
         result += " order by (select null)";
@@ -126,11 +121,7 @@
 
     break;
   
-<<<<<<< HEAD
-  case NotSupported:
-=======
   case LimitQuery::NotSupported:
->>>>>>> 65e32ff2
     break;
   }
 
@@ -211,11 +202,7 @@
 	  dboFields += ", ";
 
 	dboFields += fs[i].sql();
-<<<<<<< HEAD
-        dboFields += " as col" + boost::lexical_cast<std::string>(i);
-=======
         dboFields += " as col" + std::to_string(i);
->>>>>>> 65e32ff2
 
 	++i;
 	if (i >= fs.size()
@@ -233,11 +220,7 @@
     } else {
       if (!fs[i].isAliasedName()) {
         int start = list[j].end + offset;
-<<<<<<< HEAD
-        std::string col = " as col" + boost::lexical_cast<std::string>(i);
-=======
         std::string col = " as col" + std::to_string(i);
->>>>>>> 65e32ff2
         sql.insert(start, col);
         offset += col.size();
       }
