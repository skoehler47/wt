--- conflicted
+++ resolved
@@ -41,21 +41,4 @@
   #endif
 #endif
 
-<<<<<<< HEAD
-#ifndef WT_CXX11
-
-#if defined(__GXX_EXPERIMENTAL_CXX0X__) || __cplusplus >= 201103L || _MSC_VER >= 1900
-#define WT_CXX11
-#endif
-
-#ifdef WT_CXX11
-#define WT_CXX11ONLY(x) x
-#else
-#define WT_CXX11ONLY(x)
-#endif
-
-#endif
-
-=======
->>>>>>> 65e32ff2
 #endif // DLLDEFS_H_