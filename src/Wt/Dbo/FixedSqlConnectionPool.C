/*
 * Copyright (C) 2010 Emweb bvba, Kessel-Lo, Belgium.
 *
 * See the LICENSE file for terms of use.
 */

<<<<<<< HEAD
#include "Wt/Dbo/FixedSqlConnectionPool"
#include "Wt/Dbo/SqlConnection"
#include "Wt/Dbo/Exception"

#ifdef WT_THREADED
#include <boost/thread.hpp>
#include <boost/thread/condition.hpp>
#else
=======
#include "Wt/Dbo/FixedSqlConnectionPool.h"
#include "Wt/Dbo/SqlConnection.h"
#include "Wt/Dbo/Exception.h"

#ifdef WT_THREADED
#include <thread>
#include <mutex>
#include <condition_variable>
>>>>>>> 65e32ff2
#endif // WT_THREADED

#include <iostream>

namespace Wt {
  namespace Dbo {

struct FixedSqlConnectionPool::Impl {
#ifdef WT_THREADED
  std::mutex mutex;
  std::condition_variable connectionAvailable;
#endif // WT_THREADED

<<<<<<< HEAD
  int timeout;
  std::vector<SqlConnection *> freeList;

  Impl()
    : timeout(0)
  { }
=======
  std::chrono::steady_clock::duration timeout;
  std::vector<std::unique_ptr<SqlConnection>> freeList;
>>>>>>> 65e32ff2
};

FixedSqlConnectionPool::FixedSqlConnectionPool(std::unique_ptr<SqlConnection> connection,
					       int size)
  : impl_(new Impl)
{
  SqlConnection *conn = connection.get();
  impl_->freeList.push_back(std::move(connection));

  for (int i = 1; i < size; ++i)
    impl_->freeList.push_back(conn->clone());
}

FixedSqlConnectionPool::~FixedSqlConnectionPool()
{
  impl_->freeList.clear();
}

void FixedSqlConnectionPool::setTimeout(std::chrono::steady_clock::duration timeout)
{
  impl_->timeout = timeout;
}

<<<<<<< HEAD
void FixedSqlConnectionPool::setTimeout(int timeout)
{
  impl_->timeout = timeout;
}

int FixedSqlConnectionPool::timeout() const
=======
std::chrono::steady_clock::duration FixedSqlConnectionPool::timeout() const
>>>>>>> 65e32ff2
{
  return impl_->timeout;
}
  
<<<<<<< HEAD
SqlConnection *FixedSqlConnectionPool::getConnection()
{
#ifdef WT_THREADED
  boost::mutex::scoped_lock lock(impl_->mutex);

  boost::system_time timeout
    = boost::get_system_time() + boost::posix_time::milliseconds(impl_->timeout);

  while (impl_->freeList.empty()) {
    std::cerr << "Warning: FixedSqlConnectionPool: waiting for connection" << std::endl;
    if (impl_->timeout > 0) {
      if (!impl_->connectionAvailable.timed_wait(impl_->mutex, timeout)) {
	handleTimeout();
	timeout = boost::get_system_time() + boost::posix_time::milliseconds(impl_->timeout);
      }
    } else
      impl_->connectionAvailable.wait(impl_->mutex);
=======
std::unique_ptr<SqlConnection> FixedSqlConnectionPool::getConnection()
{
#ifdef WT_THREADED
  std::unique_lock<std::mutex> lock(impl_->mutex);

  while (impl_->freeList.empty()) {
    std::cerr << "Warning: FixedSqlConnectionPool: waiting for connection" << std::endl;
    if (impl_->timeout > std::chrono::steady_clock::duration::zero()) {
      if (impl_->connectionAvailable.wait_for(lock, impl_->timeout) == std::cv_status::timeout) {
	handleTimeout();
      }
    } else
      impl_->connectionAvailable.wait(lock);
>>>>>>> 65e32ff2
  }
#else
  if (impl_->freeList.empty())
    throw Exception("FixedSqlConnectionPool::getConnection(): "
		    "no connection available but single-threaded build?");
#endif // WT_THREADED

  std::unique_ptr<SqlConnection> result = std::move(impl_->freeList.back());
  impl_->freeList.pop_back();

  return result;
}

void FixedSqlConnectionPool::handleTimeout()
{
  throw Exception("FixedSqlConnectionPool::getConnection(): timeout");
}
  
<<<<<<< HEAD
void FixedSqlConnectionPool::returnConnection(SqlConnection *connection)
=======
void FixedSqlConnectionPool::returnConnection(std::unique_ptr<SqlConnection> connection)
>>>>>>> 65e32ff2
{
#ifdef WT_THREADED
  std::unique_lock<std::mutex> lock(impl_->mutex);
#endif // WT_THREADED

  impl_->freeList.push_back(std::move(connection));

#ifdef WT_THREADED
  if (impl_->freeList.size() == 1)
    impl_->connectionAvailable.notify_one();
#endif // WT_THREADED
}

void FixedSqlConnectionPool::prepareForDropTables() const
{
  for (unsigned i = 0; i < impl_->freeList.size(); ++i)
    impl_->freeList[i]->prepareForDropTables();
}

  }
}<|MERGE_RESOLUTION|>--- conflicted
+++ resolved
@@ -4,16 +4,6 @@
  * See the LICENSE file for terms of use.
  */
 
-<<<<<<< HEAD
-#include "Wt/Dbo/FixedSqlConnectionPool"
-#include "Wt/Dbo/SqlConnection"
-#include "Wt/Dbo/Exception"
-
-#ifdef WT_THREADED
-#include <boost/thread.hpp>
-#include <boost/thread/condition.hpp>
-#else
-=======
 #include "Wt/Dbo/FixedSqlConnectionPool.h"
 #include "Wt/Dbo/SqlConnection.h"
 #include "Wt/Dbo/Exception.h"
@@ -22,7 +12,6 @@
 #include <thread>
 #include <mutex>
 #include <condition_variable>
->>>>>>> 65e32ff2
 #endif // WT_THREADED
 
 #include <iostream>
@@ -36,17 +25,8 @@
   std::condition_variable connectionAvailable;
 #endif // WT_THREADED
 
-<<<<<<< HEAD
-  int timeout;
-  std::vector<SqlConnection *> freeList;
-
-  Impl()
-    : timeout(0)
-  { }
-=======
   std::chrono::steady_clock::duration timeout;
   std::vector<std::unique_ptr<SqlConnection>> freeList;
->>>>>>> 65e32ff2
 };
 
 FixedSqlConnectionPool::FixedSqlConnectionPool(std::unique_ptr<SqlConnection> connection,
@@ -70,39 +50,11 @@
   impl_->timeout = timeout;
 }
 
-<<<<<<< HEAD
-void FixedSqlConnectionPool::setTimeout(int timeout)
-{
-  impl_->timeout = timeout;
-}
-
-int FixedSqlConnectionPool::timeout() const
-=======
 std::chrono::steady_clock::duration FixedSqlConnectionPool::timeout() const
->>>>>>> 65e32ff2
 {
   return impl_->timeout;
 }
   
-<<<<<<< HEAD
-SqlConnection *FixedSqlConnectionPool::getConnection()
-{
-#ifdef WT_THREADED
-  boost::mutex::scoped_lock lock(impl_->mutex);
-
-  boost::system_time timeout
-    = boost::get_system_time() + boost::posix_time::milliseconds(impl_->timeout);
-
-  while (impl_->freeList.empty()) {
-    std::cerr << "Warning: FixedSqlConnectionPool: waiting for connection" << std::endl;
-    if (impl_->timeout > 0) {
-      if (!impl_->connectionAvailable.timed_wait(impl_->mutex, timeout)) {
-	handleTimeout();
-	timeout = boost::get_system_time() + boost::posix_time::milliseconds(impl_->timeout);
-      }
-    } else
-      impl_->connectionAvailable.wait(impl_->mutex);
-=======
 std::unique_ptr<SqlConnection> FixedSqlConnectionPool::getConnection()
 {
 #ifdef WT_THREADED
@@ -116,7 +68,6 @@
       }
     } else
       impl_->connectionAvailable.wait(lock);
->>>>>>> 65e32ff2
   }
 #else
   if (impl_->freeList.empty())
@@ -135,11 +86,7 @@
   throw Exception("FixedSqlConnectionPool::getConnection(): timeout");
 }
   
-<<<<<<< HEAD
-void FixedSqlConnectionPool::returnConnection(SqlConnection *connection)
-=======
 void FixedSqlConnectionPool::returnConnection(std::unique_ptr<SqlConnection> connection)
->>>>>>> 65e32ff2
 {
 #ifdef WT_THREADED
   std::unique_lock<std::mutex> lock(impl_->mutex);
