// This may look like C code, but it's really -*- C++ -*-
/*
 * Copyright (C) 2017 Emweb bvba, Herent, Belgium.
 *
 * See the LICENSE file for terms of use.
 */
<<<<<<< HEAD
#ifndef WT_DBO_SQL_TRAITS_H_
#define WT_DBO_SQL_TRAITS_H_

#include <string>
#include <vector>
#include <boost/any.hpp>

#include <Wt/Dbo/WDboDllDefs.h>

namespace Wt {
  namespace Dbo {

class Session;
class SqlStatement;

/*! \class sql_value_traits Wt/Dbo/SqlTraits Wt/Dbo/SqlTraits
 *  \brief Traits class for value types.
 *
 * This traits class may be specialized for a custom type \p V, to add
 * dbo support for custom types. A value type has a one-to-one mapping
 * to a single database column.
 *
 * The library has built-in support for:
 *  - <tt>std::string</tt>
 *  - <tt>char const *</tt> (read-only: only as a bound parameter for a query)
 *  - <tt>short</tt>, <tt>int</tt>, <tt>long long</tt>
 *  - <tt>long</tt>:  since the size of a <tt>long</tt> is 64bit on
 *    UNIX/Linux 64bit systems and 32bit otherwise, it is mapped to an
 *    <tt>integer</tt> or a <tt>bigint</tt> depending on the environment.
 *  - <tt>float</tt>, <tt>double</tt>
 *  - enum types
 *  - <tt>bool</tt>
 *  - <tt>std::vector<unsigned char></tt> (binary data)
 *  - <tt>boost::optional<T></tt>: to make the type optional
 *    (allowing an SQL <tt>null</tt> value)
 *  - <tt>boost::posix_time::ptime</tt>: time stamp, an invalid value (e.g.
 *    default constructed), maps to <tt>null</tt>
 *  - <tt>boost::posix_time::time_duration</tt>: time interval, an invalid
 *    value (boost::posix_time::not_a_date_time), maps to <tt>null</tt>
 *
 * In <Wt/Dbo/WtSqlTraits>, traits classes are also provided for:
 *  - WDate
 *  - WDateTime
 *  - WTime
 *  - WString
 *  - Json::Object
 *  - Json::Array
 *
 * \sa query_result_traits
 *
 * \ingroup dbo
 */
template <typename V, class Enable = void>
struct sql_value_traits
{
  static const bool not_specialized = true;

#ifdef DOXYGEN_ONLY
  /*! \brief Returns the SQL type name.
   *
   * The \p size (for strings) is a hint and may be ignored by a back-end.
   *
   * This will usually return a type ending with " not null" except
   * for C++ types that support \c null values. For a normal c++ value
   * type \p T, boost::optional<T> has been specialized to allow for
   * \c null values.
   */
  static const char *type(SqlConnection *connection, int size);

  /*! \brief Binds a value to a statement parameter.
   *
   * The value \p v must be bound to parameter with index \p index in the
   * \p statement.
   *
   * \sa SqlStatement::bind()
   */
  static void bind(const V& v, SqlStatement *statement, int index, int size);

  /*! \brief Reads a result from an executed query.
   *
   * The value \p v must be read from result column \p column in the \p
   * statement.
   *
   * Returns \c true if the value was not \c null. This result may be
   * used by the boost::optional<V> specialization to support fields that
   * may have \c null values.
   *
   * \sa SqlStatement::getResult()
   */
  static bool read(V& v, SqlStatement *statement, int column, int size);
#endif // DOXYGEN_ONLY

  static void bind(const char *v, SqlStatement *statement, int column,
		   int size);
};

/*! \class FieldInfo Wt/Dbo/SqlTraits Wt/Dbo/SqlTraits
 *  \brief Description of a field.
 *
 * \sa query_result_traits::getFields(), Query::fields()
 *
 * \ingroup dbo
 */
class WTDBO_API FieldInfo
{
public:
  /*! \brief Flags
   */
  enum Flags {
    SurrogateId = 0x1, //!< Field is a surrogate id
    NaturalId = 0x2,   //!< Field is (part of) a natural id
    Version = 0x4,     //!< Field is an optimistic concurrency version field
    Mutable = 0x8,     //!< Field can be edited
    NeedsQuotes = 0x10,//!< Field name needs quotes when using in SQL
    ForeignKey = 0x20, //!< Field is (part of) a foreign key
    FirstDboField = 0x40,
    LiteralJoinId = 0x80,
    AuxId = 0x81,
    AliasedName = 0x100 // there is an AS in the field, so the name is aliased
  };

  /*! \brief Creates a field description.
   */
  FieldInfo(const std::string& name, const std::type_info *type,
	    const std::string& sqlType, int flags);

  /*! \brief Creates a field description.
   */
  FieldInfo(const std::string& name, const std::type_info *type,
	    const std::string& sqlType,
	    const std::string& foreignKeyTable,
	    const std::string& foreignKeyName,
	    int flags, int fkConstraints);

  /*! \brief Sets a qualifier for the field.
   */
  void setQualifier(const std::string& qualifier, bool firstQualified = false);

  /*! \brief Returns the field name.
   */
  const std::string& name() const { return name_; }

  /*! \brief Returns the field SQL type.
   */
  const std::string& sqlType() const { return sqlType_; }

  /*! \brief Returns the field qualifier.
   */
  const std::string& qualifier() const { return qualifier_; }

  /*! \brief Returns the field type.
   */
  const std::type_info *type() const { return type_; }

  /*! \brief Returns whether the field is an Id field.
   */
  bool isIdField() const { return (flags_ & (SurrogateId | NaturalId)) != 0; }

  /*! \brief Returns whether the field is a Natural Id field.
   */
  bool isNaturalIdField() const { return (flags_ & NaturalId) != 0; }

  /*! \brief Returns whether the field is a Surroaget Id field.
   */
  bool isSurrogateIdField() const { return flags_ & SurrogateId; }

  /*! \brief Returns whether the field is a Version field.
   */
  bool isVersionField() const { return (flags_ & Version) != 0; }

  /*! \brief Returns whether the field is mutable.
   */
  bool isMutable() const { return (flags_ & Mutable) != 0; }

  /*! \brief Returns whether the field name needs to be quoted.
   */
  bool needsQuotes() const { return (flags_ & NeedsQuotes) != 0; }

  /*! \brief Returns whether the field is part of a foreign key.
   */
  bool isForeignKey() const { return (flags_ & ForeignKey) != 0; }

  bool isFirstDboField() const { return (flags_ & FirstDboField) != 0; }
  bool literalJoinId() const { return (flags_ & LiteralJoinId) != 0; }
  bool isAuxIdField() const { return (flags_ & AuxId) != 0; }
  bool isAliasedName() const { return (flags_ & AliasedName) != 0; }
  std::string foreignKeyName() const { return foreignKeyName_; }
  std::string foreignKeyTable() const { return foreignKeyTable_; }
  int fkConstraints() const { return fkConstraints_; }

  std::string sql() const;

private:
  std::string name_, sqlType_, qualifier_;
  std::string foreignKeyName_, foreignKeyTable_;
  const std::type_info *type_;
  int flags_;
  int fkConstraints_;
};

/*! \class query_result_traits Wt/Dbo/SqlTraits Wt/Dbo/SqlTraits
 *  \brief Traits class for result types.
 *
 * This traits class may be used to add support for using classes or structs
 * as a result for a Session::query().
 *
 * The library provides by default support for primitive types, using
 * sql_value_traits, mapped objects held by ptr types, and
 * boost::tuple<> of any combination of these.
 *
 * \sa sql_value_traits, ptr
 *
 * \ingroup dbo
 */
template <typename Result>
struct query_result_traits
{
  /*! \brief Obtains the list of fields in this result.
   *
   * This is used to build the <i>select</i> clause of an Sql query.
   *
   * The given \p aliases may be used to qualify fields that correspond to
   * entire tables (popping values from the front of this vector). An
   * exception is thrown if not enough aliases were provided.
   *
   * This method is needed when you want to use Result as the result
   * of query.
   */
  static void getFields(Session& session,
			std::vector<std::string> *aliases,
			std::vector<FieldInfo>& result);

  /*! \brief Reads a result from an executed query.
   *
   * This reads the value from the \p statement, starting at column \p
   * column, and advancing the column pointer for as many columns as
   * needed (and according to the number of fields returned by
   * getFields()).
   *
   * This method is needed when you want to use Result as the result
   * of query.
   */
  static Result load(Session& session, SqlStatement& statement,
		     int& column);

  /*! \brief Returns result values.
   *
   * This returns the individual field values in the given \p result.
   *
   * This method needs to be implemented only if you want to display
   * the result in a QueryModel (which implements Wt's MVC item
   * model).
   */
  static void getValues(const Result& result, std::vector<boost::any>& values);

  /*! \brief Sets a result value.
   *
   * Sets the value at \p index, where index indicates the field whose
   * value needs to be updated.
   *
   * When \p index is out-of-bounds, it should be decremented with as
   * many fields as there are in this result type. Otherwise, index
   * should be set to -1 after the value has been set.
   *
   * This method needs to be implemented only if you want to modify
   * the result from a QueryModel (which implements Wt's MVC item
   * model).
   */
  static void setValue(Result& result, int& index, const boost::any& value);

  /*! \brief Creates a new result.
   *
   * Creates a new result. This should initialize a result so that its values
   * can be set using setValue() or read using getValues().
   *
   * The result should not yet be associated with a session.
   *
   * This method needs to be implemented only if you want to create
   * new results from a QueryModel (which implements Wt's MVC item
   * model).
   */
  static Result create();

  /*! \brief Adds a new result to the session.
   *
   * Adds a (newly created) result to a session.
   *
   * This method needs to be implemented only if you want to create
   * new results from a QueryModel (which implements Wt's MVC item
   * model).
   */
  static void add(Session& session, Result& result);

  /*! \brief Removes a result from the session.
   *
   * This method needs to be implemented only if you want to remove
   * results from a QueryModel (which implements Wt's MVC item model).
   */
  static void remove(Result& result);

  /*! \brief Returns a unique id for a result.
   *
   * This method needs to be implemented to return a unique id for a result
   * which can later be used to find the result.
   *
   * If not supported, return -1.
   *
   * \sa findbyId()
   */
  static long long id(const Result& result);

  /*! \brief Find a result by id.
   *
   * This needs to be inverse of id()
   */
  static Result findById(Session& session, long long id);
};

  }
}

#endif // WT_DBO_SQL_TRAITS
=======
#ifndef WT_DBO_SQLTRAITS_EXTENSIONLESS_H_
#define WT_DBO_SQLTRAITS_EXTENSIONLESS_H_
#include <Wt/WConfig.h>
#if defined(WT_WARN_HEADER_MISSING_H)
#if defined(__GNUC__) || defined(__clang__)
#warning "The use of header files without .h is deprecated since Wt 4.0.0, please use SqlTraits.h instead"
#elif defined(_MSC_VER)
#pragma message("The use of header files without .h is deprecated since Wt 4.0.0, please use SqlTraits.h instead")
#endif
#endif // defined(WT_WARN_HEADER_MISSING_H)
#include "SqlTraits.h"
#endif // WT_DBO_SQLTRAITS_EXTENSIONLESS_H_
>>>>>>> 65e32ff2
<|MERGE_RESOLUTION|>--- conflicted
+++ resolved
@@ -4,330 +4,6 @@
  *
  * See the LICENSE file for terms of use.
  */
-<<<<<<< HEAD
-#ifndef WT_DBO_SQL_TRAITS_H_
-#define WT_DBO_SQL_TRAITS_H_
-
-#include <string>
-#include <vector>
-#include <boost/any.hpp>
-
-#include <Wt/Dbo/WDboDllDefs.h>
-
-namespace Wt {
-  namespace Dbo {
-
-class Session;
-class SqlStatement;
-
-/*! \class sql_value_traits Wt/Dbo/SqlTraits Wt/Dbo/SqlTraits
- *  \brief Traits class for value types.
- *
- * This traits class may be specialized for a custom type \p V, to add
- * dbo support for custom types. A value type has a one-to-one mapping
- * to a single database column.
- *
- * The library has built-in support for:
- *  - <tt>std::string</tt>
- *  - <tt>char const *</tt> (read-only: only as a bound parameter for a query)
- *  - <tt>short</tt>, <tt>int</tt>, <tt>long long</tt>
- *  - <tt>long</tt>:  since the size of a <tt>long</tt> is 64bit on
- *    UNIX/Linux 64bit systems and 32bit otherwise, it is mapped to an
- *    <tt>integer</tt> or a <tt>bigint</tt> depending on the environment.
- *  - <tt>float</tt>, <tt>double</tt>
- *  - enum types
- *  - <tt>bool</tt>
- *  - <tt>std::vector<unsigned char></tt> (binary data)
- *  - <tt>boost::optional<T></tt>: to make the type optional
- *    (allowing an SQL <tt>null</tt> value)
- *  - <tt>boost::posix_time::ptime</tt>: time stamp, an invalid value (e.g.
- *    default constructed), maps to <tt>null</tt>
- *  - <tt>boost::posix_time::time_duration</tt>: time interval, an invalid
- *    value (boost::posix_time::not_a_date_time), maps to <tt>null</tt>
- *
- * In <Wt/Dbo/WtSqlTraits>, traits classes are also provided for:
- *  - WDate
- *  - WDateTime
- *  - WTime
- *  - WString
- *  - Json::Object
- *  - Json::Array
- *
- * \sa query_result_traits
- *
- * \ingroup dbo
- */
-template <typename V, class Enable = void>
-struct sql_value_traits
-{
-  static const bool not_specialized = true;
-
-#ifdef DOXYGEN_ONLY
-  /*! \brief Returns the SQL type name.
-   *
-   * The \p size (for strings) is a hint and may be ignored by a back-end.
-   *
-   * This will usually return a type ending with " not null" except
-   * for C++ types that support \c null values. For a normal c++ value
-   * type \p T, boost::optional<T> has been specialized to allow for
-   * \c null values.
-   */
-  static const char *type(SqlConnection *connection, int size);
-
-  /*! \brief Binds a value to a statement parameter.
-   *
-   * The value \p v must be bound to parameter with index \p index in the
-   * \p statement.
-   *
-   * \sa SqlStatement::bind()
-   */
-  static void bind(const V& v, SqlStatement *statement, int index, int size);
-
-  /*! \brief Reads a result from an executed query.
-   *
-   * The value \p v must be read from result column \p column in the \p
-   * statement.
-   *
-   * Returns \c true if the value was not \c null. This result may be
-   * used by the boost::optional<V> specialization to support fields that
-   * may have \c null values.
-   *
-   * \sa SqlStatement::getResult()
-   */
-  static bool read(V& v, SqlStatement *statement, int column, int size);
-#endif // DOXYGEN_ONLY
-
-  static void bind(const char *v, SqlStatement *statement, int column,
-		   int size);
-};
-
-/*! \class FieldInfo Wt/Dbo/SqlTraits Wt/Dbo/SqlTraits
- *  \brief Description of a field.
- *
- * \sa query_result_traits::getFields(), Query::fields()
- *
- * \ingroup dbo
- */
-class WTDBO_API FieldInfo
-{
-public:
-  /*! \brief Flags
-   */
-  enum Flags {
-    SurrogateId = 0x1, //!< Field is a surrogate id
-    NaturalId = 0x2,   //!< Field is (part of) a natural id
-    Version = 0x4,     //!< Field is an optimistic concurrency version field
-    Mutable = 0x8,     //!< Field can be edited
-    NeedsQuotes = 0x10,//!< Field name needs quotes when using in SQL
-    ForeignKey = 0x20, //!< Field is (part of) a foreign key
-    FirstDboField = 0x40,
-    LiteralJoinId = 0x80,
-    AuxId = 0x81,
-    AliasedName = 0x100 // there is an AS in the field, so the name is aliased
-  };
-
-  /*! \brief Creates a field description.
-   */
-  FieldInfo(const std::string& name, const std::type_info *type,
-	    const std::string& sqlType, int flags);
-
-  /*! \brief Creates a field description.
-   */
-  FieldInfo(const std::string& name, const std::type_info *type,
-	    const std::string& sqlType,
-	    const std::string& foreignKeyTable,
-	    const std::string& foreignKeyName,
-	    int flags, int fkConstraints);
-
-  /*! \brief Sets a qualifier for the field.
-   */
-  void setQualifier(const std::string& qualifier, bool firstQualified = false);
-
-  /*! \brief Returns the field name.
-   */
-  const std::string& name() const { return name_; }
-
-  /*! \brief Returns the field SQL type.
-   */
-  const std::string& sqlType() const { return sqlType_; }
-
-  /*! \brief Returns the field qualifier.
-   */
-  const std::string& qualifier() const { return qualifier_; }
-
-  /*! \brief Returns the field type.
-   */
-  const std::type_info *type() const { return type_; }
-
-  /*! \brief Returns whether the field is an Id field.
-   */
-  bool isIdField() const { return (flags_ & (SurrogateId | NaturalId)) != 0; }
-
-  /*! \brief Returns whether the field is a Natural Id field.
-   */
-  bool isNaturalIdField() const { return (flags_ & NaturalId) != 0; }
-
-  /*! \brief Returns whether the field is a Surroaget Id field.
-   */
-  bool isSurrogateIdField() const { return flags_ & SurrogateId; }
-
-  /*! \brief Returns whether the field is a Version field.
-   */
-  bool isVersionField() const { return (flags_ & Version) != 0; }
-
-  /*! \brief Returns whether the field is mutable.
-   */
-  bool isMutable() const { return (flags_ & Mutable) != 0; }
-
-  /*! \brief Returns whether the field name needs to be quoted.
-   */
-  bool needsQuotes() const { return (flags_ & NeedsQuotes) != 0; }
-
-  /*! \brief Returns whether the field is part of a foreign key.
-   */
-  bool isForeignKey() const { return (flags_ & ForeignKey) != 0; }
-
-  bool isFirstDboField() const { return (flags_ & FirstDboField) != 0; }
-  bool literalJoinId() const { return (flags_ & LiteralJoinId) != 0; }
-  bool isAuxIdField() const { return (flags_ & AuxId) != 0; }
-  bool isAliasedName() const { return (flags_ & AliasedName) != 0; }
-  std::string foreignKeyName() const { return foreignKeyName_; }
-  std::string foreignKeyTable() const { return foreignKeyTable_; }
-  int fkConstraints() const { return fkConstraints_; }
-
-  std::string sql() const;
-
-private:
-  std::string name_, sqlType_, qualifier_;
-  std::string foreignKeyName_, foreignKeyTable_;
-  const std::type_info *type_;
-  int flags_;
-  int fkConstraints_;
-};
-
-/*! \class query_result_traits Wt/Dbo/SqlTraits Wt/Dbo/SqlTraits
- *  \brief Traits class for result types.
- *
- * This traits class may be used to add support for using classes or structs
- * as a result for a Session::query().
- *
- * The library provides by default support for primitive types, using
- * sql_value_traits, mapped objects held by ptr types, and
- * boost::tuple<> of any combination of these.
- *
- * \sa sql_value_traits, ptr
- *
- * \ingroup dbo
- */
-template <typename Result>
-struct query_result_traits
-{
-  /*! \brief Obtains the list of fields in this result.
-   *
-   * This is used to build the <i>select</i> clause of an Sql query.
-   *
-   * The given \p aliases may be used to qualify fields that correspond to
-   * entire tables (popping values from the front of this vector). An
-   * exception is thrown if not enough aliases were provided.
-   *
-   * This method is needed when you want to use Result as the result
-   * of query.
-   */
-  static void getFields(Session& session,
-			std::vector<std::string> *aliases,
-			std::vector<FieldInfo>& result);
-
-  /*! \brief Reads a result from an executed query.
-   *
-   * This reads the value from the \p statement, starting at column \p
-   * column, and advancing the column pointer for as many columns as
-   * needed (and according to the number of fields returned by
-   * getFields()).
-   *
-   * This method is needed when you want to use Result as the result
-   * of query.
-   */
-  static Result load(Session& session, SqlStatement& statement,
-		     int& column);
-
-  /*! \brief Returns result values.
-   *
-   * This returns the individual field values in the given \p result.
-   *
-   * This method needs to be implemented only if you want to display
-   * the result in a QueryModel (which implements Wt's MVC item
-   * model).
-   */
-  static void getValues(const Result& result, std::vector<boost::any>& values);
-
-  /*! \brief Sets a result value.
-   *
-   * Sets the value at \p index, where index indicates the field whose
-   * value needs to be updated.
-   *
-   * When \p index is out-of-bounds, it should be decremented with as
-   * many fields as there are in this result type. Otherwise, index
-   * should be set to -1 after the value has been set.
-   *
-   * This method needs to be implemented only if you want to modify
-   * the result from a QueryModel (which implements Wt's MVC item
-   * model).
-   */
-  static void setValue(Result& result, int& index, const boost::any& value);
-
-  /*! \brief Creates a new result.
-   *
-   * Creates a new result. This should initialize a result so that its values
-   * can be set using setValue() or read using getValues().
-   *
-   * The result should not yet be associated with a session.
-   *
-   * This method needs to be implemented only if you want to create
-   * new results from a QueryModel (which implements Wt's MVC item
-   * model).
-   */
-  static Result create();
-
-  /*! \brief Adds a new result to the session.
-   *
-   * Adds a (newly created) result to a session.
-   *
-   * This method needs to be implemented only if you want to create
-   * new results from a QueryModel (which implements Wt's MVC item
-   * model).
-   */
-  static void add(Session& session, Result& result);
-
-  /*! \brief Removes a result from the session.
-   *
-   * This method needs to be implemented only if you want to remove
-   * results from a QueryModel (which implements Wt's MVC item model).
-   */
-  static void remove(Result& result);
-
-  /*! \brief Returns a unique id for a result.
-   *
-   * This method needs to be implemented to return a unique id for a result
-   * which can later be used to find the result.
-   *
-   * If not supported, return -1.
-   *
-   * \sa findbyId()
-   */
-  static long long id(const Result& result);
-
-  /*! \brief Find a result by id.
-   *
-   * This needs to be inverse of id()
-   */
-  static Result findById(Session& session, long long id);
-};
-
-  }
-}
-
-#endif // WT_DBO_SQL_TRAITS
-=======
 #ifndef WT_DBO_SQLTRAITS_EXTENSIONLESS_H_
 #define WT_DBO_SQLTRAITS_EXTENSIONLESS_H_
 #include <Wt/WConfig.h>
@@ -339,5 +15,4 @@
 #endif
 #endif // defined(WT_WARN_HEADER_MISSING_H)
 #include "SqlTraits.h"
-#endif // WT_DBO_SQLTRAITS_EXTENSIONLESS_H_
->>>>>>> 65e32ff2
+#endif // WT_DBO_SQLTRAITS_EXTENSIONLESS_H_