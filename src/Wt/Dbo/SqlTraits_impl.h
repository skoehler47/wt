--- conflicted
+++ resolved
@@ -34,15 +34,9 @@
   std::string sqlType = "??"; // FIXME, get from session ?
 
   int flags = 0;
-<<<<<<< HEAD
-  std::string::iterator as = boost::ifind_last(name, " as ").end();
-  if (as != name.end()) {
-    flags = flags | FieldInfo::AliasedName;
-=======
   std::string::const_iterator as = Impl::ifind_last_as(name);
   if (as != name.end()) {
     flags = flags | FieldFlags::AliasedName;
->>>>>>> 65e32ff2
     name = name.substr(as - name.begin());
   }
 
