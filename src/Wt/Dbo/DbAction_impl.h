// This may look like C code, but it's really -*- C++ -*-
/*
 * Copyright (C) 2008 Emweb bvba, Kessel-Lo, Belgium.
 *
 * See the LICENSE file for terms of use.
 */
#ifndef WT_DBO_DBACTION_IMPL_H_
#define WT_DBO_DBACTION_IMPL_H_

#include <Wt/Dbo/Exception.h>
#include <iostream>
#include <type_traits>

namespace Wt {
  namespace Dbo {
    namespace Impl {
      extern std::string WTDBO_API createJoinName(RelationType type,
                                                  const char *c1,
                                                  const char *c2);
    }


template <class C, class Enable>
template <class A>
void persist<C, Enable>::apply(C& obj, A& action)
{
  obj.persist(action);
}

    /*
     * InitSchema
     */

template<class C>
void InitSchema::visit(C& obj)
{
  mapping_.surrogateIdFieldName = dbo_traits<C>::surrogateIdField();
  mapping_.versionFieldName = dbo_traits<C>::versionField();

  persist<C>::apply(obj, *this);
}

template<typename V>
void InitSchema::actId(V& value, const std::string& name, int size)
{
  mapping_.naturalIdFieldName = name;
  mapping_.naturalIdFieldSize = size;

  if (mapping_.surrogateIdFieldName)
    throw Exception("Error: Wt::Dbo::id() called for class C "
		    "with surrogate key: "
		    "Wt::Dbo::dbo_traits<C>::surrogateIdField() != 0");

  idField_ = true;
  field(*this, value, name, size);
  idField_ = false;
}

template<class C>
void InitSchema::actId(ptr<C>& value, const std::string& name, int size,
		       int fkConstraints)
{
  mapping_.naturalIdFieldName = name;
  mapping_.naturalIdFieldSize = size;

  if (mapping_.surrogateIdFieldName)
    throw Exception("Error: Wt::Dbo::id() called for class C "
		    "with surrogate key: "
		    "Wt::Dbo::dbo_traits<C>::surrogateIdField() != 0");

  idField_ = true;
  actPtr(PtrRef<C>(value, name, fkConstraints));
  idField_ = false;
}

template<typename V>
void InitSchema::act(const FieldRef<V>& field)
{
  int flags = FieldFlags::Mutable | FieldFlags::NeedsQuotes;

  if (idField_)
    flags |= FieldFlags::NaturalId; // Natural id

  if ((field.flags() & FieldRef<V>::AuxId) || (fkFlags_ & PtrRef<V>::AuxId))
<<<<<<< HEAD
    flags |= FieldInfo::AuxId; // Aux id (appended in update and delete)
=======
    flags |= FieldFlags::AuxId; // Aux id (appended in update and delete)
>>>>>>> 65e32ff2
  
  if (!foreignKeyName_.empty())
    // Foreign key
    mapping_.fields.push_back
      (FieldInfo(field.name(), &typeid(V), field.sqlType(session_),
		 foreignKeyTable_, foreignKeyName_,
		 flags | FieldFlags::ForeignKey, fkConstraints_));
  else
    // Normal field
    mapping_.fields.push_back
      (FieldInfo(field.name(), &typeid(V), field.sqlType(session_), flags));
}

template<class C>
void InitSchema::actPtr(const PtrRef<C>& field)
{
  Session::Mapping<C> *mapping = session_.getMapping<C>();

  bool setName = foreignKeyName_.empty();

  if (setName) {
    foreignKeyName_ = field.name();
    foreignKeyTable_ = mapping->tableName;
    fkConstraints_ = field.fkConstraints();
    fkFlags_ = field.flags();
  }

  field.visit(*this, &session_);

  if (setName) {
    foreignKeyName_.clear();
    foreignKeyTable_.clear();
    fkConstraints_ = 0;
    fkFlags_ = 0;
  }
}

template<class C>
void InitSchema::actWeakPtr(const WeakPtrRef<C>& field)
{
  const char *joinTableName = session_.tableName<C>();
  std::string joinName = field.joinName();
  if (joinName.empty())
    joinName = mapping_.tableName;

  mapping_.sets.push_back
    (Impl::SetInfo(joinTableName, ManyToOne, joinName, std::string(), 0));
}

template<class C>
void InitSchema::actCollection(const CollectionRef<C>& field)
{
  const char *joinTableName = session_.tableName<C>();
  std::string joinName = field.joinName();
  if (joinName.empty())
    joinName = Impl::createJoinName(field.type(),
                                    mapping_.tableName, joinTableName);

  mapping_.sets.push_back
    (Impl::SetInfo(joinTableName, field.type(), joinName, field.joinId(),
		      field.fkConstraints()));
  if (field.literalJoinId())
    mapping_.sets.back().flags |= Impl::SetInfo::LiteralSelfId;
}

    /*
     * DropSchema
     */

template<class C>
void DropSchema::visit(C& obj)
{
  persist<C>::apply(obj, *this);

  drop(mapping_.tableName);
}

template<typename V>
void DropSchema::actId(V& /* value */, const std::string& /* name */, int /* size */)
{ }

template<class C>
void DropSchema::actId(ptr<C>& /* value */, const std::string& /* name */, int /* size */,
		       int /* fkConstraints */)
{ }

template<typename V>
void DropSchema::act(const FieldRef<V>& /* field */)
{ }

template<class C>
void DropSchema::actPtr(const PtrRef<C>& /* field */)
{ }

template<class C>
void DropSchema::actWeakPtr(const WeakPtrRef<C>& /* field */)
{ 
  const char *tableName = session_.tableName<C>();
  if (tablesDropped_.count(tableName) == 0) {
    DropSchema action(session_, 
		      *session_.getMapping(tableName), 
		      tablesDropped_);
    C dummy;
    action.visit(dummy);
  }
}

template<class C>
void DropSchema::actCollection(const CollectionRef<C>& field)
{
  if (field.type() == ManyToMany) {
    const char *joinTableName = session_.tableName<C>();
    std::string joinName = field.joinName();
    if (joinName.empty())
      joinName = Impl::createJoinName(field.type(),
                                      mapping_.tableName,
                                      joinTableName);

    if (tablesDropped_.count(joinName) == 0)
      drop(joinName);
  } else {
    const char *tableName = session_.tableName<C>();
    if (tablesDropped_.count(tableName) == 0) {
      DropSchema action(session_, 
			*session_.getMapping(tableName), 
			tablesDropped_);
      C dummy;
      action.visit(dummy);
    }
  }
}

    /*
     * DboAction
     */

template<class C>
void DboAction::actWeakPtr(const WeakPtrRef<C>& field)
{
  Impl::SetInfo *setInfo = &mapping_->sets[setIdx_++];

  if (dbo_->session()) {
    int statementIdx = Session::FirstSqlSelectSet + setStatementIdx_;

    const std::string& sql
      = dbo_->session()->getStatementSql(mapping_->tableName, statementIdx);

    field.value().setRelationData(dbo_, &sql, setInfo);
  } else
    field.value().setRelationData(dbo_, 0, setInfo);

  setStatementIdx_ += 1;
}

template<class C>
void DboAction::actCollection(const CollectionRef<C>& field)
{
  Impl::SetInfo *setInfo = &mapping_->sets[setIdx_++];

  if (dbo_->session()) {
    int statementIdx = Session::FirstSqlSelectSet + setStatementIdx_;

    const std::string& sql
      = dbo_->session()->getStatementSql(mapping_->tableName, statementIdx);

    field.value().setRelationData(dbo_, &sql, setInfo);
  } else
    field.value().setRelationData(dbo_, 0, setInfo);

  if (field.type() == ManyToOne)
    setStatementIdx_ += 1;
  else
    setStatementIdx_ += 3;
}

    /*
     * LoadDbAction
     */

template<typename V>
void LoadBaseAction::act(const FieldRef<V>& field)
{
  field.setValue(*session(), statement_, column_++);
}

template<class C>
void LoadBaseAction::actPtr(const PtrRef<C>& field)
{
  field.visit(*this, session());
}

template <class C>
LoadDbAction<C>::LoadDbAction(MetaDbo<C>& dbo, Session::Mapping<C>& mapping,
			      SqlStatement *statement, int& column)
  : LoadBaseAction(dbo, mapping, statement, column),
    dbo_(dbo)
{ }

template<class C>
void LoadDbAction<C>::visit(C& obj)
{
  ScopedStatementUse use(statement_);

  bool continueStatement = statement_ != 0;
  Session *session = dbo_.session();

  if (!continueStatement) {
    use(statement_ = session->template getStatement<C>(Session::SqlSelectById));
    statement_->reset();

    int column = 0;
    MetaDboBase *dbo = dynamic_cast<MetaDboBase *>(&dbo_);
    dbo->bindId(statement_, column);

    statement_->execute();

    if (!statement_->nextRow()) {
      throw ObjectNotFoundException(session->template tableName<C>(),
                                    dbo_.idStr());
    }
  }

  start();

  persist<C>::apply(obj, *this);

  if (!continueStatement && statement_->nextRow())
    throw Exception("Dbo load: multiple rows for id " + dbo_.idStr());

  if (continueStatement)
    use(0);
}

template<class C>
template<typename V>
void LoadDbAction<C>::actId(V& value, const std::string& name, int size)
{
  field(*this, value, name, size);

  dbo_.setId(value);
}

template<class C>
template<class D>
void LoadDbAction<C>::actId(ptr<D>& value, const std::string& name, int size,
			    int fkConstraints)
{ 
  actPtr(PtrRef<D>(value, name, fkConstraints));

  dbo_.setId(value);
}

    /*
     * SaveDbAction
     */

template <class C>
void SaveBaseAction::visitAuxIds(C& obj)
{
  auxIdOnly_ = true;
  pass_ = Self;

  persist<C>::apply(obj, *this);
}

template<typename V>
void SaveBaseAction::actId(V& value, const std::string& name, int size)
{
  /* Only used from within visitAuxIds() */
}

template<class D>
void SaveBaseAction::actId(ptr<D>& value, const std::string& name, int size,
			   int fkConstraints)
{ 
  /* Only used from within visitAuxIds() */
}

template<class C>
void SaveBaseAction::actPtr(const PtrRef<C>& field)
{
  switch (pass_) {
  case Dependencies:
    {
      MetaDboBase *dbob = field.value().obj();
      if (dbob)
	dbob->flush();
    }

    break;
  case Self:
    if (auxIdOnly_ && !(field.flags() & PtrRef<C>::AuxId))
      return;

    {
      bool wasAuxIdOnly = auxIdOnly_;
      auxIdOnly_ = false;
      bindNull_ = !field.value();
      field.visit(*this, session());
      bindNull_ = false;
      auxIdOnly_ = wasAuxIdOnly;
    }
    
    break;
  case Sets:
    break;
  }
}

template<class C>
void SaveBaseAction::actWeakPtr(const WeakPtrRef<C>& field)
{
  if (auxIdOnly_)
    return;

  switch (pass_) {
  case Dependencies:
    break;

  case Self:
    if (isInsert_)
      needSetsPass_ = true;

    break;
  case Sets:
    DboAction::actWeakPtr(field);
  }
}

template<class C>
void SaveBaseAction::actCollection(const CollectionRef<C>& field)
{
  if (auxIdOnly_)
    return;

  switch (pass_) {
  case Dependencies:
    break;

  case Self:
    if (isInsert_ || field.type() == ManyToMany)
      needSetsPass_ = true;

    break;
  case Sets:
    if (field.type() == ManyToMany) {
      typename collection< ptr<C> >::Activity *activity
	= field.value().activity();

      if (activity) {
	std::set< ptr<C> >& inserted = activity->inserted;

	// Sql insert
	int statementIdx
	  = Session::FirstSqlSelectSet + setStatementIdx() + 1;

	SqlStatement *statement;

	statement = session()->getStatement(mapping().tableName, statementIdx);
	{
	  ScopedStatementUse use(statement);

	  for (typename std::set< ptr<C> >::iterator i = inserted.begin();
	       i != inserted.end(); ++i) {
	    MetaDboBase *dbo2 = dynamic_cast<MetaDboBase *>(i->obj());

	    // Make sure it is saved
	    dbo2->flush();

	    statement->reset();
	    int column = 0;

	    MetaDboBase *dbo1 = dynamic_cast<MetaDboBase *>(&dbo());
	    dbo1->bindId(statement, column);
	    dbo2->bindId(statement, column);

	    statement->execute();
	  }
	}

	std::set< ptr<C> >& erased = activity->erased;

	// Sql delete
	++statementIdx;

	statement = session()->getStatement(mapping().tableName, statementIdx);

	{
	  ScopedStatementUse use(statement);
	  for (typename std::set< ptr<C> >::iterator i = erased.begin();
	       i != erased.end(); ++i) {
	    MetaDboBase *dbo2 = dynamic_cast<MetaDboBase *>(i->obj());

	    // Make sure it is saved (?)
	    dbo2->flush();

	    statement->reset();
	    int column = 0;

	    MetaDboBase *dbo1 = dynamic_cast<MetaDboBase *>(&dbo());
	    dbo1->bindId(statement, column);
	    dbo2->bindId(statement, column);

	    statement->execute();
	  }
	}

	activity->transactionInserted.insert(activity->inserted.begin(),
					     activity->inserted.end());
	activity->transactionErased.insert(activity->erased.begin(),
					   activity->erased.end());

	activity->inserted.clear();
	activity->erased.clear();
      }
    }

    DboAction::actCollection(field);
  }
}

template <class C>
SaveDbAction<C>::SaveDbAction(MetaDbo<C>& dbo, Session::Mapping<C>& mapping)
  : SaveBaseAction(dbo, mapping),
    dbo_(dbo)
{ }

template<class C>
void SaveDbAction<C>::visit(C& obj)
{
  /*
   * (1) Dependencies
   */
  startDependencyPass();

  persist<C>::apply(obj, *this);

  /*
   * (2) Self
   */
  {
    ScopedStatementUse use(statement_);
    if (!statement_) {
      isInsert_ = dbo_.deletedInTransaction()
	|| (dbo_.isNew() && !dbo_.savedInTransaction());

      use(statement_ = isInsert_
	  ? dbo_.session()->template getStatement<C>(Session::SqlInsert)
	  : dbo_.session()->template getStatement<C>(Session::SqlUpdate));
    } else
      isInsert_ = false;

    startSelfPass();
    persist<C>::apply(obj, *this);

    if (!isInsert_) {
      MetaDboBase *dbo = dynamic_cast<MetaDboBase *>(&dbo_);
      dbo->bindModifyId(statement_, column_);

      if (mapping().versionFieldName) {
	// when saved in the transaction, we will be at version() + 1
	statement_->bind(column_++, dbo_.version()
			 + (dbo_.savedInTransaction() ? 1 : 0));
      }
    }

    exec();

    if (!isInsert_) {
      int modifiedCount = statement_->affectedRowCount();
      if (modifiedCount != 1 && mapping().versionFieldName) {
        throw StaleObjectException(dbo_.idStr(),
                                   dbo_.session()->template tableName<C>(),
                                   dbo_.version());
      }
    }
  }

  /*
   * (3) collections:
   *  - references in select queries (for ManyToOne and ManyToMany)
   *  - inserts in ManyToMany collections
   *  - deletes from ManyToMany collections
   */
  if (needSetsPass_) {
    startSetsPass();
    persist<C>::apply(obj, *this);
  }
}

template<class C>
template<typename V>
void SaveDbAction<C>::actId(V& value, const std::string& name, int size)
{
  field(*this, value, name, size);

  /* Later, we may also want to support id changes ? */
  if (pass_ == Self && isInsert_)
    dbo_.setId(value);
}

template<class C>
template<class D>
void SaveDbAction<C>::actId(ptr<D>& value, const std::string& name, int size,
			   int fkConstraints)
{ 
  actPtr(PtrRef<D>(value, name, fkConstraints));

  /* Later, we may also want to support id changes ? */
  if (pass_ == Self && isInsert_)
    dbo_.setId(value);
}


    /*
     * TransactionDoneAction
     */

template<class C>
void TransactionDoneAction::visit(C& obj)
{
  persist<C>::apply(obj, *this);
}

template<typename V>
void TransactionDoneAction::actId(V& value, const std::string& name, int size)
{ 
  field(*this, value, name, size);
}

template<class C>
void TransactionDoneAction::actId(ptr<C>& value, const std::string& name,
				  int size, int fkConstraints)
{ 
  actPtr(PtrRef<C>(value, name, fkConstraints));
}

template<typename V>
void TransactionDoneAction::act(const FieldRef<V>& /* field */)
{ }

template<class C>
void TransactionDoneAction::actPtr(const PtrRef<C>& /* field */)
{ }

template<class C>
void TransactionDoneAction::actWeakPtr(const WeakPtrRef<C>& field)
{
  if (!success_)
    DboAction::actWeakPtr(field);
}

template<class C>
void TransactionDoneAction::actCollection(const CollectionRef<C>& field)
{
  if (!success_)
    DboAction::actCollection(field);

  if (field.type() == ManyToMany) {
    if (success_)
      field.value().resetActivity();
    else {
      typename collection< ptr<C> >::Activity *activity
	= field.value().activity();

      if (activity) {
	activity->inserted = activity->transactionInserted;
	activity->transactionInserted.clear();
	activity->erased = activity->transactionErased;
	activity->transactionErased.clear();
      }
    }
  }
}

    /*
     * SessionAddAction
     */

template<class C>
void SessionAddAction::visit(C& obj)
{
  persist<C>::apply(obj, *this);
}

template<typename V>
void SessionAddAction::actId(V& value, const std::string& name, int size)
{ 
  field(*this, value, name, size);
}

template<class C>
void SessionAddAction::actId(ptr<C>& value, const std::string& name,
			     int size, int fkConstraints)
{ 
  actPtr(PtrRef<C>(value, name, fkConstraints));
}

template<typename V>
void SessionAddAction::act(const FieldRef<V>& /* field */)
{ }

template<class C>
void SessionAddAction::actPtr(const PtrRef<C>& /* field */)
{ }

template<class C>
void SessionAddAction::actCollection(const CollectionRef<C>& field)
{
  DboAction::actCollection(field);

  // FIXME: cascade add ?
}

template<class C>
void SessionAddAction::actWeakPtr(const WeakPtrRef<C>& field)
{
  DboAction::actWeakPtr(field);
}

    /*
     * SetReciproceAction
     */

template<class C>
void SetReciproceAction::visit(C& obj)
{
  persist<C>::apply(obj, *this);
}

template<typename V>
void SetReciproceAction::actId(V& value, const std::string& name, int size)
{ 
  field(*this, value, name, size);
}

template<class C>
void SetReciproceAction::actId(ptr<C>& value, const std::string& name,
			       int size, int fkConstraints)
{ 
  actPtr(PtrRef<C>(value, name, fkConstraints));
}

template<typename V>
void SetReciproceAction::act(const FieldRef<V>& /* field */)
{ }

template<class C>
void SetReciproceAction::actPtr(const PtrRef<C>& field)
{ 
  if (field.name() == joinName_)
    field.value().resetObj(value_);
}

template<class C>
void SetReciproceAction::actWeakPtr(const WeakPtrRef<C>& /* field */)
{
}

template<class C>
void SetReciproceAction::actCollection(const CollectionRef<C>& /* field */)
{
}

    /*
     * ToAnysAction
     */

template<class C>
void ToAnysAction::visit(const ptr<C>& obj)
{
  if (!session_ && obj.session())
    session_ = obj.session();

  if (dbo_traits<C>::surrogateIdField())
    result_.push_back(obj.id());

  if (dbo_traits<C>::versionField())
    result_.push_back(obj.version());

  if (obj) {
    allEmpty_ = false;
    persist<C>::apply(const_cast<C&>(*obj), *this);
  } else {
    C dummy;
    allEmpty_ = true;
    persist<C>::apply(dummy, *this);
  }
}

template <typename V, class Enable = void>
struct ToAny
{
  static cpp17::any convert(const V& v) {
    return v;
  }  
};

template <typename Enum>
struct ToAny<Enum, typename std::enable_if<std::is_enum<Enum>::value>::type> 
{
  static cpp17::any convert(const Enum& v) {
    return static_cast<int>(v);
  }
};

template <typename V>
cpp17::any convertToAny(const V& v) {
  return ToAny<V>::convert(v);
}

template<typename V>
void ToAnysAction::actId(V& value, const std::string& name, int size)
{ 
  field(*this, value, name, size);
}

template<class C>
void ToAnysAction::actId(ptr<C>& value, const std::string& name,
			 int size, int fkConstraints)
{ 
  actPtr(PtrRef<C>(value, name, fkConstraints));
}

template<typename V>
void ToAnysAction::act(const FieldRef<V>& field)
{ 
  if (allEmpty_)
    result_.push_back(cpp17::any());
  else
    result_.push_back(convertToAny(field.value()));
}

template<class C>
void ToAnysAction::actPtr(const PtrRef<C>& field)
{
  field.visit(*this, session());
}

template<class C>
void ToAnysAction::actWeakPtr(const WeakPtrRef<C>& /* field */)
{ }

template<class C>
void ToAnysAction::actCollection(const CollectionRef<C>& /* field */)
{ }

    /*
     * FromAnyAction
     */

template<class C>
void FromAnyAction::visit(const ptr<C>& obj)
{
  if (!session_ && obj.session())
    session_ = obj.session();

  if (dbo_traits<C>::surrogateIdField()) {
    if (index_ == 0)
      throw Exception("dbo_result_traits::setValues(): cannot set surrogate "
		      "id.");
    --index_;
  }

  if (dbo_traits<C>::versionField()) {
    if (index_ == 0)
      throw Exception("dbo_result_traits::setValues(): "
		      "cannot set version field.");
    --index_;
  }

  persist<C>::apply(const_cast<C&>(*obj), *this);

  if (index_ == -1)
    obj.modify();
}

template <typename V, class Enable = void>
struct FromAny
{
  static V convert(const cpp17::any& v) {
    return cpp17::any_cast<V>(v);
  }  
};

template <typename Enum>
struct FromAny<Enum, typename std::enable_if<std::is_enum<Enum>::value>::type>
{
  static Enum convert(const cpp17::any& v) {
    return static_cast<Enum>(cpp17::any_cast<int>(v));
  }
};

template<typename V>
void FromAnyAction::actId(V& value, const std::string& name, int size)
{
  field(*this, value, name, size);
}

template<class C>
void FromAnyAction::actId(ptr<C>& value, const std::string& name, int size,
			  int fkConstraints)
{
  actPtr(PtrRef<C>(value, name, fkConstraints));
}

template<typename V>
void FromAnyAction::act(const FieldRef<V>& field)
{
  if (index_ == 0) {
    field.setValue(FromAny<V>::convert(value_));

    index_ = -1;
  } else if (index_ > 0)
    --index_;
}

template<class C>
void FromAnyAction::actPtr(const PtrRef<C>& field)
{
  field.visit(*this, session());
}

template<class C>
void FromAnyAction::actWeakPtr(const WeakPtrRef<C>& /* field */)
{ }

template<class C>
void FromAnyAction::actCollection(const CollectionRef<C>& /* field */)
{ }

  }
}

#endif // WT_DBO_DBACTION_H_<|MERGE_RESOLUTION|>--- conflicted
+++ resolved
@@ -82,11 +82,7 @@
     flags |= FieldFlags::NaturalId; // Natural id
 
   if ((field.flags() & FieldRef<V>::AuxId) || (fkFlags_ & PtrRef<V>::AuxId))
-<<<<<<< HEAD
-    flags |= FieldInfo::AuxId; // Aux id (appended in update and delete)
-=======
     flags |= FieldFlags::AuxId; // Aux id (appended in update and delete)
->>>>>>> 65e32ff2
   
   if (!foreignKeyName_.empty())
     // Foreign key
