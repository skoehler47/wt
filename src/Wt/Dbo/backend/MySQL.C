/*
 * Copyright (C) 2008 Emweb bvba, Kessel-Lo, Belgium.
 *
 * See the LICENSE file for terms of use.
 *
 * Contributed by: Paul Harrison
 */
#include "Wt/WConfig.h"

#ifdef WT_WIN32
<<<<<<< HEAD
=======
#define NOMINMAX
>>>>>>> 65e32ff2
 // WinSock2.h warns that it should be included before windows.h
#include <WinSock2.h>
#endif // WT_WIN32

<<<<<<< HEAD
#include "Wt/Dbo/backend/MySQL"
#include "Wt/Dbo/Exception"
=======
#include "Wt/Dbo/backend/MySQL.h"
#include "Wt/Dbo/Exception.h"

#include "Wt/Date/date.h"
>>>>>>> 65e32ff2

#include <iostream>
#include <vector>
#include <sstream>
#include <cstring>

#ifdef WT_WIN32
#define snprintf _snprintf
<<<<<<< HEAD
=======
#define timegm _mkgmtime
#include <ctime>
>>>>>>> 65e32ff2
#endif
#include <mysql.h>
#include <errmsg.h>

#define BYTEAOID 17

#define DEBUG(x)
//#define DEBUG(x) x

namespace {
#ifndef WT_WIN32
  thread_local std::tm local_tm;
#endif

  std::tm *thread_local_gmtime(const time_t *timep)
  {
#ifdef WT_WIN32
    return std::gmtime(timep); // Already returns thread-local pointer
#else // !WT_WIN32
    gmtime_r(timep, &local_tm);
    return &local_tm;
#endif // WT_WIN32
  }
}

namespace Wt {
  namespace Dbo {
    namespace backend {

class MySQLException : public Exception
{
  public:
  MySQLException(const std::string& msg)
  : Exception(msg)
  { }
};

class MySQL_impl{
public:
  MYSQL *mysql;

  MySQL_impl():
    mysql(nullptr)
  {}

  MySQL_impl(MYSQL *newmysql):
    mysql(newmysql)
  {}

  MYSQL *ptr()
  {
    return mysql;
  }

};

namespace {
  struct LibraryInitializer {
    LibraryInitializer() {
#if !defined(MYSQL_NO_LIBRARY_INIT)
      mysql_library_init(0, nullptr, nullptr);
#endif
    }
  } libraryInitializer;
}

/*!
 * \brief MySQL prepared statement.
 * @todo should the getResult requests all be type checked...
 */
class MySQLStatement final : public SqlStatement
{
  public:
    MySQLStatement(MySQL& conn, const std::string& sql)
    : conn_(conn),
      sql_(sql)
    {
      lastId_ = -1;
      row_ = affectedRows_ = 0;
      result_ = nullptr;
      out_pars_ = nullptr;
      errors_ = nullptr;
      lastOutCount_ = 0;

      conn_.checkConnection();
      stmt_ =  mysql_stmt_init(conn_.connection()->mysql);
      mysql_stmt_attr_set(stmt_, STMT_ATTR_UPDATE_MAX_LENGTH, &mysqltrue_);
      if(mysql_stmt_prepare(stmt_, sql_.c_str(), sql_.length()) != 0) {
        throw MySQLException("error creating prepared statement: '"
			      + sql + "': " + mysql_stmt_error(stmt_));
      }

      paramCount_ = mysql_stmt_param_count(stmt_);

      if (paramCount_ > 0) {
          in_pars_ =
	    (MYSQL_BIND *)malloc(sizeof(struct st_mysql_bind) * paramCount_);
	  std::memset(in_pars_, 0, sizeof(struct st_mysql_bind) * paramCount_);
      } else {
        in_pars_ = nullptr;
      }

      DEBUG(std::cerr <<  " new SQLStatement for: " << sql_ << std::endl);

      state_ = Done;
    }

    virtual ~MySQLStatement()
    {
      DEBUG(std::cerr << "closing prepared stmt " << sql_ << std::endl);
      for(unsigned int i = 0;   i < mysql_stmt_param_count(stmt_) ; ++i)
          freeColumn(i);
      if (in_pars_) free(in_pars_);

      if(out_pars_) free_outpars();

      if (errors_) delete[] errors_;

      if(result_) {
        mysql_free_result(result_);
      }

      mysql_stmt_close(stmt_);
      stmt_ = nullptr;
    }

    virtual void reset() override
    {
      state_ = Done;
      has_truncation_ = false;
    }

    virtual void bind(int column, const std::string& value) override
    {
      if (column >= paramCount_)
        throw MySQLException(std::string("Try to bind too much?"));

      DEBUG(std::cerr << this << " bind " << column << " "
            << value << std::endl);

      unsigned long * len = (unsigned long *)malloc(sizeof(unsigned long));

      char * data;
      //memset(&in_pars_[column], 0, sizeofin_pars_[column]);// Check
      in_pars_[column].buffer_type = MYSQL_TYPE_STRING;

      unsigned long bufLen = value.length() + 1;
      *len = value.length();
      data = (char *)malloc(bufLen);
      std::memcpy(data, value.c_str(), value.length());
      freeColumn(column);
      in_pars_[column].buffer = data;
      in_pars_[column].buffer_length = bufLen;
      in_pars_[column].length = len;
      in_pars_[column].is_null = nullptr;
    }

    virtual void bind(int column, short value) override
    {
      if (column >= paramCount_)
        throw MySQLException(std::string("Try to bind too much?"));

      DEBUG(std::cerr << this << " bind " << column << " "
            << value << std::endl);
      short * data = (short *)malloc(sizeof(short));
      *data = value;
      freeColumn(column);
      in_pars_[column].buffer_type = MYSQL_TYPE_SHORT;
      in_pars_[column].buffer = data;
      in_pars_[column].length = nullptr;
      in_pars_[column].is_null = nullptr;

    }

    virtual void bind(int column, int value) override
    {
      if (column >= paramCount_)
        throw MySQLException(std::string("Try to bind too much?"));

      DEBUG(std::cerr << this << " bind " << column << " "
            << value << std::endl);
      int * data = (int *)malloc(sizeof(int));
      *data = value;
      freeColumn(column);
      in_pars_[column].buffer_type = MYSQL_TYPE_LONG;
      in_pars_[column].buffer = data;
      in_pars_[column].length = nullptr;
      in_pars_[column].is_null = nullptr;
    }

    virtual void bind(int column, long long value) override
    {
      if (column >= paramCount_)
        throw MySQLException(std::string("Try to bind too much?"));

      DEBUG(std::cerr << this << " bind " << column << " "
            << value << std::endl);
      long long * data = (long long *)malloc(sizeof(long long));
      *data = value;
      freeColumn(column);
      in_pars_[column].buffer_type = MYSQL_TYPE_LONGLONG;
      in_pars_[column].buffer = data;
      in_pars_[column].length = nullptr;
      in_pars_[column].is_null = nullptr;
    }

    virtual void bind(int column, float value) override
    {
      DEBUG(std::cerr << this << " bind " << column << " "
            << value << std::endl);
      float * data = (float *) malloc(sizeof(float));
      *data = value;
      freeColumn(column);
      in_pars_[column].buffer_type = MYSQL_TYPE_FLOAT;
      in_pars_[column].buffer = data;
      in_pars_[column].length = nullptr;
      in_pars_[column].is_null = nullptr;
   }

    virtual void bind(int column, double value) override
    {
      if (column >= paramCount_)
        throw MySQLException(std::string("Try to bind too much?"));

      DEBUG(std::cerr << this << " bind " << column << " "
            << value << std::endl);
      double * data = (double *)malloc(sizeof(double));
      *data = value;
      freeColumn(column);
      in_pars_[column].buffer_type = MYSQL_TYPE_DOUBLE;
      in_pars_[column].buffer = data;
      in_pars_[column].length = nullptr;
      in_pars_[column].is_null = nullptr;
    }

    virtual void bind(int column, const std::chrono::system_clock::time_point& value,
                      SqlDateTimeType type) override
    {
      if (column >= paramCount_)
        throw MySQLException(std::string("Try to bind too much?"));

      std::time_t t = std::chrono::system_clock::to_time_t(value);
      std::tm *tm = thread_local_gmtime(&t);
      char mbstr[100];
      std::strftime(mbstr, sizeof(mbstr), "%Y-%b-%d %H:%M:%S", tm);
      DEBUG(std::cerr << this << " bind " << column << " "
                << mbstr << std::endl);

      MYSQL_TIME*  ts = (MYSQL_TIME*)malloc(sizeof(struct st_mysql_time));

      ts->year = tm->tm_year + 1900;
      ts->month = tm->tm_mon + 1;
      ts->day = tm->tm_mday;
      ts->neg = 0;

      if (type == SqlDateTimeType::Date){
        in_pars_[column].buffer_type = MYSQL_TYPE_DATE;
	ts->hour = 0;
	ts->minute = 0;
	ts->second = 0;
	ts->second_part = 0;

      } else{
        in_pars_[column].buffer_type = MYSQL_TYPE_DATETIME;
        ts->hour = tm->tm_hour;
        ts->minute = tm->tm_min;
        ts->second = tm->tm_sec;
        if(conn_.getFractionalSecondsPart() > 0){
            std::chrono::milliseconds ms = std::chrono::duration_cast<std::chrono::milliseconds>(value.time_since_epoch());
            ts->second_part = (unsigned long) ms.count()%1000;
        } else
            ts->second_part = 0;
      }
      freeColumn(column);
      in_pars_[column].buffer = ts;
      in_pars_[column].length = nullptr;
      in_pars_[column].is_null = nullptr;

     }

    virtual void bind(int column, const std::chrono::duration<int, std::milli>& value) override
    {
      if (column >= paramCount_)
        throw MySQLException(std::string("Try to bind too much?"));

      auto absValue = value < std::chrono::duration<int, std::milli>::zero() ? -value : value;
      auto hours = date::floor<std::chrono::hours>(absValue);
      auto minutes = date::floor<std::chrono::minutes>(absValue) - hours;
      auto seconds = date::floor<std::chrono::seconds>(absValue) - hours - minutes;
      auto msecs = date::floor<std::chrono::milliseconds>(absValue) - hours - minutes - seconds;

      DEBUG(std::cerr << this << " bind " << column << " "
                << mbstr << std::endl);

      MYSQL_TIME* ts  = (MYSQL_TIME *)malloc(sizeof(struct st_mysql_time));

      //IMPL note that there is not really a "duration" type in mysql...
      //mapping to a datetime
      in_pars_[column].buffer_type = MYSQL_TYPE_TIME;//MYSQL_TYPE_DATETIME;

      boost::posix_time::time_duration absValue = value.is_negative() ? -value : value;

      ts->year = 0;
      ts->month = 0;
      ts->day = 0;
<<<<<<< HEAD
      ts->neg = value.is_negative();
      ts->hour = absValue.hours();
      ts->minute = absValue.minutes();
      ts->second = absValue.seconds();
      if(conn_.getFractionalSecondsPart() > 0)
        ts->second_part = (unsigned long)absValue.fractional_seconds();
=======
      ts->neg = absValue != value;

      ts->hour = hours.count();
      ts->minute = minutes.count();
      ts->second = seconds.count();

      if (conn_.getFractionalSecondsPart() > 0)
        ts->second_part = std::chrono::microseconds(msecs).count();
>>>>>>> 65e32ff2
      else
        ts->second_part = 0;

      freeColumn(column);
      in_pars_[column].buffer = ts;
      in_pars_[column].length = nullptr;
      in_pars_[column].is_null = nullptr;
    }

    virtual void bind(int column, const std::vector<unsigned char>& value) override
    {
      if (column >= paramCount_)
        throw MySQLException(std::string("Try to bind too much?"));

      DEBUG(std::cerr << this << " bind " << column << " (blob, size=" <<
            value.size() << ")" << std::endl);

      unsigned long * len = (unsigned long *)malloc(sizeof(unsigned long));

      char * data;
      in_pars_[column].buffer_type = MYSQL_TYPE_BLOB;

      *len = value.size();
      data = (char *)malloc(*len);
      if (value.size() > 0) // must not dereference begin() for empty vectors
        std::memcpy(data, &(*value.begin()), *len);

      freeColumn(column);
      in_pars_[column].buffer = data;
      in_pars_[column].buffer_length = *len;
      in_pars_[column].length = len;
      in_pars_[column].is_null = nullptr;

      // FIXME if first null was bound, check here and invalidate the prepared
      // statement if necessary because the type changes
    }

    virtual void bindNull(int column) override
    {
      if (column >= paramCount_)
        throw MySQLException(std::string("Try to bind too much?"));

      DEBUG(std::cerr << this << " bind " << column << " null" << std::endl);

      freeColumn(column);
      in_pars_[column].buffer_type = MYSQL_TYPE_NULL;
      in_pars_[column].is_null = const_cast<my_bool*>(&mysqltrue_);
      unsigned long * len = (unsigned long *)malloc(sizeof(unsigned long));
      in_pars_[column].buffer = nullptr;
      in_pars_[column].buffer_length = 0;
      in_pars_[column].length = len;
    }

    virtual void execute() override
    {
      if (conn_.showQueries())
        std::cerr << sql_ << std::endl;

      conn_.checkConnection();
      if(mysql_stmt_bind_param(stmt_, &in_pars_[0]) == 0){
        if (mysql_stmt_execute(stmt_) == 0) {
          if(mysql_stmt_field_count(stmt_) == 0) { // assume not select
            affectedRows_ = mysql_stmt_affected_rows(stmt_);
           state_ = NoFirstRow;
            if (affectedRows_ == 1 ) {
              lastId_ = mysql_stmt_insert_id(stmt_);
            }
          }
          else {
            row_ = 0;

            if(result_){
              mysql_free_result(result_);
            }

            result_ = mysql_stmt_result_metadata(stmt_);
            mysql_stmt_store_result(stmt_); //possibly not efficient,
            //but suffer from "commands out of sync" errors with the usage
            //patterns that Wt::Dbo uses if not called.
            if( result_ ) {
              if(mysql_num_fields(result_) > 0){
                state_ = NextRow;
              }
              else {
                state_ = NoFirstRow; // not sure how/if this can happen
              }
            }
            else {
              throw MySQLException(std::string("error getting result metadata ")
                                   + mysql_stmt_error(stmt_));
            }
          }
        }
        else {
          throw MySQLException(
                std::string("error executing prepared statement ")+
                mysql_stmt_error(stmt_));
        }
      }
      else {
        throw MySQLException(std::string("error binding parameters")+
                             mysql_stmt_error(stmt_));
      }
    }

    virtual long long insertedId() override
    {
      return lastId_;
    }

    virtual int affectedRowCount() override
    {
      return (int)affectedRows_;
    }

    virtual bool nextRow() override
    {
      int status = 0;
      switch (state_) {
        case NoFirstRow:
          state_ = Done;
          return false;
        case NextRow:
          //bind the output..
          bind_output();
          if ((status = mysql_stmt_fetch(stmt_)) == 0 ||
	      status == MYSQL_DATA_TRUNCATED) {
	    if (status == MYSQL_DATA_TRUNCATED)
	      has_truncation_ = true;
	    else
	      has_truncation_ = false;
            row_++;
            return true;
          } else {
            if(status == MYSQL_NO_DATA ) {
              lastOutCount_ = mysql_num_fields(result_);
              mysql_free_result(result_);
              mysql_stmt_free_result(stmt_);
              result_ = nullptr;
              state_ = Done;
              return false;
            } else {
              throw MySQLException(std::string("MySQL: row fetch failure: ") +
                                   mysql_stmt_error(stmt_));
            }
          }
        break;
      case Done:
        throw MySQLException("MySQL: nextRow(): statement already "
                             "finished");
      }

      return false;
    }

    virtual bool getResult(int column, std::string *value, int size) override
    {
      if (*(out_pars_[column].is_null) == 1)
        return false;

      if(*(out_pars_[column].length) > 0){
        char * str;
	if (*(out_pars_[column].length) + 1 > out_pars_[column].buffer_length) {
	  free(out_pars_[column].buffer);
	  out_pars_[column].buffer = malloc(*(out_pars_[column].length)+1);
	  out_pars_[column].buffer_length = *(out_pars_[column].length)+1;
	}
        mysql_stmt_fetch_column(stmt_,  &out_pars_[column], column, 0);

        if (has_truncation_ && *out_pars_[column].error)
	  throw MySQLException("MySQL: getResult(): truncated result for "
			       "column " + std::to_string(column));


	str = static_cast<char*>( out_pars_[column].buffer);
        *value = std::string(str, *out_pars_[column].length);

        DEBUG(std::cerr << this
              << " result string " << column << " " << *value << std::endl);

        return true;
      }
      else
        return false;
    }

    virtual bool getResult(int column, short *value) override
    {
      if (has_truncation_ && *out_pars_[column].error)
	throw MySQLException("MySQL: getResult(): truncated result for "
			     "column " + std::to_string(column));

      if (*(out_pars_[column].is_null) == 1)
         return false;

      *value = *static_cast<short*>(out_pars_[column].buffer);

      return true;
    }

    virtual bool getResult(int column, int *value) override
    {

      if (*(out_pars_[column].is_null) == 1)
        return false;
      switch (out_pars_[column].buffer_type ){
      case MYSQL_TYPE_TINY:
        if (has_truncation_ && *out_pars_[column].error)
	  throw MySQLException("MySQL: getResult(): truncated result for "
			       "column " + std::to_string(column));
        *value = *static_cast<char*>(out_pars_[column].buffer);
        break;

      case MYSQL_TYPE_SHORT:
        if (has_truncation_ && *out_pars_[column].error)
	  throw MySQLException("MySQL: getResult(): truncated result for "
			       "column " + std::to_string(column));
        *value = *static_cast<short*>(out_pars_[column].buffer);
        break;

      case MYSQL_TYPE_INT24:
      case MYSQL_TYPE_LONG:
        if (has_truncation_ && *out_pars_[column].error)
	  throw MySQLException("MySQL: getResult(): truncated result for "
			       "column " + std::to_string(column));
        *value = *static_cast<int*>(out_pars_[column].buffer);
        break;

      case MYSQL_TYPE_LONGLONG:
        if (has_truncation_ && *out_pars_[column].error)
	  throw MySQLException("MySQL: getResult(): truncated result for "
			       "column " + std::to_string(column));
        *value = (int)*static_cast<long long*>(out_pars_[column].buffer);
        break;

      case MYSQL_TYPE_NEWDECIMAL:
	{
	  std::string strValue;
	  if (!getResult(column, &strValue, 0))
	    return false;

	  try {
	    *value = std::stoi(strValue);
	  } catch (std::exception&) {
	    try {
	      *value = (int)std::stod(strValue);
	    } catch (std::exception&) {
	      std::cout << "Error: MYSQL_TYPE_NEWDECIMAL " << strValue
			<< "could not be casted to int" << std::endl;
	      return false;
	    }
	  }
	}
        break;
      default:
	return false;
      }

      DEBUG(std::cerr << this
            << " result  int " << column << " " << *value << std::endl);

      return true;
    }

    virtual bool getResult(int column, long long *value) override
    {
      if (has_truncation_ && *out_pars_[column].error)
	throw MySQLException("MySQL: getResult(): truncated result for column "
			     + std::to_string(column));

      if (*(out_pars_[column].is_null) == 1)
        return false;
      switch (out_pars_[column].buffer_type ){
        case MYSQL_TYPE_LONG:

          *value = *static_cast<int*>(out_pars_[column].buffer);
          break;

        case MYSQL_TYPE_LONGLONG:

          *value = *static_cast<long long*>(out_pars_[column].buffer);
          break;

        default:

	  throw MySQLException("MySQL: getResult(long long): unknown type: "
			       + std::to_string(out_pars_[column].buffer_type));
	  break;
      }

      DEBUG(std::cerr << this
            << " result long long " << column << " " << *value << std::endl);

      return true;
    }

    virtual bool getResult(int column, float *value) override
    {
      if (has_truncation_ && *out_pars_[column].error)
	throw MySQLException("MySQL: getResult(): truncated result for column "
			     + std::to_string(column));

      if (*(out_pars_[column].is_null) == 1)
         return false;

       *value = *static_cast<float*>(out_pars_[column].buffer);

      DEBUG(std::cerr << this
            << " result float " << column << " " << *value << std::endl);

      return true;
    }

    virtual bool getResult(int column, double *value) override
    {

      if (*(out_pars_[column].is_null) == 1)
         return false;
      switch (out_pars_[column].buffer_type ){
      case MYSQL_TYPE_DOUBLE:
        if (has_truncation_ && *out_pars_[column].error)
	  throw MySQLException("MySQL: getResult(): truncated result for "
			       "column " + std::to_string(column));
        *value = *static_cast<double*>(out_pars_[column].buffer);
        break;
      case MYSQL_TYPE_FLOAT:
        if (has_truncation_ && *out_pars_[column].error)
	  throw MySQLException("MySQL: getResult(): truncated result for "
			       "column " + std::to_string(column));
        *value = *static_cast<float*>(out_pars_[column].buffer);
        break;
      case MYSQL_TYPE_NEWDECIMAL:
	{
	  std::string strValue;
	  if (!getResult(column, &strValue, 0))
	    return false;

	  try {
	    *value = std::stod(strValue);
	  } catch(std::exception& e) {
	    std::cout << "Error: MYSQL_TYPE_NEWDECIMAL " << strValue
		      << "could not be casted to double" << std::endl;
	    return false;
	  }
	}
        break;
      default:
	return false;
      }

      DEBUG(std::cerr << this
            << " result double " << column << " " << *value << std::endl);

      return true;
    }

    virtual bool getResult(int column, std::chrono::system_clock::time_point *value,
                           SqlDateTimeType type) override
    {
      if (has_truncation_ && *out_pars_[column].error)
	throw MySQLException("MySQL: getResult(): truncated result for column "
	  + std::to_string(column));

      if (*(out_pars_[column].is_null) == 1)
         return false;

      MYSQL_TIME* ts = static_cast<MYSQL_TIME*>(out_pars_[column].buffer);

      if (type == SqlDateTimeType::Date){
        std::tm tm = std::tm();
        tm.tm_year = ts->year - 1900;
        tm.tm_mon = ts->month - 1;
        tm.tm_mday = ts->day;
        std::time_t t = timegm(&tm);
        *value = std::chrono::system_clock::from_time_t(t);
      } else{
	std::tm tm = std::tm();
	tm.tm_year = ts->year - 1900;
	tm.tm_mon = ts->month - 1;
	tm.tm_mday = ts->day;
	tm.tm_hour = ts->hour;
	tm.tm_min = ts->minute;
	tm.tm_sec = ts->second;
	std::time_t t = timegm(&tm);
	*value = std::chrono::system_clock::from_time_t(t);
	*value += std::chrono::milliseconds(ts->second_part);
      }

      std::time_t t = std::chrono::system_clock::to_time_t(*value);
      DEBUG(std::cerr << this
            << " result time " << column << " " << std::ctime(&t) << std::endl);

      return true;
    }

    virtual bool getResult(int column, std::chrono::duration<int, std::milli>* value) override
    {
      if (has_truncation_ && *out_pars_[column].error)
	throw MySQLException("MySQL: getResult(): truncated result for column "
	  + std::to_string(column));

      if (*(out_pars_[column].is_null) == 1)
         return false;

       MYSQL_TIME* ts = static_cast<MYSQL_TIME*>(out_pars_[column].buffer);
<<<<<<< HEAD
       boost::posix_time::time_duration duration(
             ts->hour, ts->minute, ts->second, ts->second_part);
       *value = ts->neg ? -duration : duration;
=======
       auto msecs = date::floor<std::chrono::milliseconds>(
         std::chrono::microseconds(ts->second_part));
       auto absValue = std::chrono::hours(ts->hour) + std::chrono::minutes(ts->minute)
                     + std::chrono::seconds(ts->second) + msecs;
       *value = ts->neg ? -absValue : absValue;
>>>>>>> 65e32ff2

       DEBUG(std::cerr << this
             << " result time " << column << " " << *value.count() << std::endl);

       return true;
    }

    virtual bool getResult(int column, std::vector<unsigned char> *value,
                           int size) override
    {
      if (*(out_pars_[column].is_null) == 1)
        return false;

      if(*(out_pars_[column].length) > 0){
	if (*(out_pars_[column].length) > out_pars_[column].buffer_length) {
	  free(out_pars_[column].buffer);
	  out_pars_[column].buffer = malloc(*(out_pars_[column].length));
	  out_pars_[column].buffer_length = *(out_pars_[column].length);
	}
        mysql_stmt_fetch_column(stmt_,  &out_pars_[column], column, 0);

      if (*out_pars_[column].error)
	throw MySQLException("MySQL: getResult(): truncated result for column "
	  + std::to_string(column));


	std::size_t vlength = *(out_pars_[column].length);
        unsigned char *v =
            static_cast<unsigned char*>(out_pars_[column].buffer);

        value->resize(vlength);
        std::copy(v, v + vlength, value->begin());

        DEBUG(std::cerr << this
              << " result blob " << column << " (blob, size = "
              << vlength << ")"<< std::endl);

        return true;
      }
      else
        return false;
    }

    virtual std::string sql() const override {
      return sql_;
    }

  private:
    MySQL& conn_;
    std::string sql_;
    char name_[64];
    bool has_truncation_;
    MYSQL_RES *result_;
    MYSQL_STMT* stmt_;
    MYSQL_BIND* in_pars_;
    MYSQL_BIND* out_pars_;
    int paramCount_;
    my_bool* errors_;
    unsigned int lastOutCount_;
    // true value to use because mysql specifies that pointer to the boolean
    // is passed in many cases....
    static const my_bool mysqltrue_;
    enum { NoFirstRow, NextRow, Done } state_;
    long long lastId_, row_, affectedRows_;

    void bind_output() {
      if (!out_pars_) {
	out_pars_ =(MYSQL_BIND *)malloc(
	      mysql_num_fields(result_) * sizeof(struct st_mysql_bind));
    std::memset(out_pars_, 0,
		mysql_num_fields(result_) * sizeof(struct st_mysql_bind));
	errors_ = new my_bool[mysql_num_fields(result_)];
	for(unsigned int i = 0; i < mysql_num_fields(result_); ++i){
	  MYSQL_FIELD* field = mysql_fetch_field_direct(result_, i);
	  out_pars_[i].buffer_type = field->type;
	  out_pars_[i].error = &errors_[i];
	  switch(field->type){
	  case MYSQL_TYPE_TINY:
	    out_pars_[i].buffer = malloc(1);
	    out_pars_[i].buffer_length = 1;
	    break;

	  case MYSQL_TYPE_SHORT:
	    out_pars_[i].buffer = malloc(sizeof(short));
	    out_pars_[i].buffer_length = sizeof(short);
	    break;

	  case MYSQL_TYPE_LONG:
	    out_pars_[i].buffer = malloc(sizeof(int));
	    out_pars_[i].buffer_length = sizeof(int);
	    break;
	  case MYSQL_TYPE_FLOAT:
	    out_pars_[i].buffer = malloc(sizeof(float));
	    out_pars_[i].buffer_length = sizeof(float);
	    break;

	  case MYSQL_TYPE_LONGLONG:
	    out_pars_[i].buffer = malloc(sizeof(long long));
	    out_pars_[i].buffer_length = sizeof(long long);
	    break;
	  case MYSQL_TYPE_DOUBLE:
	    out_pars_[i].buffer = malloc(sizeof(double));
	    out_pars_[i].buffer_length = sizeof(double);
	    break;

	  case MYSQL_TYPE_TIME:
	  case MYSQL_TYPE_DATE:
	  case MYSQL_TYPE_DATETIME:
	  case MYSQL_TYPE_TIMESTAMP:
	    out_pars_[i].buffer = malloc(sizeof(struct st_mysql_time));
	    out_pars_[i].buffer_length = sizeof(struct st_mysql_time);
	    break;

	  case MYSQL_TYPE_NEWDECIMAL: // newdecimal is stored as string.
	  case MYSQL_TYPE_STRING:
	  case MYSQL_TYPE_VAR_STRING:
	  case MYSQL_TYPE_BLOB:
	    out_pars_[i].buffer = malloc(256);
	    out_pars_[i].buffer_length = 256; // Reserve 256 bytes, if the content is longer, it will be reallocated later
	    //http://dev.mysql.com/doc/refman/5.0/en/mysql-stmt-fetch.html
	    break;
	  default:
	    std::cerr << "MySQL Backend Programming Error: unknown type "
		      << field->type << std::endl;
	  }
	  out_pars_[i].buffer_type = field->type;
	  out_pars_[i].is_null = (my_bool *)malloc(sizeof(char));
	  out_pars_[i].length = (unsigned long *) malloc(sizeof(unsigned long));
	  out_pars_[i].error = (my_bool *)malloc(sizeof(char));
	}
      }
      mysql_stmt_bind_result(stmt_, out_pars_);
    }

    void freeColumn(int column)
    {
      if(in_pars_[column].length != nullptr ) {
        free(in_pars_[column].length);
        in_pars_[column].length = nullptr;
      }

      if(in_pars_[column].buffer != nullptr ) {
        free(in_pars_[column].buffer);
        in_pars_[column].buffer = nullptr;
      }
    }

    void free_outpars(){

      unsigned int count;
      if(!result_){
          count = lastOutCount_;
      }else
        count = mysql_num_fields(result_);

      for (unsigned int i = 0; i < count; ++i){
       if(out_pars_[i].buffer != nullptr)free(out_pars_[i].buffer);
       if(out_pars_[i].is_null != nullptr)free(out_pars_[i].is_null) ;
       if(out_pars_[i].length != nullptr)free(out_pars_[i].length);
       if(out_pars_[i].error != nullptr)free(out_pars_[i].error);

      }
      free(out_pars_);
      out_pars_ = nullptr;
    }

};

const my_bool MySQLStatement::mysqltrue_ = 1;

MySQL::MySQL(const std::string &db,  const std::string &dbuser,
             const std::string &dbpasswd, const std::string dbhost,
             unsigned int dbport, const std::string &dbsocket,
             int fractionalSecondsPart)
: impl_(new MySQL_impl())
{
  setFractionalSecondsPart(fractionalSecondsPart);

  try {
    connect(db, dbuser, dbpasswd, dbhost, dbport, dbsocket);
  } catch (...) {
    delete impl_;
    throw;
  }
}

MySQL::MySQL(const MySQL& other)
  : SqlConnection(other),
    impl_(new MySQL_impl())
{
  setFractionalSecondsPart(other.fractionalSecondsPart_);

  try {
    if (!other.dbname_.empty())
      connect(other.dbname_, other.dbuser_, other.dbpasswd_, other.dbhost_, other.dbport_, other.dbsocket_);
  } catch (...) {
    delete impl_;
    throw;
  }
}

MySQL::~MySQL()
{
  clearStatementCache();
  if (impl_ && impl_->mysql)
    mysql_close(impl_->mysql);

  if (impl_){
    delete impl_;
    impl_ = nullptr;
  }
}

std::unique_ptr<SqlConnection> MySQL::clone() const
{
  return std::unique_ptr<SqlConnection>(new MySQL(*this));
}

bool MySQL::connect(const std::string &db,  const std::string &dbuser,
             const std::string &dbpasswd, const std::string &dbhost,
             unsigned int dbport, const std::string &dbsocket)
{
  if (impl_->mysql)
    throw MySQLException("MySQL : Already connected, disconnect first");

  if((impl_->mysql = mysql_init(nullptr))){
    if(mysql_real_connect(impl_->mysql, dbhost.c_str(), dbuser.c_str(),
      dbpasswd.empty() ? nullptr : dbpasswd.c_str(),
      db.c_str(), dbport,
      dbsocket.c_str(),
      CLIENT_FOUND_ROWS) != impl_->mysql) {
	std::string errtext = mysql_error(impl_->mysql);
	mysql_close(impl_->mysql);
	impl_->mysql = nullptr;
	throw MySQLException(
	  std::string("MySQL : Failed to connect to database server: ")
	  + errtext);
    } else {
      // success!
      dbname_ = db;
      dbuser_ = dbuser;
      dbpasswd_ = dbpasswd;
      dbhost_ = dbhost;
      dbsocket_ = dbsocket;
      dbport_ = dbport;
    }
  } else {
    throw MySQLException(
      std::string("MySQL : Failed to initialize database: ") + dbname_);
  }

  init();

  return true;
}

void MySQL::init()
{
  executeSql("SET sql_mode='ANSI_QUOTES,REAL_AS_FLOAT'");
  executeSql("SET default_storage_engine=INNODB;");
  executeSql("SET NAMES 'utf8mb4';");
}

void MySQL::checkConnection()
{
  /*
   * We used to rely on MySQL's ability to automatically reconnect,
   * but it's not possible to reliably detect whether a reconnect has
   * occurred, so we'll just check the connection, and manually reconnect
   * if it's lost.
   *
   * This function must be called *before* any interaction with the mysql
   * server.
   */
  int err_nb = CR_SERVER_GONE_ERROR;
  int res = 0;
  if (impl_->mysql) {
    err_nb = 0;
    res = mysql_ping(impl_->mysql);
  }
  std::string err;
  if (res != 0) {
    err_nb = mysql_errno(impl_->mysql);
    err = std::string(mysql_error(impl_->mysql));
  }
  if (err_nb == CR_SERVER_GONE_ERROR ||
      err_nb == CR_SERVER_LOST) {
    clearStatementCache();
    mysql_close(impl_->mysql);
    impl_->mysql = nullptr;
    try {
      connect(dbname_, dbuser_, dbpasswd_, dbhost_, dbport_, dbsocket_);
      return;
    } catch (MySQLException e) {
      throw MySQLException("checkConnection: Error when reconnecting: " + std::string(e.what()));
    }
  }
  if (res != 0) {
    throw MySQLException("checkConnection: MySQL ping error: " + err);
  }
}

std::unique_ptr<SqlStatement> MySQL::prepareStatement(const std::string& sql)
{
  return std::unique_ptr<SqlStatement>(new MySQLStatement(*this, sql));
}

void MySQL::executeSql(const std::string &sql)
{
  if (showQueries())
    std::cerr << sql << std::endl;

  checkConnection();
  if( mysql_query(impl_->mysql, sql.c_str()) != 0 ){
    throw MySQLException("MySQL error performing query: '" +
			 sql + "': " + mysql_error(impl_->mysql));
  }
  //use any results up
  MYSQL_RES* res = mysql_store_result(impl_->mysql);
  if(res) mysql_free_result(res);

}

std::string MySQL::autoincrementType() const
{
  return "BIGINT";
}

std::string MySQL::autoincrementSql() const
{
  return "AUTO_INCREMENT";
}

std::string MySQL::autoincrementInsertSuffix(const std::string &id) const
{
  return std::string();
}

std::vector<std::string>
MySQL::autoincrementCreateSequenceSql(const std::string &table,
                                      const std::string &id) const{
  return std::vector<std::string>();
}

std::vector<std::string>
MySQL::autoincrementDropSequenceSql(const std::string &table,
                             const std::string &id) const{

  return std::vector<std::string>();
}

const char *MySQL::dateTimeType(SqlDateTimeType type) const
{
  switch (type) {
  case SqlDateTimeType::Date:
    return "date";
  case SqlDateTimeType::DateTime:
    return dateType_.c_str();
  case SqlDateTimeType::Time:
    return timeType_.c_str();
  }
  std::stringstream ss;
  ss << __FILE__ << ":" << __LINE__ << ": implementation error";
  throw MySQLException(ss.str());
}

const char *MySQL::blobType() const
{
  return "blob";
}

bool MySQL::supportAlterTable() const
{
  return true;
}

const char *MySQL::alterTableConstraintString() const
{
  return "foreign key";
}

int MySQL::getFractionalSecondsPart() const
{
  return fractionalSecondsPart_;
}

void MySQL::setFractionalSecondsPart(int fractionalSecondsPart)
{
  fractionalSecondsPart_ = fractionalSecondsPart;

  if (fractionalSecondsPart_ != -1) {
    dateType_ = "datetime(";
    dateType_ += std::to_string(fractionalSecondsPart_);
    dateType_ += ")";
  } else
    dateType_ = "datetime";


  //IMPL note that there is not really a "duration" type in mysql...
  if (fractionalSecondsPart_ != -1) {
    timeType_ = "time(";
    timeType_ += std::to_string(fractionalSecondsPart_);
    timeType_ += ")";
  } else
    timeType_ = "time";
}

void MySQL::startTransaction()
{
  if (showQueries())
     std::cerr << "start transaction" << std::endl;

  checkConnection();
  if( mysql_query(impl_->mysql, "start transaction") != 0 ){
    throw MySQLException(std::string("MySQL error starting transaction: ") +
                         mysql_error(impl_->mysql));
  }
  //use any results up
  MYSQL_RES* res = mysql_store_result(impl_->mysql);
  if(res) mysql_free_result(res);
}

void MySQL::commitTransaction()
{
  my_bool status;
  if (showQueries())
     std::cerr << "commit transaction" << std::endl;

  checkConnection();
  if( (status = mysql_commit(impl_->mysql)) != 0 ){
    std::cerr << "error committing transaction: "
              << mysql_error(impl_->mysql) << std::endl;
    throw MySQLException(std::string("MySQL error committing transaction: ") +
                         mysql_error(impl_->mysql));
  }
  //use any results up
  MYSQL_RES* res = mysql_store_result(impl_->mysql);
  if(res) mysql_free_result(res);
}

void MySQL::rollbackTransaction()
{
  my_bool status;
  if (showQueries())
     std::cerr << "rollback" << std::endl;

  checkConnection();
  if((status =  mysql_rollback(impl_->mysql)) != 0 ){
    throw MySQLException(std::string("MySQL error rolling back transaction: ") +
                         mysql_error(impl_->mysql));
  }
  //use any results up
  MYSQL_RES* res = mysql_store_result(impl_->mysql);
  if(res) mysql_free_result(res);
}

}
}
}<|MERGE_RESOLUTION|>--- conflicted
+++ resolved
@@ -8,23 +8,15 @@
 #include "Wt/WConfig.h"
 
 #ifdef WT_WIN32
-<<<<<<< HEAD
-=======
 #define NOMINMAX
->>>>>>> 65e32ff2
  // WinSock2.h warns that it should be included before windows.h
 #include <WinSock2.h>
 #endif // WT_WIN32
 
-<<<<<<< HEAD
-#include "Wt/Dbo/backend/MySQL"
-#include "Wt/Dbo/Exception"
-=======
 #include "Wt/Dbo/backend/MySQL.h"
 #include "Wt/Dbo/Exception.h"
 
 #include "Wt/Date/date.h"
->>>>>>> 65e32ff2
 
 #include <iostream>
 #include <vector>
@@ -33,11 +25,8 @@
 
 #ifdef WT_WIN32
 #define snprintf _snprintf
-<<<<<<< HEAD
-=======
 #define timegm _mkgmtime
 #include <ctime>
->>>>>>> 65e32ff2
 #endif
 #include <mysql.h>
 #include <errmsg.h>
@@ -338,19 +327,9 @@
       //mapping to a datetime
       in_pars_[column].buffer_type = MYSQL_TYPE_TIME;//MYSQL_TYPE_DATETIME;
 
-      boost::posix_time::time_duration absValue = value.is_negative() ? -value : value;
-
       ts->year = 0;
       ts->month = 0;
       ts->day = 0;
-<<<<<<< HEAD
-      ts->neg = value.is_negative();
-      ts->hour = absValue.hours();
-      ts->minute = absValue.minutes();
-      ts->second = absValue.seconds();
-      if(conn_.getFractionalSecondsPart() > 0)
-        ts->second_part = (unsigned long)absValue.fractional_seconds();
-=======
       ts->neg = absValue != value;
 
       ts->hour = hours.count();
@@ -359,7 +338,6 @@
 
       if (conn_.getFractionalSecondsPart() > 0)
         ts->second_part = std::chrono::microseconds(msecs).count();
->>>>>>> 65e32ff2
       else
         ts->second_part = 0;
 
@@ -765,17 +743,11 @@
          return false;
 
        MYSQL_TIME* ts = static_cast<MYSQL_TIME*>(out_pars_[column].buffer);
-<<<<<<< HEAD
-       boost::posix_time::time_duration duration(
-             ts->hour, ts->minute, ts->second, ts->second_part);
-       *value = ts->neg ? -duration : duration;
-=======
        auto msecs = date::floor<std::chrono::milliseconds>(
          std::chrono::microseconds(ts->second_part));
        auto absValue = std::chrono::hours(ts->hour) + std::chrono::minutes(ts->minute)
                      + std::chrono::seconds(ts->second) + msecs;
        *value = ts->neg ? -absValue : absValue;
->>>>>>> 65e32ff2
 
        DEBUG(std::cerr << this
              << " result time " << column << " " << *value.count() << std::endl);
