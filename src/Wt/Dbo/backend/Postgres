--- conflicted
+++ resolved
@@ -4,130 +4,6 @@
  *
  * See the LICENSE file for terms of use.
  */
-<<<<<<< HEAD
-class WTDBOPOSTGRES_API Postgres : public SqlConnection
-{
-public:
-  /*! \brief Creates new PostgreSQL backend connection.
-   *
-   * The connection is not yet open, and requires a connect() before it
-   * can be used.
-   */
-  Postgres();
-
-  /*! \brief Opens a new PostgreSQL backend connection.
-   *
-   * The \p db may be any of the values supported by PQconnectdb().
-   */
-  Postgres(const std::string& db);
-
-  /*! \brief Copies a PostgreSQL connection.
-   *
-   * This creates a new connection with the same settings as another
-   * connection.
-   *
-   * \sa clone()
-   */
-  Postgres(const Postgres& other);
-
-  /*! \brief Destructor.
-   *
-   * Closes the connection.
-   */
-  ~Postgres();
-
-  virtual Postgres *clone() const;
-
-  /*! \brief Tries to connect.
-   *
-   * Throws an exception if there was a problem, otherwise true.
-   * An example connecion string could be: 
-   * "host=127.0.0.1 user=test password=test port=5432 dbname=test"
-   */
-  bool connect(const std::string& db);
-
-  /*! \brief Disconnects.
-   *
-   * This disconnects from the server. Any subsequent action on the connection
-   * will result in an automatic reconnect.
-   *
-   * \sa reconnect()
-   */
-  void disconnect();
-
-  /*! \brief Reconnect.
-   *
-   * This will try to reconnect a previously disconnected connection. If the connection
-   * is still open, it will first disconnect.
-   */
-  bool reconnect();
-
-  /*! \brief Returns the underlying connection.
-   */
-  PGconn *connection() { return conn_; }
-
-  /*! \brief Sets a timeout.
-   *
-   * Sets a timeout for queries. When the query exceeds this timeout, the connection
-   * is closed using disconnect() and an exception is thrown.
-   *
-   * In practice, as a result, the connection (and statements) can still be used again
-   * when a successful reconnect() is performed.
-   *
-   * A value of 0 disables the timeout handling, allowing operations
-   * to take as much time is they require.
-   *
-   * The default value is 0.
-   */
-  void setTimeout(int millis);
-
-  /*! \brief Returns the timeout.
-   *
-   * \sa setTimeout()
-   */
-  int timeout() const { return timeout_; }
-  
-  virtual void executeSql(const std::string &sql);
-
-  virtual void startTransaction();
-  virtual void commitTransaction();
-  virtual void rollbackTransaction();
-
-  virtual SqlStatement *prepareStatement(const std::string& sql);
-
-  /** @name Methods that return dialect information
-   */
-  //@{
-  virtual std::string autoincrementSql() const;
-  virtual std::vector<std::string> 
-    autoincrementCreateSequenceSql(const std::string &table,
-				   const std::string &id) const;
-  virtual std::vector<std::string> 
-    autoincrementDropSequenceSql(const std::string &table,
-				 const std::string &id) const;
-  virtual std::string autoincrementType() const;
-  virtual std::string autoincrementInsertSuffix(const std::string& id) const;
-  virtual const char *dateTimeType(SqlDateTimeType type) const;
-  virtual const char *blobType() const;
-  virtual bool supportAlterTable() const;
-  virtual bool supportDeferrableFKConstraint() const;
-  virtual bool requireSubqueryAlias() const;
-  //@}
-
-private:
-  std::string connInfo_;
-  PGconn *conn_;
-  int timeout_;
-
-  void exec(const std::string& sql, bool showQuery);
-};
-
-    }
-  }
-}
-
-#endif // WT_DBO_BACKEND_POSTGRES_H_
-=======
 #ifndef WT_DBO_BACKEND_POSTGRES_EXTENSIONLESS_H_
 #define WT_DBO_BACKEND_POSTGRES_EXTENSIONLESS_H_
 #include <Wt/WConfig.h>
@@ -139,5 +15,4 @@
 #endif
 #endif // defined(WT_WARN_HEADER_MISSING_H)
 #include "Postgres.h"
-#endif // WT_DBO_BACKEND_POSTGRES_EXTENSIONLESS_H_
->>>>>>> 65e32ff2
+#endif // WT_DBO_BACKEND_POSTGRES_EXTENSIONLESS_H_