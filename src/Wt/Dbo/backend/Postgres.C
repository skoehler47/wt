/*
 * Copyright (C) 2008 Emweb bvba, Kessel-Lo, Belgium.
 *
 * See the LICENSE file for terms of use.
 *
 * Contributed by: Hilary Cheng
 */
#include "Wt/WConfig.h"

#ifdef WT_WIN32
<<<<<<< HEAD
=======
#define NOMINMAX
>>>>>>> 65e32ff2
// WinSock2.h warns that it should be included before windows.h
#include <WinSock2.h>
#endif // WT_WIN32

<<<<<<< HEAD
#include "Wt/Dbo/backend/Postgres"
#include "Wt/Dbo/Exception"
=======
#include "Wt/Dbo/backend/Postgres.h"
#include "Wt/Dbo/Exception.h"
>>>>>>> 65e32ff2

#include <libpq-fe.h>
#include <stdio.h>
#include <iostream>
#include <iomanip>
#include <vector>
#include <sstream>
#include <cstring>
#include <ctime>

#include "Wt/Date/date.h"

#ifdef WT_WIN32
#define snprintf _snprintf
#define strcasecmp _stricmp
#else // WT_WIN32
#include <sys/select.h>
#endif // WT_WIN32

#define BYTEAOID 17

//#define DEBUG(x) x
#define DEBUG(x)

namespace {

  inline struct timeval toTimeval(std::chrono::microseconds ms)
  {
    std::chrono::seconds s = date::floor<std::chrono::seconds>(ms);
    struct timeval result;
    result.tv_sec = s.count();
    result.tv_usec = (ms - s).count();
    return result;
  }

}

namespace Wt {
  namespace Dbo {
    namespace backend {

class PostgresException : public Exception
{
public:
  PostgresException(const std::string& msg)
    : Exception(msg)
  { }

  PostgresException(const std::string& msg, const std::string& code)
    : Exception(msg, code)
  { }
};

class PostgresStatement final : public SqlStatement
{
public:
  PostgresStatement(Postgres& conn, const std::string& sql)
    : conn_(conn),
      sql_(sql)
  {
    convertToNumberedPlaceholders();

    lastId_ = -1;
    row_ = affectedRows_ = 0;
    result_ = nullptr;

    paramValues_ = nullptr;
    paramTypes_ = paramLengths_ = paramFormats_ = nullptr;
 
    snprintf(name_, 64, "SQL%p%08X", (void*)this, rand());

    DEBUG(std::cerr << this << " for: " << sql_ << std::endl);

    state_ = Done;
  }

  virtual ~PostgresStatement()
  {
    if (result_)
      PQclear(result_);
    delete[] paramValues_;
    delete[] paramTypes_;
  }

  virtual void reset() override
  {
    params_.clear();

    state_ = Done;
  }

  void rebuild()
  {
    if (result_) {
      PQclear(result_);
      result_ = 0;
    }
  }
<<<<<<< HEAD
  
  virtual void bind(int column, const std::string& value)
=======

  virtual void bind(int column, const std::string& value) override
>>>>>>> 65e32ff2
  {
    DEBUG(std::cerr << this << " bind " << column << " " << value << std::endl);

    setValue(column, value);
  }

  virtual void bind(int column, short value) override
  {
    bind(column, static_cast<int>(value));
  }

  virtual void bind(int column, int value) override
  {
    DEBUG(std::cerr << this << " bind " << column << " " << value << std::endl);

    setValue(column, std::to_string(value));
  }

  virtual void bind(int column, long long value) override
  {
    DEBUG(std::cerr << this << " bind " << column << " " << value << std::endl);

    setValue(column, std::to_string(value));
  }

  virtual void bind(int column, float value) override
  {
    DEBUG(std::cerr << this << " bind " << column << " " << value << std::endl);

    setValue(column, std::to_string(value));
  }

  virtual void bind(int column, double value) override
  {
    DEBUG(std::cerr << this << " bind " << column << " " << value << std::endl);

    setValue(column, std::to_string(value));
  }

  virtual void bind(int column, const std::chrono::duration<int, std::milli> & value) override
  {
    auto absValue = value < std::chrono::milliseconds::zero() ? -value : value;
    auto hours = date::floor<std::chrono::hours>(absValue);
    auto minutes = date::floor<std::chrono::minutes>(absValue) - hours;
    auto seconds = date::floor<std::chrono::seconds>(absValue) - hours - minutes;
    auto milliseconds = date::floor<std::chrono::milliseconds>(absValue) - hours - minutes - seconds;

    std::stringstream ss;
    ss.imbue(std::locale::classic());
    if (absValue != value)
      ss << '-';
    ss << std::setfill('0')
       << std::setw(2) << hours.count() << ':'
       << std::setw(2) << minutes.count() << ':'
       << std::setw(2) << seconds.count() << '.'
       << std::setw(3) << milliseconds.count();

    DEBUG(std::cerr << this << " bind " << column << " " << ss.str() << std::endl);

    setValue(column, ss.str());
  }

  virtual void bind(int column, const std::chrono::system_clock::time_point& value,
		    SqlDateTimeType type) override
  {
    std::stringstream ss;
    ss.imbue(std::locale::classic());
    if (type == SqlDateTimeType::Date) {
      auto daypoint = date::floor<date::days>(value);
      auto ymd = date::year_month_day(daypoint);
      ss << (int)ymd.year() << '-' << (unsigned)ymd.month() << '-' << (unsigned)ymd.day();
    } else {
      auto daypoint = date::floor<date::days>(value);
      auto ymd = date::year_month_day(daypoint);
      auto tod = date::make_time(value - daypoint);
      ss << (int)ymd.year() << '-' << (unsigned)ymd.month() << '-' << (unsigned)ymd.day() << ' ';
      ss << std::setfill('0')
         << std::setw(2) << tod.hours().count() << ':'
         << std::setw(2) << tod.minutes().count() << ':'
         << std::setw(2) << tod.seconds().count() << '.'
         << std::setw(3) << date::floor<std::chrono::milliseconds>(tod.subseconds()).count();
      /*
       * Add explicit timezone offset. Postgres will ignore this for a TIMESTAMP
       * column, but will treat the timestamp as UTC in a TIMESTAMP WITH TIME
       * ZONE column -- possibly in a legacy table.
       */
      ss << "+00";
    }
    DEBUG(std::cerr << this << " bind " << column << " " << ss.str() << std::endl);
    setValue(column, ss.str());
  }

  virtual void bind(int column, const std::vector<unsigned char>& value) override
  {
    DEBUG(std::cerr << this << " bind " << column << " (blob, size=" <<
	  value.size() << ")" << std::endl);

    for (int i = (int)params_.size(); i <= column; ++i)
      params_.push_back(Param());

    Param& p = params_[column];
    p.value.resize(value.size());
    if (value.size() > 0)
      std::memcpy(const_cast<char *>(p.value.data()), &(*value.begin()),
	     value.size());
    p.isbinary = true;
    p.isnull = false;

    // FIXME if first null was bound, check here and invalidate the prepared
    // statement if necessary because the type changes
  }

  virtual void bindNull(int column) override
  {
    DEBUG(std::cerr << this << " bind " << column << " null" << std::endl);

    for (int i = (int)params_.size(); i <= column; ++i)
      params_.push_back(Param());

    params_[column].isnull = true;
  }

  virtual void execute() override
  {
    if (conn_.showQueries())
      std::cerr << sql_ << std::endl;

    if (!result_) {
      paramValues_ = new char *[params_.size()];

      for (unsigned i = 0; i < params_.size(); ++i) {
	if (params_[i].isbinary) {
	  paramTypes_ = new int[params_.size() * 3];
	  paramLengths_ = paramTypes_ + params_.size();
	  paramFormats_ = paramLengths_ + params_.size();
	  for (unsigned j = 0; j < params_.size(); ++j) {
	    paramTypes_[j] = params_[j].isbinary ? BYTEAOID : 0;
	    paramFormats_[j] = params_[j].isbinary ? 1 : 0;
	    paramLengths_[j] = 0;
	  }

	  break;
	}
      }

      result_ = PQprepare(conn_.connection(), name_, sql_.c_str(),
			  paramTypes_ ? params_.size() : 0, (Oid *)paramTypes_);
      handleErr(PQresultStatus(result_), result_);
    }

    for (unsigned i = 0; i < params_.size(); ++i) {
      if (params_[i].isnull)
	paramValues_[i] = nullptr;
      else
	if (params_[i].isbinary) {
	  paramValues_[i] = const_cast<char *>(params_[i].value.data());
	  paramLengths_[i] = params_[i].value.length();
	} else
	  paramValues_[i] = const_cast<char *>(params_[i].value.c_str());
    }

    int err = PQsendQueryPrepared(conn_.connection(), name_, params_.size(),
				  paramValues_, paramLengths_, paramFormats_, 0);
    if (err != 1)
      throw PostgresException(PQerrorMessage(conn_.connection()));

<<<<<<< HEAD
    if (conn_.timeout() > 0) {
      fd_set rfds;
      FD_ZERO(&rfds);
      FD_SET(PQsocket(conn_.connection()), &rfds);
      struct timeval timeout;
      timeout.tv_sec = conn_.timeout() / 1000;
      timeout.tv_usec = (conn_.timeout() % 1000) * 1000;
=======
    if (conn_.timeout() > std::chrono::microseconds{0}) {
      fd_set rfds;
      FD_ZERO(&rfds);
      FD_SET(PQsocket(conn_.connection()), &rfds);
      struct timeval timeout = toTimeval(conn_.timeout());
>>>>>>> 65e32ff2

      for (;;) {
	int result = select(FD_SETSIZE, &rfds, 0, 0, &timeout);

	if (result == 0) {
	  std::cerr << "Postgres: timeout while executing query" << std::endl;
	  conn_.disconnect();
	  throw PostgresException("Database timeout");
	} else if (result == -1) {
	  if (errno != EINTR) {
	    perror("select");
	    throw PostgresException("Error waiting for result");
	  } else {
	    // EINTR, try again
	  }
	} else {
	  err = PQconsumeInput(conn_.connection());
	  if (err != 1)
	    throw PostgresException(PQerrorMessage(conn_.connection()));

	  if (PQisBusy(conn_.connection()) != 1)
	    break;
	}
      }
    }

    std::string error;

    PQclear(result_);
    result_ = PQgetResult(conn_.connection());
    
    row_ = 0;
    if (PQresultStatus(result_) == PGRES_COMMAND_OK) {
      std::string s = PQcmdTuples(result_);
      if (!s.empty())
	affectedRows_ = std::stoi(s);
      else
	affectedRows_ = 0;
    } else if (PQresultStatus(result_) == PGRES_TUPLES_OK)
      affectedRows_ = PQntuples(result_);

    bool isInsertReturningId = false;
    if (affectedRows_ == 1) {
      const std::string returning = " returning ";
      std::size_t j = sql_.rfind(returning);
      if (j != std::string::npos
	  && sql_.find(' ', j + returning.length()) == std::string::npos)
	isInsertReturningId = true;
    }

    if (isInsertReturningId) {
      state_ = NoFirstRow;
      if (PQntuples(result_) == 1 && PQnfields(result_) == 1) {
	lastId_ = std::stoll(PQgetvalue(result_, 0, 0));
      }
    } else {
      if (PQntuples(result_) == 0) {
	state_ = NoFirstRow;
      } else {
	state_ = FirstRow;
      }
    }

    PGresult *nullResult = PQgetResult(conn_.connection());
    if (nullResult != 0) {
      throw PostgresException("PQgetResult() returned more results");
    }

    handleErr(PQresultStatus(result_), result_);
  }

  virtual long long insertedId() override
  {
    return lastId_;
  }

  virtual int affectedRowCount() override
  {
    return affectedRows_;
  }
  
  virtual bool nextRow() override
  {
    switch (state_) {
    case NoFirstRow:
      state_ = Done;
      return false;
    case FirstRow:
      state_ = NextRow;
      return true;
    case NextRow:
      if (row_ + 1 < PQntuples(result_)) {
	row_++;
	return true;
      } else {
	state_ = Done;
	return false;
      }
      break;
    case Done:
      throw PostgresException("Postgres: nextRow(): statement already "
			      "finished");
    }

    return false;
  }

  virtual bool getResult(int column, std::string *value, int size) override
  {
    if (PQgetisnull(result_, row_, column))
      return false;

    *value = PQgetvalue(result_, row_, column);

    DEBUG(std::cerr << this 
	  << " result string " << column << " " << *value << std::endl);

    return true;
  }

  virtual bool getResult(int column, short *value) override
  {
    int intValue;
    if (getResult(column, &intValue)) {
      *value = intValue;
      return true;
    } else
      return false;
  }

  virtual bool getResult(int column, int *value) override
  {
    if (PQgetisnull(result_, row_, column))
      return false;

    const char *v = PQgetvalue(result_, row_, column);

    /*
     * booleans are mapped to int values
     */
    if (*v == 'f')
	*value = 0;
    else if (*v == 't')
	*value = 1;
    else
      *value = std::stoi(v);

    DEBUG(std::cerr << this 
	  << " result int " << column << " " << *value << std::endl);

    return true;
  }

  virtual bool getResult(int column, long long *value) override
  {
    if (PQgetisnull(result_, row_, column))
      return false;

    *value = std::stoll(PQgetvalue(result_, row_, column));

    DEBUG(std::cerr << this 
	  << " result long long " << column << " " << *value << std::endl);

    return true;
  }
  
  virtual bool getResult(int column, float *value) override
  {
    if (PQgetisnull(result_, row_, column))
      return false;

    *value = std::stof(PQgetvalue(result_, row_, column));

    DEBUG(std::cerr << this 
	  << " result float " << column << " " << *value << std::endl);

    return true;
  }

  virtual bool getResult(int column, double *value) override
  {
    if (PQgetisnull(result_, row_, column))
      return false;

    *value = std::stod(PQgetvalue(result_, row_, column));

    DEBUG(std::cerr << this 
	  << " result double " << column << " " << *value << std::endl);

    return true;
  }

  virtual bool getResult(int column,
			 std::chrono::system_clock::time_point *value,
			 SqlDateTimeType type) override
  {
    if (PQgetisnull(result_, row_, column))
      return false;

    std::string v = PQgetvalue(result_, row_, column);

    if (type == SqlDateTimeType::Date){
      std::istringstream in(v);
      in.imbue(std::locale::classic());
      in >> date::parse("%F", *value);
    } else {
      /*
       * Handle timezone offset. Postgres will append a timezone offset [+-]dd
       * if a column is defined as TIMESTAMP WITH TIME ZONE -- possibly
       * in a legacy table. If offset is present, subtract it for UTC output.
       */
      int offsetHour = 0;
      if(v.size() >= 3 && std::strchr("+-", v[v.size() - 3])){
          offsetHour = std::stoi(v.substr(v.size() - 3));
          v = v.substr(0, v.size() - 3);
      }
      std::istringstream in(v);
      in.imbue(std::locale::classic());
      in >> date::parse("%F %T", *value);
      *value -= std::chrono::hours{ offsetHour };
    }

    return true;
  }

  virtual bool getResult(int column, std::chrono::duration<int, std::milli> *value) override
  {
    if (PQgetisnull(result_, row_, column))
      return false;

    std::string v = PQgetvalue(result_, row_, column);
    bool neg = false;
    if (!v.empty() && v[0] == '-') {
      neg = true;
      v = v.substr(1);
    }

    std::istringstream in(v);
    in.imbue(std::locale::classic());
    in >> date::parse("%T", *value);
    if (neg)
      *value = -(*value);

    return true;
  }

  virtual bool getResult(int column, std::vector<unsigned char> *value,
			 int size) override
  {
    if (PQgetisnull(result_, row_, column))
      return false;

    const char *escaped = PQgetvalue(result_, row_, column);

    std::size_t vlength;
    unsigned char *v = PQunescapeBytea((unsigned char *)escaped, &vlength);

    value->resize(vlength);
    std::copy(v, v + vlength, value->begin());
    PQfreemem(v);

    DEBUG(std::cerr << this 
	  << " result blob " << column << " (blob, size = " << vlength << ")"
	  << std::endl);

    return true;
  }

  virtual std::string sql() const override {
    return sql_;
  }

private:
  struct Param {
    std::string value;
    bool isnull, isbinary;

    Param() : isnull(true), isbinary(false) { }
  };

  Postgres& conn_;
  std::string sql_;
  char name_[64];
  PGresult *result_;
  enum { NoFirstRow, FirstRow, NextRow, Done } state_;
  std::vector<Param> params_;

  int paramCount_;
  char **paramValues_;
  int *paramTypes_, *paramLengths_, *paramFormats_;
 
  int lastId_, row_, affectedRows_;

  void handleErr(int err, PGresult *result)
  {
    if (err != PGRES_COMMAND_OK && err != PGRES_TUPLES_OK) {
      std::string code;

      if (result) {
	char *v = PQresultErrorField(result, PG_DIAG_SQLSTATE);
	if (v)
	  code = v;
      }

      throw PostgresException(PQerrorMessage(conn_.connection()), code);
    }
  }

  void setValue(int column, const std::string& value) {
    if (column >= paramCount_)
      throw PostgresException("Binding too much parameters");

    for (int i = (int)params_.size(); i <= column; ++i)
      params_.push_back(Param());

    params_[column].value = value;
    params_[column].isnull = false;
  }

  void convertToNumberedPlaceholders()
  {
    std::stringstream result;

    enum { Statement, SQuote, DQuote } state = Statement;
    int placeholder = 1;

    for (unsigned i = 0; i < sql_.length(); ++i) {
      switch (state) {
      case Statement:
	if (sql_[i] == '\'')
	  state = SQuote;
	else if (sql_[i] == '"')
	  state = DQuote;
	else if (sql_[i] == '?') {
	  result << '$' << placeholder++;
	  continue;
	}
	break;
      case SQuote:
	if (sql_[i] == '\'') {
	  if (i + 1 == sql_.length())
	    state = Statement;
	  else if (sql_[i + 1] == '\'') {
	    result << sql_[i];
	    ++i; // skip to next
	  } else
	    state = Statement;
	}
	break;
      case DQuote:
	if (sql_[i] == '"')
	  state = Statement;
	break;
      }
      result << sql_[i];
    }

    paramCount_ = placeholder - 1;
    sql_ = result.str();
  }
};

Postgres::Postgres()
<<<<<<< HEAD
  : conn_(NULL),
=======
  : conn_(nullptr),
>>>>>>> 65e32ff2
    timeout_(0)
{ }

Postgres::Postgres(const std::string& db)
<<<<<<< HEAD
  : conn_(NULL),
=======
  : conn_(nullptr),
>>>>>>> 65e32ff2
    timeout_(0)
{
  if (!db.empty())
    connect(db);
}

Postgres::Postgres(const Postgres& other)
  : SqlConnection(other),
    conn_(NULL),
    timeout_(other.timeout_)
{
  if (!other.connInfo_.empty())
    connect(other.connInfo_);
}

Postgres::~Postgres()
{
  clearStatementCache();
  if (conn_)
    PQfinish(conn_);
}

void Postgres::disconnect()
{
  if (conn_)
    PQfinish(conn_);

  conn_ = 0;

  std::vector<SqlStatement *> statements = getStatements();

  /* Evict also the statements -- the statements themselves can stay,
     only running statements behavior is affected (but we are dealing with
     that while calling disconnect) */
  for (std::size_t i = 0; i < statements.size(); ++i) {
    SqlStatement *s = statements[i];
    PostgresStatement *ps = dynamic_cast<PostgresStatement *>(s);
    ps->rebuild();
  }
}
    
<<<<<<< HEAD
void Postgres::setTimeout(int millis)
{
  timeout_ = millis;
}
    
Postgres *Postgres::clone() const
=======
void Postgres::setTimeout(std::chrono::microseconds timeout)
{
  timeout_ = timeout;
}

std::unique_ptr<SqlConnection> Postgres::clone() const
>>>>>>> 65e32ff2
{
  return std::unique_ptr<SqlConnection>(new Postgres(*this));
}

bool Postgres::connect(const std::string& db)
{
  connInfo_ = db;
  conn_ = PQconnectdb(db.c_str());

  if (PQstatus(conn_) != CONNECTION_OK) {
    std::string error = PQerrorMessage(conn_);
    PQfinish(conn_);
    conn_ = nullptr;
    throw PostgresException("Could not connect to: " + error);
  }

  PQsetClientEncoding(conn_, "UTF8");

  return true;
}

bool Postgres::reconnect()
<<<<<<< HEAD
{
  std::cerr << this << " reconnecting..." << std::endl;
  
  if (conn_) {
    if (PQstatus(conn_) == CONNECTION_OK) {
      PQfinish(conn_);
    }

    conn_ = 0;
  }

  clearStatementCache();

  if (!connInfo_.empty())
    return connect(connInfo_);
  else
    return false;
}

SqlStatement *Postgres::prepareStatement(const std::string& sql)
{
=======
{
  std::cerr << this << " reconnecting..." << std::endl;
  
  if (conn_) {
    if (PQstatus(conn_) == CONNECTION_OK) {
      PQfinish(conn_);
    }

    conn_ = 0;
  }

  clearStatementCache();

  if (!connInfo_.empty())
    return connect(connInfo_);
  else
    return false;
}

std::unique_ptr<SqlStatement> Postgres::prepareStatement(const std::string& sql)
{
>>>>>>> 65e32ff2
  if (PQstatus(conn_) != CONNECTION_OK)  {
    std::cerr << "Postgres: connection lost to server, trying to reconnect..."
	      << std::endl;
    if (!reconnect()) {
      throw PostgresException("Could not reconnect to server...");
    }
  }

<<<<<<< HEAD
  return new PostgresStatement(*this, sql);
=======
  return std::unique_ptr<SqlStatement>(new PostgresStatement(*this, sql));
>>>>>>> 65e32ff2
}

void Postgres::executeSql(const std::string &sql)
{
  exec(sql, true);
}

void Postgres::exec(const std::string& sql, bool showQuery)
{
  if (PQstatus(conn_) != CONNECTION_OK)  {
    std::cerr << "Postgres: connection lost to server, trying to reconnect..."
	      << std::endl;
    if (!reconnect()) {
      throw PostgresException("Could not reconnect to server...");
    }
  }

  if (showQuery && showQueries())
    std::cerr << sql << std::endl;
  
  int err;

  err = PQsendQuery(conn_, sql.c_str());
  if (err != 1)
    throw PostgresException(PQerrorMessage(conn_));

<<<<<<< HEAD
  if (timeout_ > 0) {
    fd_set rfds;
    FD_ZERO(&rfds);
    FD_SET(PQsocket(conn_), &rfds);
    struct timeval timeout;
    timeout.tv_sec = timeout_ / 1000;
    timeout.tv_usec = (timeout_ % 1000) * 1000;
=======
  if (timeout_ > std::chrono::microseconds{0}) {
    fd_set rfds;
    FD_ZERO(&rfds);
    FD_SET(PQsocket(conn_), &rfds);
    struct timeval timeout = toTimeval(timeout_);
>>>>>>> 65e32ff2

    for (;;) {
      int result = select(FD_SETSIZE, &rfds, 0, 0, &timeout);

      if (result == 0) {
	std::cerr << "Postgres: timeout while executing query" << std::endl;
	disconnect();
	throw PostgresException("Database timeout");
      } else if (result == -1) {
	if (errno != EINTR) {
	  perror("select");
	  throw PostgresException("Error waiting for result");
	} else {
	  // EINTR, try again
	}
      } else {
	err = PQconsumeInput(conn_);
	if (err != 1)
	  throw PostgresException(PQerrorMessage(conn_));

	if (PQisBusy(conn_) != 1)
	  break;
      }
    }
<<<<<<< HEAD
  }

  std::string error;

  for (;;) {
    PGresult *result = PQgetResult(conn_);
    if (result == 0)
      return;

    err = PQresultStatus(result);

    if (err != PGRES_COMMAND_OK && err != PGRES_TUPLES_OK)
      error += PQerrorMessage(conn_);

    PQclear(result);
  }

=======
  }

  std::string error;

  for (;;) {
    PGresult *result = PQgetResult(conn_);
    if (result == 0)
      return;

    err = PQresultStatus(result);

    if (err != PGRES_COMMAND_OK && err != PGRES_TUPLES_OK)
      error += PQerrorMessage(conn_);

    PQclear(result);
  }

>>>>>>> 65e32ff2
  if (!error.empty())
    throw PostgresException(error);
}

std::string Postgres::autoincrementType() const
{
  return "bigserial";
}
  
std::string Postgres::autoincrementSql() const
{
  return std::string();
}

std::vector<std::string> 
Postgres::autoincrementCreateSequenceSql(const std::string &table,
					 const std::string &id) const
{
  return std::vector<std::string>();
}

std::vector<std::string> 
Postgres::autoincrementDropSequenceSql(const std::string &table,
				       const std::string &id) const
{
  return std::vector<std::string>();
}

std::string Postgres::autoincrementInsertSuffix(const std::string& id) const
{
  return " returning \"" + id + "\"";
}
  
const char *Postgres::dateTimeType(SqlDateTimeType type) const
{
  switch (type) {
  case SqlDateTimeType::Date:
    return "date";
  case SqlDateTimeType::DateTime:
    return "timestamp";
  case SqlDateTimeType::Time:
    return "interval";
  }

  std::stringstream ss;
  ss << __FILE__ << ":" << __LINE__ << ": implementation error";
  throw PostgresException(ss.str());
}

const char *Postgres::blobType() const
{
  return "bytea not null";
}

bool Postgres::supportAlterTable() const
{
  return true;
}

bool Postgres::supportDeferrableFKConstraint() const
{
  return true;
}

bool Postgres::requireSubqueryAlias() const
{
  return true;
}

void Postgres::startTransaction()
{
  exec("start transaction", false);
}

void Postgres::commitTransaction()
{
  exec("commit transaction", false);
}

void Postgres::rollbackTransaction()
{
  exec("rollback transaction", false);
}

    }
  }
}<|MERGE_RESOLUTION|>--- conflicted
+++ resolved
@@ -8,21 +8,13 @@
 #include "Wt/WConfig.h"
 
 #ifdef WT_WIN32
-<<<<<<< HEAD
-=======
 #define NOMINMAX
->>>>>>> 65e32ff2
 // WinSock2.h warns that it should be included before windows.h
 #include <WinSock2.h>
 #endif // WT_WIN32
 
-<<<<<<< HEAD
-#include "Wt/Dbo/backend/Postgres"
-#include "Wt/Dbo/Exception"
-=======
 #include "Wt/Dbo/backend/Postgres.h"
 #include "Wt/Dbo/Exception.h"
->>>>>>> 65e32ff2
 
 #include <libpq-fe.h>
 #include <stdio.h>
@@ -121,13 +113,8 @@
       result_ = 0;
     }
   }
-<<<<<<< HEAD
-  
-  virtual void bind(int column, const std::string& value)
-=======
 
   virtual void bind(int column, const std::string& value) override
->>>>>>> 65e32ff2
   {
     DEBUG(std::cerr << this << " bind " << column << " " << value << std::endl);
 
@@ -294,21 +281,11 @@
     if (err != 1)
       throw PostgresException(PQerrorMessage(conn_.connection()));
 
-<<<<<<< HEAD
-    if (conn_.timeout() > 0) {
-      fd_set rfds;
-      FD_ZERO(&rfds);
-      FD_SET(PQsocket(conn_.connection()), &rfds);
-      struct timeval timeout;
-      timeout.tv_sec = conn_.timeout() / 1000;
-      timeout.tv_usec = (conn_.timeout() % 1000) * 1000;
-=======
     if (conn_.timeout() > std::chrono::microseconds{0}) {
       fd_set rfds;
       FD_ZERO(&rfds);
       FD_SET(PQsocket(conn_.connection()), &rfds);
       struct timeval timeout = toTimeval(conn_.timeout());
->>>>>>> 65e32ff2
 
       for (;;) {
 	int result = select(FD_SETSIZE, &rfds, 0, 0, &timeout);
@@ -672,20 +649,12 @@
 };
 
 Postgres::Postgres()
-<<<<<<< HEAD
-  : conn_(NULL),
-=======
   : conn_(nullptr),
->>>>>>> 65e32ff2
     timeout_(0)
 { }
 
 Postgres::Postgres(const std::string& db)
-<<<<<<< HEAD
-  : conn_(NULL),
-=======
   : conn_(nullptr),
->>>>>>> 65e32ff2
     timeout_(0)
 {
   if (!db.empty())
@@ -727,21 +696,12 @@
   }
 }
     
-<<<<<<< HEAD
-void Postgres::setTimeout(int millis)
-{
-  timeout_ = millis;
-}
-    
-Postgres *Postgres::clone() const
-=======
 void Postgres::setTimeout(std::chrono::microseconds timeout)
 {
   timeout_ = timeout;
 }
 
 std::unique_ptr<SqlConnection> Postgres::clone() const
->>>>>>> 65e32ff2
 {
   return std::unique_ptr<SqlConnection>(new Postgres(*this));
 }
@@ -764,7 +724,6 @@
 }
 
 bool Postgres::reconnect()
-<<<<<<< HEAD
 {
   std::cerr << this << " reconnecting..." << std::endl;
   
@@ -784,31 +743,8 @@
     return false;
 }
 
-SqlStatement *Postgres::prepareStatement(const std::string& sql)
-{
-=======
-{
-  std::cerr << this << " reconnecting..." << std::endl;
-  
-  if (conn_) {
-    if (PQstatus(conn_) == CONNECTION_OK) {
-      PQfinish(conn_);
-    }
-
-    conn_ = 0;
-  }
-
-  clearStatementCache();
-
-  if (!connInfo_.empty())
-    return connect(connInfo_);
-  else
-    return false;
-}
-
 std::unique_ptr<SqlStatement> Postgres::prepareStatement(const std::string& sql)
 {
->>>>>>> 65e32ff2
   if (PQstatus(conn_) != CONNECTION_OK)  {
     std::cerr << "Postgres: connection lost to server, trying to reconnect..."
 	      << std::endl;
@@ -817,11 +753,7 @@
     }
   }
 
-<<<<<<< HEAD
-  return new PostgresStatement(*this, sql);
-=======
   return std::unique_ptr<SqlStatement>(new PostgresStatement(*this, sql));
->>>>>>> 65e32ff2
 }
 
 void Postgres::executeSql(const std::string &sql)
@@ -848,21 +780,11 @@
   if (err != 1)
     throw PostgresException(PQerrorMessage(conn_));
 
-<<<<<<< HEAD
-  if (timeout_ > 0) {
-    fd_set rfds;
-    FD_ZERO(&rfds);
-    FD_SET(PQsocket(conn_), &rfds);
-    struct timeval timeout;
-    timeout.tv_sec = timeout_ / 1000;
-    timeout.tv_usec = (timeout_ % 1000) * 1000;
-=======
   if (timeout_ > std::chrono::microseconds{0}) {
     fd_set rfds;
     FD_ZERO(&rfds);
     FD_SET(PQsocket(conn_), &rfds);
     struct timeval timeout = toTimeval(timeout_);
->>>>>>> 65e32ff2
 
     for (;;) {
       int result = select(FD_SETSIZE, &rfds, 0, 0, &timeout);
@@ -887,7 +809,6 @@
 	  break;
       }
     }
-<<<<<<< HEAD
   }
 
   std::string error;
@@ -905,25 +826,6 @@
     PQclear(result);
   }
 
-=======
-  }
-
-  std::string error;
-
-  for (;;) {
-    PGresult *result = PQgetResult(conn_);
-    if (result == 0)
-      return;
-
-    err = PQresultStatus(result);
-
-    if (err != PGRES_COMMAND_OK && err != PGRES_TUPLES_OK)
-      error += PQerrorMessage(conn_);
-
-    PQclear(result);
-  }
-
->>>>>>> 65e32ff2
   if (!error.empty())
     throw PostgresException(error);
 }
