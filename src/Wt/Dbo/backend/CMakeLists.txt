--- conflicted
+++ resolved
@@ -127,10 +127,6 @@
       wtdbo
     PRIVATE
       ${POSTGRES_LIBRARIES}
-<<<<<<< HEAD
-      ${BOOST_DT_LIB}
-=======
->>>>>>> 65e32ff2
   )
 
   INCLUDE_DIRECTORIES(${POSTGRES_INCLUDE})
@@ -219,10 +215,6 @@
       wtdbo
     PRIVATE
       ${FIREBIRD_LIBRARIES}
-<<<<<<< HEAD
-      ${BOOST_DT_LIB}
-=======
->>>>>>> 65e32ff2
   )
 
   IF(MSVC)
@@ -293,10 +285,6 @@
       wtdbo
     PRIVATE
       ${MYSQL_LIBRARIES}
-<<<<<<< HEAD
-      ${BOOST_DT_LIB}
-=======
->>>>>>> 65e32ff2
   )
 
   INCLUDE_DIRECTORIES(${MYSQL_INCLUDE})
@@ -338,11 +326,7 @@
   SET(HAVE_MYSQL OFF CACHE INTERNAL "building mysql backend" FORCE)
 ENDIF(ENABLE_MYSQL AND MYSQL_FOUND)
 
-<<<<<<< HEAD
-IF(ENABLE_MSSQLSERVER AND ODBC_FOUND AND (WIN32 OR HAS_CXX11))
-=======
 IF(ENABLE_MSSQLSERVER AND ODBC_FOUND)
->>>>>>> 65e32ff2
 
   SET(HAVE_MSSQLSERVER ON CACHE INTERNAL "building Microsoft SQL Server backend" FORCE)
 
@@ -392,14 +376,6 @@
     SET_TARGET_PROPERTIES(wtdbomssqlserver PROPERTIES FOLDER "dbo")
   endif(MSVC)
 
-<<<<<<< HEAD
-  INSTALL_FILES(/include/Wt/Dbo/backend "^MSSQLServer$")
-  INSTALL_FILES(/include/Wt/Dbo/backend "^.*MSSQLServer.*h$")
-ELSE(ENABLE_MSSQLSERVER AND ODBC_FOUND AND (WIN32 OR HAS_CXX11))
-  MESSAGE("** Wt::Dbo: not building Microsoft SQL Server backend.")
-  SET(HAVE_MSSQLSERVER OFF CACHE INTERNAL "building Microsoft SQL Server backend" FORCE)
-ENDIF(ENABLE_MSSQLSERVER AND ODBC_FOUND AND (WIN32 OR HAS_CXX11))
-=======
   IF(INSTALL_EXTENSIONLESS_HEADERS)
     INSTALL_FILES(/include/Wt/Dbo/backend "^MSSQLServer$")
   ENDIF(INSTALL_EXTENSIONLESS_HEADERS)
@@ -407,5 +383,4 @@
 ELSE(ENABLE_MSSQLSERVER AND ODBC_FOUND)
   MESSAGE("** Wt::Dbo: not building Microsoft SQL Server backend.")
   SET(HAVE_MSSQLSERVER OFF CACHE INTERNAL "building Microsoft SQL Server backend" FORCE)
-ENDIF(ENABLE_MSSQLSERVER AND ODBC_FOUND)
->>>>>>> 65e32ff2
+ENDIF(ENABLE_MSSQLSERVER AND ODBC_FOUND)