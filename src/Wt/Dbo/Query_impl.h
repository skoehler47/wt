--- conflicted
+++ resolved
@@ -538,11 +538,7 @@
 
     break;
 
-<<<<<<< HEAD
-  case OffsetFetch:
-=======
   case LimitQuery::OffsetFetch:
->>>>>>> 65e32ff2
     if (offset_ != -1) {
       int v = offset_;
       field(binder, v, "offset");
@@ -555,11 +551,7 @@
 
     break;
 
-<<<<<<< HEAD
-  case NotSupported:
-=======
   case LimitQuery::NotSupported:
->>>>>>> 65e32ff2
     break;
   }
 }
