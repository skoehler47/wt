--- conflicted
+++ resolved
@@ -4,329 +4,6 @@
  *
  * See the LICENSE file for terms of use.
  */
-<<<<<<< HEAD
-#ifndef WTEST_ENVIRONMENT_H_
-#define WTEST_ENVIRONMENT_H_
-
-#include <string>
-#include <map>
-#include <vector>
-
-#include <Wt/WEnvironment>
-#include <Wt/WServer>
-
-namespace Wt {
-
-class WebController;
-
-namespace Test {
-
-/*! \class WTestEnvironment Wt/Test/WTestEnvironment Wt/Test/WTestEnvironment
- *  \brief An environment for testing purposes.
- *
- * This environment is useful for use in automated (integration/unit)
- * tests: you may configure its properties and pass it to the
- * constructor of an application.
- *
- * This is useful for automated test-cases:
- * \if cpp
- * \code
- * void testX() {
- *   Test::WTestEnvironment environment;
- *   MyApplication app(environment);
- *   ...
- * }
- * \endcode
- * \elseif java
- * \code
- * void testX() {
- *   WTestEnvironment environment(new Configuration());
- *   MyApplication app(environment);
- *   ...
- * }
- * \endcode
- * \endif
- *
- * \sa WEnvironment, WApplication::WApplication(const WEnvironment&)
- */
-class WTCONNECTOR_API WTestEnvironment : public WEnvironment
-{
-public:
-#ifndef WT_TARGET_JAVA
-  /*! \brief Default constructor.
-   *
-   * Constructs a test environment that resembles FireFox 3.0 with default
-   * settings.
-   *
-   * After construction, but before passing it to the constructor of a
-   * WApplication, you can change any of the environment properties using
-   * the setter methods.
-   */
-  WTestEnvironment(EntryPointType type = Application);
-
-  /*! \brief Constructor with custom configuration
-   *
-   * Constructs a test environment that resembles FireFox 3.0 with default
-   * settings.
-   *
-   * The <i>applicationPath</i> is the simulated application path used to
-   * match <tt><application-settings></tt> in the configuration file. The
-   * configuration file points to a wt_config.xml configuration file.
-   * The <i>type</i> indicates the application type.
-   *
-   * After construction, but before passing it to the constructor of a
-   * WApplication, you can change any of the environment properties using
-   * the setter methods.
-   */
-  WTestEnvironment(const std::string& applicationPath,
-		   const std::string& configurationFile,
-		   EntryPointType type = Application);
-
-#else
-  /*! \brief Default constructor.
-   *
-   * Constructs a test environment that resembles FireFox 3.0 with default
-   * settings.
-   *
-   * After construction, but before passing it to the constructor of a
-   * WApplication, you can change any of the environment properties using
-   * the setter methods.
-   */
-  WTestEnvironment(Configuration *configuration,
-		   EntryPointType type = Application);
-
-  /*! \brief Closes the test environment.
-   *
-   * Destroys the test environment. This will allow the environment and the
-   * application under test to be garbage collected.
-   */
-  void close();
-#endif // WT_TARGET_JAVA
-
-  /*! \brief Destructor.
-   */
-  ~WTestEnvironment();
-
-  /*! \brief Sets parameters to the application.
-   *
-   * The default value is an empty map.
-   *
-   * \sa getParameterMap()
-   */
-  void setParameterMap(const Http::ParameterMap& parameters);
-
-  /*! \brief Sets HTTP cookies.
-   *
-   * The default value is an empty map.
-   *
-   * \sa cookies()
-   */
-  void setCookies(const CookieMap& cookies);
-
-  /*! \brief Sets a HTTP header value.
-   *
-   * The default value is no headers.
-   *
-   * \sa headerValue()
-   */
-  void setHeaderValue(const std::string& value);
-
-  /*! \brief Sets whether cookies are supported.
-   *
-   * The default value is <i>true</i>.
-   *
-   * \sa supportsCookies()
-   */
-  void setSupportsCookies(bool enabled);
-
-  /*! \brief Sets whether AJAX is supported.
-   *
-   * The default value is <i>true</i>.
-   *
-   * \sa ajax()
-   */
-  void setAjax(bool enabled);
-
-  /*! \brief Sets the display's DPI scale.
-   *
-   * The default value is 1.
-   *
-   * \sa dpiScale()
-   */
-  void setDpiScale(double dpiScale);
-
-  /*! \brief Sets the locale.
-   *
-   * \if cpp
-   * The default value is WLocale("en").
-   * \endif
-   *
-   * \if java
-   * The default value is the English locale ("en").
-   * \endif
-   *
-   * \sa locale()
-   */
-  void setLocale(const WLocale& locale);
-
-  /*! \brief Sets the host name.
-   *
-   * The default value is "localhost".
-   *
-   * \sa hostName()
-   */
-  void setHostName(const std::string& hostName);
-
-  /*! \brief Sets the URL scheme.
-   *
-   * The default value is "http".
-   *
-   * \sa urlScheme()
-   */
-  void setUrlScheme(const std::string& scheme);
-
-  /*! \brief Sets the user agent.
-   *
-   * The default value is no "Mozilla/5.0 (X11; U; Linux x86_64; en-US; rv:1.9.0.11) Gecko/2009060309 Ubuntu/9.04 (jaunty) Firefox/3.0.11".
-   *
-   * \sa userAgent()
-   */
-  void setUserAgent(const std::string& userAgent);
-
-  /*! \brief Sets the referer.
-   *
-   * The default value is "".
-   *
-   * \sa referer()
-   */
-  void setReferer(const std::string& referer);
-
-  /*! \brief Sets the accept header.
-   *
-   * \htmlonly
-   * The default value is
-   * "text/html,application/xhtml+xml,application/xml;q=0.9,*<span>/</span>*;q=0.8".
-   * \endhtmlonly
-   *
-   * \sa accept()
-   */
-  void setAccept(const std::string& accept);
-
-  /*! \brief Sets the server signature.
-   *
-   * The default value is "None (WTestEnvironment)".
-   *
-   * \sa serverSignature()
-   */
-  void setServerSignature(const std::string& signature);
-
-  /*! \brief Sets the server software.
-   *
-   * The default value is "None (WTestEnvironment)".
-   *
-   * \sa serverSoftware()
-   */
-  void setServerSoftware(const std::string& software);
-
-  /*! \brief Sets the server admin.
-   *
-   * The default value is "your@onyourown.here".
-   *
-   * \sa serverAdmin()
-   */
-  void setServerAdmin(const std::string& serverAdmin);
-
-  /*! \brief Sets the client address.
-   *
-   * The default value is "127.0.0.1".
-   *
-   * \sa clientAddress()
-   */
-  void setClientAddress(const std::string& clientAddress);
-
-  /*! \brief Sets the initial internal path.
-   *
-   * The default value is "".
-   *
-   * \sa internalPath()
-   */
-  void setInternalPath(const std::string& internalPath);
-
-  /*! \brief Sets the content type (<b>deprecated</b>.
-   *
-   * Since contentType is now always HTML5, this setting is ignored.
-   */
-  void setContentType(ContentType contentType);
-
-#ifndef WT_TARGET_JAVA
-  /*! \brief Sets the server's appRoot
-   *
-   * \sa WServer::appRoot()
-   */
-  void setAppRoot(const std::string& appRoot);
-
-  /*! \brief Sets the docRoot
-   *
-   * \sa WApplication::docRoot()
-   */
-  void setDocRoot(const std::string& docRoot);
-#endif // WT_TARGET_JAVA
-
-  /*! \brief %Signal used to test a dialog/messagebox reentrant event
-   *         loop.
-   *
-   * This signal is emitted when a dialog or message box is being
-   * executed using WDialog::exec() or WMessageBox::exec(), and allows
-   * you to interact with the dialog contents.
-   *
-   * In the end, the dialog should be closed while executing this
-   * signal, (calling done() directly or indirectly) so that the main
-   * event loop can continue.
-   */
-  virtual Signal<WDialog *>& dialogExecuted() const;
-
-  /*! \brief %Signal used to test a popup menu reentrant event loop.
-   *
-   * This signal is emitted when a popup menu is being executed using
-   * WPopupMenu::exec(), and allows you to interact with the popup
-   * menu (i.e. to select an option).
-   *
-   * \sa dialogExecuted()
-   */
-  virtual Signal<WPopupMenu *>& popupExecuted() const;
-
-  /*! \brief Simulates the end of a request by the main event loop.
-   *
-   * The environemnt (and application is) started from within the main
-   * event loop. To simulate the delivery of events posted to the
-   * application-under-test, by WServer::post(), you need to simulate
-   * the release of the session lock.
-   * 
-   * \sa startRequest()
-   */
-  void endRequest();
-
-  /*! \brief Simulates the start of a new request by the main event loop.
-   *
-   * \sa endRequest()
-   */
-  void startRequest();
-
-  /*! \brief Simulates the presence of the session ID in the URL.
-   *
-   * A session ID in the URL should cause a trampoline to be used for
-   * references to external servers.
-   *
-   * The default value is \c false.
-   */
-  void setSessionIdInUrl(bool sessionIdInUrl);
-
-private:
-  boost::shared_ptr<WebSession> theSession_;
-
-#ifndef WT_TARGET_JAVA
-  WServer *server_;
-=======
 #ifndef WT_TEST_WTESTENVIRONMENT_EXTENSIONLESS_H_
 #define WT_TEST_WTESTENVIRONMENT_EXTENSIONLESS_H_
 #include <Wt/WConfig.h>
@@ -335,7 +12,6 @@
 #warning "The use of header files without .h is deprecated since Wt 4.0.0, please use WTestEnvironment.h instead"
 #elif defined(_MSC_VER)
 #pragma message("The use of header files without .h is deprecated since Wt 4.0.0, please use WTestEnvironment.h instead")
->>>>>>> 65e32ff2
 #endif
 #endif // defined(WT_WARN_HEADER_MISSING_H)
 #include "WTestEnvironment.h"
