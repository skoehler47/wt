// This may look like C code, but it's really -*- C++ -*-
/*
 * Copyright (C) 2017 Emweb bvba, Herent, Belgium.
 *
 * See the LICENSE file for terms of use.
 */
<<<<<<< HEAD
#ifndef WAPPLICATION_
#define WAPPLICATION_

#include <vector>
#include <string>
#include <set>

// even boost/poolfwd.hpp includes <windows.h> ...
namespace boost {
  struct default_user_allocator_new_delete;

  template <typename UserAllocator>
  class pool;
}

#include <boost/any.hpp>
#include <boost/shared_ptr.hpp>

#include <Wt/WObject>
#include <Wt/WCssStyleSheet>
#include <Wt/WEvent>
#include <Wt/WJavaScriptPreamble>
#include <Wt/WLocale>
#include <Wt/WMessageResourceBundle>
#include <Wt/WSignal>
#include <Wt/WString>
#include <boost/function.hpp>

namespace Wt {

#ifndef WT_TARGET_JAVA
/*
 * Symbols used to check that included version matches library version
 * against which you link.
 */
struct WtLibVersion { };
extern WT_API const WtLibVersion WT_INCLUDED_VERSION;
#endif

class WApplication;
class WCombinedLocalizedStrings;
class WContainerWidget;
class WEnvironment;
class WEvent;
class WLoadingIndicator;
class WLogEntry;
class WResource;
class WText;

namespace Ext {
  class Dialog;
  class MessageBox;
}

class WebSession;
class UpdateLockImpl;
class SoundManager;

#ifndef WT_TARGET_JAVA
/*! \brief Typedef for a function that creates WApplication objects.
 *
 * \sa WRun()
 *
 * \relates WApplication
 */
typedef boost::function<WApplication* (const WEnvironment&)> ApplicationCreator;
#endif // !WT_TARGET_JAVA

#ifdef WT_TARGET_JAVA
/*! \brief An HTML Meta Header
 */
#endif // WT_TARGET_JAVA
class MetaHeader {
public:
  /*! \brief Constructor
   *
   * Creates a meta header. The lang and user agents are optional, and should
   * be an empty string if not used.
   */
  MetaHeader(MetaHeaderType type, const std::string& name,
	     const WString& content, const std::string& lang,
	     const std::string& userAgent);
  
  MetaHeaderType type;
  std::string name, lang, userAgent;
  WString content;
};

/*! \class WApplication Wt/WApplication Wt/WApplication
 *  \brief Represents an application instance for a single session.
 *
 * \if cpp
 *
 * Each user session of your application has a corresponding
 * %WApplication instance. You need to create a new instance and return
 * it as the result of the callback function passed to WRun(). The
 * instance is the main entry point to session information, and holds
 * a reference to the root() of the widget tree.
 *
 * \elseif java
 *
 * Each user session of your application has a corresponding
 * %WApplication instance. You need to create a new instance and return
 * it as the result of {javadoclink WtServlet#createApplication(WEnvironment)}. 
 * The instance is the main entry point to session information,
 * and holds a reference to the root() of the widget tree.
 *
 * \endif
 *
 * The recipe for a %Wt web application, which allocates new
 * WApplication instances for every user visiting the application is
 * thus:
 *
 * \if cpp
 * \code
 * WApplication *createApplication(const WEnvironment& env)
 * {
 *   //
 *   // Optionally, check the environment and redirect to an error page.
 *   //
 *   bool valid = ...;
 *
 *   WApplication *app;
 *   if (!valid) {
 *     app = new WApplication(env);
 *     app->redirect("error.html");
 *     app->quit();
 *   } else {
 *     // usually you will specialize your application class
 *     app = new WApplication(env);
 *
 *     //
 *     // Add widgets to app->root() and return the application object.
 *     //
 *   }
 *
 *   return app;
 * }
 * \endcode
 * \elseif java
 * \code
 * public class HelloServlet extends WtServlet {
 *  public HelloServlet() {
 *      super();
 *  }
 *
 *  public WApplication createApplication(WEnvironment env) {
 *      // In practice, you will specialize WApplication and simply
 *      // return a new instance.
 *      WApplication app = new WApplication(env);
 *      app.getRoot().addWidget(new WText("Hello world."));
 *      return app;
 *  }
 * }
 * \endcode
 * \endif
 *
 * \if cpp
 *
 * Throughout the session, the instance is available through
 * WApplication::instance() (or through #wApp). The application may be
 * exited either using the method quit(), or because of a timeout
 * after the user has closed the window, but not because the user does
 * not interact: keep-alive messages in the background will keep the
 * session around as long as the user has the page opened. In either
 * case, the application object is deleted, allowing for cleanup of
 * the entire widget tree, and any other resources.
 *
 * \elseif java
 *
 * Throughout the session, the instance is available through the
 * static method WApplication::instance(), which uses thread-specific
 * storage to keep track of the current session. The application may
 * be exited either using the method quit(), or because of a timeout
 * after the user has closed the window, but not because the user does
 * not interact: keep-alive messages in the background will keep the
 * session around as long as the user has the page opened.
 *
 * \endif
 *
 * The %WApplication object provides access to session-wide settings, including:
 *
 * - circumstantial information through environment(), which gives
 *   details about the user, start-up arguments, and user agent
 *   capabilities.
 * - the application title with setTitle().
 * - inline and external style sheets using styleSheet() and
 *   useStyleSheet().
 * - inline and external JavaScript using doJavaScript() and require().
 * - the top-level widget in root(), representing the entire browser window,
 *   or multiple top-level widgets using bindWidget() when deployed in
 *   %WidgetSet mode to manage a number of widgets within a 3rd party page.
 * - definition of cookies using setCookie() to persist information across
 *   sessions, which may be read using WEnvironment::getCookie() in a future
 *   session.
 * - management of the internal path (that enables browser history and
 *   bookmarks) using setInternalPath() and related methods.
 * - support for server-initiated updates with enableUpdates()
 * \if cpp
 * - localization information and message resources bundles using setLocale()
 *   and messageResourceBundle().
 * \elseif java
 * - localization information and message resources bundles, with
 *   setLocale() and setLocalizedStrings()
 * \endif
 */
class WT_API WApplication : public WObject
{
public:
  /*! \brief Enumeration that indicates the method for dynamic (AJAX-alike)
   *         updates ((<b>deprecated</b>).
   *
   * \sa setAjaxMethod()
   */
  enum AjaxMethod {
    XMLHttpRequest,  //!< Using the XMLHttpRequest object (real AJAX)
    DynamicScriptTag //!< Using dynamic script tags (for cross-domain AJAX)
  };

#ifndef WT_TARGET_JAVA
  /*! \brief Typedef for a function that creates WApplication objects.
   *
   * \sa WRun()
   */
  typedef Wt::ApplicationCreator ApplicationCreator;
#endif // WT_TARGET_JAVA

  /*! \brief Creates a new application instance.
   *
   * The \p environment provides information on the initial request,
   * user agent, and deployment-related information.
   */
#if defined(DOXYGEN_ONLY) || defined(WT_TARGET_JAVA) 
  WApplication(const WEnvironment& environment);
#else
  WApplication(const WEnvironment& environment,
	       WtLibVersion version = WT_INCLUDED_VERSION);
#endif

#ifndef WT_TARGET_JAVA
  /*! \brief Destructor.
   *
   * The destructor deletes the root() container, and as a consequence
   * the entire widget tree.
   */
  ~WApplication();
#endif // WT_TARGET_JAVA

  /*! \brief Returns the current application instance.
   *
   * \if cpp
   * This is the same as the global define #wApp. In a multi-threaded server,
   * this method uses thread-specific storage to fetch the current session.
   * \elseif java
   * This method uses thread-specific storage to fetch the current session.
   * \endif
   */
  static WApplication *instance();

  /*! \brief Returns the environment information.
   *
   * This method returns the environment object that was used when
   * constructing the application. The environment provides
   * information on the initial request, user agent, and
   * deployment-related information.
   *
   * \sa url(), sessionId()
   */
  const WEnvironment& environment() const;

  /*! \brief Returns the root container.
   *
   * This is the top-level widget container of the application, and
   * corresponds to entire browser window. The user interface of your
   * application is represented by the content of this container.
   *
   * \if cpp
   *
   * The %root() widget is only defined when the application manages
   * the entire window. When deployed as a \link Wt::WidgetSet
   * WidgetSet\endlink application, there is no %root() container, and
   * \c 0 is returned.  Instead, use bindWidget() to bind one or more
   * root widgets to existing HTML &lt;div&gt; (or other) elements on
   * the page.
   *
   * \elseif java
   *
   * The root() widget is only defined when the application manages
   * the entire window. When deployed as a \link Wt::WidgetSet
   * WidgetSet\endlink application, there is no %root() container, and
   * <code>null</code> is returned. Instead, use bindWidget() to bind
   * one or more root widgets to existing HTML &lt;div&gt; (or other)
   * elements on the page.
   *
   * \endif
   */
  WContainerWidget *root() const { return widgetRoot_; }

  /*! \brief Finds a widget by name.
   *
   * This finds a widget in the application's widget hierarchy. It
   * does not only consider widgets in the root(), but also widgets
   * that are placed outside this root, such as in dialogs, or other
   * "roots" such as all the bound widgets in a widgetset application.
   *
   * \sa WWidget::setObjectName(), WWidget::find()
   */
  WWidget *findWidget(const std::string& name);

  /** @name Style sheets and CSS
   */
  //@{
  /*! \brief Returns a reference to the inline style sheet.
   *
   * Widgets may allow configuration of their look and feel through
   * style classes. These may be defined in this inline stylesheet, or
   * in external style sheets.
   *
   * It is usually preferable to use external stylesheets (and
   * consider more accessible). Still, the internal stylesheet has as
   * benefit that style rules may be dynamically updated, and it is
   * easier to manage logistically.
   *
   * \sa useStyleSheet()
   * \sa WWidget::setStyleClass()
   */
  WCssStyleSheet& styleSheet() { return styleSheet_; }

  /*! \brief Adds an external style sheet.
   *
   * The \p link is a link to a stylesheet.
   *
   * The \p media indicates the CSS media to which this stylesheet
   * applies. This may be a comma separated list of media. The default
   * value is "all" indicating all media.
   *
   * This is an overloaded method for convenience, equivalent to:
   * \code
   * useStyleSheet(Wt::WCssStyleSheet(link, media))
   * \endcode
   */
  void useStyleSheet(const WLink& link, const std::string& media = "all");

  /*! \brief Conditionally adds an external style sheet.
   *
   * This is an overloaded method for convenience, equivalent to:
   * \code
   * useStyleSheet(Wt::WCssStyleSheet(link, media), condition)
   * \endcode
   */
  void useStyleSheet(const WLink& link, const std::string& condition,
		     const std::string& media);

  /*! \brief Adds an external stylesheet.
   *
   * Widgets may allow configuration of their look and feel through
   * style classes. These may be defined in an inline stylesheet,
   * or in external style sheets.
   *
   * External stylesheets are inserted after the internal style sheet,
   * and can therefore override default styles set by widgets in the
   * internal style sheet.
   * External stylesheets must have valid link.
   *
   * If not empty, \p condition is a string that is used to apply the
   * stylesheet to specific versions of IE. Only a limited subset of
   * the IE conditional comments syntax is supported (since these are
   * in fact interpreted server-side instead of client-side). Examples
   * are:
   *
   * - "IE gte 6": only for IE version 6 or later.
   * - "!IE gte 6": only for IE versions prior to IE6.
   * - "IE lte 7": only for IE versions prior to IE7.
   *
   * \sa styleSheet(), useStyleSheet(const std::string&, const std::string&),
   *  removeStyleSheet(const WLink& link)
   * \sa WWidget::setStyleClass()
   */
  void useStyleSheet(const WCssStyleSheet& styleSheet,
		     const std::string& condition = "");

  /*! \brief Removes an external stylesheet.
   *
   * \sa styleSheet(), useStyleSheet(const std::string&, const std::string&)
   * \sa WWidget::setStyleClass()
   */
  void removeStyleSheet(const WLink& link);

  /*! \brief Sets the theme.
   *
   * The theme provides the look and feel of several built-in widgets,
   * using CSS style rules. Rules for each theme are defined in the
   * <tt>resources/themes/</tt><i>theme</i><tt>/</tt> folder.
   *
   * The default theme is "default" CSS theme.
   */
  void setTheme(const WTheme *theme);

  /*! \brief Returns the theme.
   */
  const WTheme *theme() const { return theme_; }

  /*! \brief Sets a CSS theme.
   *
   * This sets a WCssTheme as theme.
   *
   * The theme provides the look and feel of several built-in widgets,
   * using CSS style rules. Rules for each CSS theme are defined in
   * the <tt>resources/themes/</tt><i>name</i><tt>/</tt> folder.
   *
   * The default theme is "default". Setting an empty theme "" will
   * result in a stub CSS theme that does not load any stylesheets. 
   */
  void setCssTheme(const std::string& name);

  /*! \brief Sets the layout direction.
   * 
   * The default direction is LeftToRight.
   *
   * This sets the language text direction, which by itself sets the
   * default text alignment and reverse the column orders of &lt;table&gt;
   * elements.
   *
   * In addition, %Wt will take this setting into account in WTextEdit,
   * WTableView and WTreeView (so that columns are reverted), and swap
   * the behaviour of WWidget::setFloatSide() and
   * WWidget::setOffsets() for RightToLeft languages. Note that CSS
   * settings themselves are not affected by this setting, and thus
   * for example <tt>"float: right"</tt> will move a box to the right,
   * irrespective of the layout direction.
   *
   * The library sets <tt>"Wt-ltr"</tt> or <tt>"Wt-rtl"</tt> as style
   * classes for the document body. You may use this if to override
   * certain style rules for a Right-to-Left document.
   *
   * For example:
   * \code
   * body        .sidebar { float: right; }
   * body.Wt-rtl .sidebar { float: left; }
   * \endcode
   *
   * \note The layout direction can be set only at application startup
   * and does not have the effect of rerendering the entire UI.
   */
  void setLayoutDirection(LayoutDirection direction);

  /*! \brief Returns the layout direction.
   *
   * \sa setLayoutDirection()
   */
  LayoutDirection layoutDirection() const { return layoutDirection_; }

  /*! \brief Sets a style class to the entire page &lt;body&gt;.
   *
   * \sa setHtmlClass()
   */
  void setBodyClass(const std::string& styleClass);

  /*! \brief Returns the style class set for the entire page &lt;body&gt;.
   *
   * \sa setBodyClass()
   */
  std::string bodyClass() const { return bodyClass_; }

  /*! \brief Sets a style class to the entire page &lt;html&gt;.
   *
   * \sa setBodyClass()
   */
  void setHtmlClass(const std::string& styleClass);

  /*! \brief Returns the style class set for the entire page &lt;html&gt;.
   *
   * \sa setHtmlClass()
   */
  std::string htmlClass() const { return htmlClass_; }
  //@}

  /*! \brief Sets the window title.
   *
   * Sets the browser window title to \p title.
   *
   * The default title is "".
   *
   * \sa title()
   */
  void setTitle(const WString& title);

  /*! \brief Returns the window title.
   *
   * \sa setTitle(const WString&)
   */
  const WString& title() const { return title_; }

  /*! \brief Returns the close message.
   *
   * \sa setConfirmCloseMessage()
   */
  const WString& closeMessage() const { return closeMessage_; }

  /*! \brief Returns the resource object that provides localized strings.
   *
   * \if cpp
   * The default value is a WMessageResourceBundle instance, which
   * uses XML files to resolve localized strings, but you can set a
   * custom class using setLocalizedStrings().
   * \elseif java
   * This returns the object previously set using setLocalizedStrings().
   * \endif
   *
   * WString::tr() is used to create localized strings, whose
   * localized translation is looked up through this object, using a
   * key.
   * 
   * \if cpp
   * \sa WString::tr(), messageResourceBundle()
   * \elseif java
   * \sa WString::tr()
   * \endif
   */
  WLocalizedStrings *localizedStrings();

#ifdef WT_TARGET_JAVA
  /*! \brief Accesses the built-in resource bundle.
   *
   * This is an internal function and should not be called directly.
   *
   * \sa localizedStrings()
   */
#endif // WT_TARGET_JAVA
  WMessageResourceBundle& builtinLocalizedStrings();

  /*! \brief Sets the resource object that provides localized strings.
   *
   * The \p translator resolves localized strings within the current
   * application locale.
   *
   * \if cpp
   * The previous resource is deleted, and ownership of the new resource
   * passes to the application.
   * \endif
   *
   * \sa localizedStrings(), WString::tr(const char *key)
   */
  void setLocalizedStrings(WLocalizedStrings *stringResolver);

#ifndef WT_TARGET_JAVA
  /*! \brief Returns the message resource bundle.
   *
   * The message resource bundle defines the list of external XML
   * files that are used to lookup localized strings.
   *
   * The default localizedStrings() is a WMessageResourceBundle
   * object, and this method returns localizedStrings() downcasted to
   * this type.
   *
   * \sa WString::tr(const char *key)
   */
  WMessageResourceBundle& messageResourceBundle();
#endif // WT_TARGET_JAVA

  /*! \brief Changes the locale.
   *
   * The locale is used by the localized strings resource to resolve
   * localized strings.
   *
   * By passing an empty \p locale, the default locale is
   * chosen.
   *
   * When the locale is changed, refresh() is called, which will
   * resolve the strings of the current user-interface in the new
   * locale.
   *
   * At construction, the locale is copied from the environment
   * (WEnvironment::locale()), and this is the locale that was
   * configured by the user in his browser preferences, and passed
   * using an HTTP request header.
   *
   * \sa localizedStrings(), WString::tr()
   */
  void setLocale(const WLocale& locale);

  /*! \brief Returns the current locale.
   *
   * \sa setLocale(const WLocale&)
   */
  const WLocale& locale() const { return locale_; }

  /*! \brief Refreshes the application.
   *
   * This lets the application to refresh its data, including strings
   * from message-resource bundles. This done by propagating
   * WWidget::refresh() through the widget hierarchy.
   *
   * This method is also called when the user hits the refresh (or
   * reload) button, if this can be caught within the current session.
   *
   * \if cpp
   *
   * The reload button may only be caught when %Wt is configured so that
   * reload should not spawn a new session. When URL rewriting is used for
   * session tracking, this will cause an ugly session ID to be added to the
   * URL. See \ref config_session for configuring the reload
   * behavior ("<reload-is-new-session>").
   *
   * \elseif java
   *
   * The reload button may only be caught when cookies for session
   * tracking are configured in the servlet container.
   *
   * \endif
   *
   * \sa WWidget::refresh()
   */
  virtual void refresh();

  /*! \brief Binds a top-level widget for a WidgetSet deployment.
   *
   * This method binds a \p widget to an existing element with DOM id
   * \p domId on the page. The element type should correspond with
   * the widget type (e.g. it should be a &lt;div&gt; for a
   * WContainerWidget, or a &lt;table&gt; for a WTable).
   *
   * \sa root()
   * \sa Wt::WidgetSet
   */
  void bindWidget(WWidget *widget, const std::string& domId);

  /** @name URLs and internal paths
   */
  //@{
  /*! \brief Returns a URL for the current session
   *
   * Returns the (relative) URL for this application session
   * (including the session ID if necessary). The URL includes the
   * full application path, and is expanded by the browser into a full
   * URL.
   *
   * For example, for an application deployed at \code
   * http://www.mydomain.com/stuff/app.wt \endcode this method might
   * return <tt>"/stuff/app.wt?wtd=AbCdEf"</tt>. Additional query
   * parameters can be appended in the form of
   * <tt>"&param1=value&param2=value"</tt>.
   *
   * To obtain a URL that is suitable for bookmarking the current
   * application state, to be used across sessions, use bookmarkUrl()
   * instead.
   *
   * \sa redirect(), WEnvironment::hostName(), WEnvironment::urlScheme()
   * \sa bookmarkUrl()
   */
  std::string url(const std::string& internalPath = std::string()) const;

  /*! \brief Makes an absolute URL.
   *
   * Returns an absolute URL for a given (relative url) by including
   * the schema, hostname, and deployment path.
   *
   * If \p url is "", then the absolute base URL is returned. This is
   * the absolute URL at which the application is deployed, up to the
   * last '/'.
   *
   * The default implementation is not complete: it does not handle relative
   * URL path segments with '..'. It just handles the cases that are necessary for
   * Wt.
   *
   * This is not used in the library, except when a public URL is
   * needed, e.g. for inclusion in an email.
   *
   * You may want to reimplement this method when the application is
   * hosted behind a reverse proxy or in general the public URL of the
   * application cannot be guessed correctly by the application.
   */
  virtual std::string makeAbsoluteUrl(const std::string& url) const;

  /*! \brief "Resolves" a relative URL taking into account internal paths.
   *
   * This resolves the relative URL against the base path of the application,
   * so that it will point to the correct path regardless of the current internal
   * path, e.g. if the application is deployed at <tt>%http://example.com/one</tt>
   * and we're at the internal path <tt>/two/</tt>, so that the full URL is
   * <tt>%http://example.com/one/two/</tt>, the output of the input URL <tt>three</tt>
   * will point to <tt>%http://example.com/three</tt>, and not
   * <tt>%http://example.com/one/two/three</tt>.
   *
   * If the given url is the empty string, the result will point to the base path
   * of the application.
   *
   * See the table below for more examples.
   *
   * <h3>When you would want to use resolveRelativeUrl:</h3>
   *
   * Using HTML5 History API or in a plain HTML session (without ugly
   * internal paths), the internal path is present as a full part of
   * the URL. This has a consequence that relative URLs, if not dealt
   * with, would be resolved against the last 'folder' name of the
   * internal path, rather than against the application deployment
   * path (which is what you probably want).
   *
   * When using a widgetset mode deployment, or when configuring a
   * baseURL property in the configuration, this method will make an
   * absolute URL so that the property is fetched from the right
   * server.
   *
   * Otherwise, this method will fixup a relative URL so that it
   * resolves correctly against the base path of an application. This
   * does not necessarily mean that the URL is resolved into an
   * absolute URL. In fact, %Wt will simply prepend a sequence of "../"
   * path elements to correct for the internal path. When passed an
   * absolute URL (i.e. starting with '/'), the url is returned
   * unchanged.
   *
   * For URLs passed to the %Wt API (and of which the library knows it
   * represents a URL) this method is called internally by the
   * library. But it may be useful for URLs which are set e.g. inside
   * a WTemplate.
   *
   * <h3>Examples</h3>
   *
   * Note that whether the deployment path and entry point ends with a slash is significant.
   * Below are some examples with the
   * <span style="color:red;">deployment path</span> in <span style="color:red;">red</span>
   * and the <span style="color:blue;">internal path</span> in <span style="color:blue;">blue</span>.
   *
   * <table>
   * <tr><th>Current full path</th><th>url argument</th><th>Result points to</th></tr>
   * <tr><td rowspan="4"><tt>%http://example.com</tt><tt style="color:red;">/foo/bar</tt><tt style="color:blue;">/internal/path</tt><br />Deployment path: <tt style="color:red;">/foo/bar</tt> (no slash at the end)<br />Internal path: <tt style="color:blue;">/internal/path</tt></td>
   * <td><i>(empty string)</i></td><td><tt>%http://example.com/foo/bar</tt></tr>
   * <tr><td><tt>.</tt></td><td><tt>%http://example.com/foo/</tt></td></tr>
   * <tr><td><tt>./</tt></td><td><tt>%http://example.com/foo/</tt></td></tr>
   * <tr><td><tt>../</tt></td><td><tt>%http://example.com/</tt></td></tr>
   * <tr><td rowspan="4"><tt>%http://example.com</tt><tt style="color:red;">/foo/bar</tt><tt style="color:magenta;font-weight:bold;">/</tt><tt style="color:blue;">internal/path</tt><br />Deployment path: <tt style="color:red;">/foo/bar/</tt> (with slash at the end)<br />Internal path: <tt style="color:blue;">/internal/path</tt><br />Note that the slash between the deployment path and the internal path is shared</td>
   * <td><i>(empty string)</i></td><td><tt>%http://example.com/foo/bar/</tt></tr>
   * <tr><td><tt>.</tt></td><td><tt>%http://example.com/foo/bar/</tt></td></tr>
   * <tr><td><tt>./</tt></td><td><tt>%http://example.com/foo/bar/</tt></td></tr>
   * <tr><td><tt>../</tt></td><td><tt>%http://example.com/foo/</tt></td></tr>
   * </table>
   */
  std::string resolveRelativeUrl(const std::string& url) const;

  /*! \brief Returns a bookmarkable URL for the current internal path.
   *
   * Is equivalent to <tt>bookmarkUrl(internalPath())</tt>, see
   * bookmarkUrl(const std::string&) const.
   *
   * To obtain a URL that is refers to the current session of the
   * application, use url() instead.
   *
   * \sa url(), bookmarkUrl(const std::string&) const
   */
  std::string bookmarkUrl() const;

  /*! \brief Returns a bookmarkable URL for a given internal path.
   *
   * Returns the (relative) URL for this application that includes the
   * internal path \p internalPath, usable across sessions.
   *
   * The returned URL concatenates the internal path to the application
   * base URL, and when no JavaScript is available and URL rewriting is used
   * for session-tracking, a session Id is appended to reuse an existing
   * session if available.
   *
   * \if cpp
   * See also \ref config_session for configuring the session-tracking 
   * method.
   *
   * For the built-in httpd, when the application is deployed at a folder
   * (ending with '/'), only an exact matching path is routed to
   * the application (this can be changed since Wt 3.1.9, see
   * \ref wthttpd ), making clean URLs impossible. Returned URLs then
   * include a <tt>"?_="</tt> encoding for the internal path.
   * \endif
   *
   * You can use bookmarkUrl() as the destination for a WAnchor, and
   * listen to a click event is attached to a slot that switches to
   * the internal path \p internalPath (see
   * WAnchor::setRefInternalPath()). In this way, an anchor can be
   * used to switch between internal paths within an application
   * regardless of the situation (browser with or without Ajax
   * support, or a web spider bot), but still generates suitable URLs
   * across sessions, which can be used for bookmarking, opening in a
   * new window/tab, or indexing.
   *
   * To obtain a URL that refers to the current session of the
   * application, use url() instead.
   *
   * \sa url(), bookmarkUrl()
   *
   * \if cpp
   * \note the \p internalPath should be UTF8 encoded (we may fix the API
   *       to use WString in the future).
   * \endif
   */
  std::string bookmarkUrl(const std::string& internalPath) const;

  /*! \brief Changes the internal path.
   *
   * A %Wt application may manage multiple virtual paths. The virtual
   * path is appended to the application URL. Depending on the
   * situation, the path is directly appended to the application URL
   * or it is appended using a name anchor (#).
   *
   * For example, for an application deployed at:
   * \code
   * http://www.mydomain.com/stuff/app.wt
   * \endcode
   * for which an \p internalPath <tt>"/project/z3cbc/details/"</tt> is
   * set, the two forms for the application URL are:
   * <ul>
   * <li> in an AJAX session (HTML5):
   * \code
   * http://www.mydomain.com/stuff/app.wt/project/z3cbc/details/
   * \endcode
   * </li><li> in an AJAX session (HTML4):
   * \code
   * http://www.mydomain.com/stuff/app.wt#/project/z3cbc/details/
   * \endcode
   * </li><li>
   * </li><li>
   * in a plain HTML session:
   * \code
   * http://www.mydomain.com/stuff/app.wt/project/z3cbc/details/
   * \endcode
   * </li></ul>
   *
   * Note, since %Wt 3.1.9, the actual form of the URL no longer
   * affects relative URL resolution, since now %Wt includes an HTML
   * <tt>meta base</tt> tag which points to the deployment path,
   * regardless of the current internal path. This does break
   * deployments behind a reverse proxy which changes paths.
   *
   * \if cpp
   * For the built-in httpd, when the application is deployed
   * at a folder (ending with '/'), only an exact matching path is
   * routed to the application (this can be changed since Wt 3.1.9,
   * see \ref wthttpd ), making clean URLs impossible. Returned
   * URLs then include a <tt>"?_="</tt> encoding for the internal
   * path:
   * 
   * \code
   * http://www.mydomain.com/stuff/?_=/project/z3cbc/details/
   * \endcode
   * \endif
   *
   * When the internal path is changed, an entry is added to the
   * browser history. When the user navigates back and forward through
   * this history (using the browser back/forward buttons), an
   * internalPathChanged() event is emitted. You should listen to this
   * signal to switch the application to the corresponding state. When
   * \p emitChange is \c true, this signal is also emitted by setting
   * the path (but only if the path is actually changed).
   *
   * A url that includes the internal path may be obtained using
   * bookmarkUrl().
   *
   * The \p internalPath must start with a '/'. In this way, you
   * can still use normal anchors in your HTML. Internal path changes
   * initiated in the browser to paths that do not start with a '/'
   * are ignored.
   *
   * The \p emitChange parameter determines whether calling this
   * method causes the internalPathChanged() signal to be emitted.
   *
   * \sa bookmarkUrl(), internalPath(), internalPathChanged()
   *
   * \if cpp
   * \note the \p path should be UTF8 encoded (we may fix the API
   *       to use WString in the future).
   * \endif
   */
  void setInternalPath(const std::string& path, bool emitChange = false);

  /*! \brief Sets whether an internal path is valid by default.
   *
   * This configures how you treat (invalid) internal paths. If an
   * internal path is treated valid by default then you need to call
   * setInternalPath(false) for an invalid path. If on the other hand
   * you treat an internal path as invalid by default, then you need
   * to call setInternalPath(true) for a valid path.
   * 
   * A user which opens an invalid internal path will receive a HTTP
   * 404-Not Found response code (if sent an HTML response).
   *
   * The default value is \c true.
   */
  void setInternalPathDefaultValid(bool valid);

  /*! \brief Returns whether an internal path is valid by default.
   *
   * \sa setInternalPathDefaultValid()
   */
  bool internalPathDefaultValid() const { return internalPathDefaultValid_; }

  /*! \brief Sets whether the current internal path is valid.
   *
   * You can use this function in response to an internal path change
   * event (or at application startup) to indicate whether the new (or
   * initial) internal path is valid. This has only an effect on plain
   * HTML sessions, or on the first response in an application
   * deployed with progressive bootstrap settings, as this generates
   * then a 404 Not-Found response.
   *
   * \sa internalPathChanged(), setInternalPathDefaultValid()
   */
  void setInternalPathValid(bool valid);

  /*! \brief Returns whether the current internal path is valid.
   *
   * \sa setInternalPathValid()
   */
  bool internalPathValid() const { return internalPathValid_; }

  /*! \brief Returns the current internal path.
   *
   * When the application is just created, this is equal to
   * WEnvironment::internalPath().
   *
   * \sa setInternalPath(), internalPathNextPart(), internalPathMatches()
   *
   * \if cpp
   * \note the \p returned path is UTF8 (we may fix the API
   *       to use WString in the future).
   * \endif
   */
  std::string internalPath() const;

  /*! \brief Returns a part of the current internal path.
   *
   * This is a convenience method which returns the next \p folder
   * in the internal path, after the given \p path.
   *
   * For example, when the current internal path is
   * <tt>"/project/z3cbc/details"</tt>, this method returns
   * <tt>"details"</tt> when called with <tt>"/project/z3cbc/"</tt> as
   * \p path argument.
   *
   * The \p path must start with a '/', and internalPathMatches()
   * should evaluate to \c true for the given \p path. If not,
   * an empty string is returned and an error message is logged.
   *
   * \sa internalPath(), internalPathChanged()
   *
   * \if cpp
   * \note the \p internal path is UTF8 encoded (we may fix the API
   *       to use WString in the future).
   * \endif
   */
  std::string internalPathNextPart(const std::string& path) const;

  std::string internalSubPath(const std::string& path) const;

  /*! \brief Checks if the internal path matches a given path.
   *
   * Returns whether the current internalPath() starts with
   * \p path (or is equal to \p path). You will typically use
   * this method within a slot conneted to the internalPathChanged()
   * signal, to check that an internal path change affects the
   * widget. It may also be useful before changing \p path using
   * setInternalPath() if you do not intend to remove sub paths when
   * the current internal path already matches \p path.
   *
   * The \p path must start with a '/'.
   *
   * \sa setInternalPath(), internalPath()
   *
   * \if cpp
   * \note the \p internal path is UTF8 encoded (we may fix the API
   *       to use WString in the future).
   * \endif
   */
  bool internalPathMatches(const std::string& path) const;

  /*! \brief %Signal which indicates that the user changes the internal path.
   *
   * This signal indicates a change to the internal path, which is
   * usually triggered by the user using the browser back/forward
   * buttons.
   *
   * The argument contains the new internal path.
   *
   * \sa setInternalPath()
   *
   * \if cpp
   * \note the \p internal path is UTF8 encoded (we may fix the API
   *       to use WString in the future).
   * \endif
   */
  Signal<std::string>& internalPathChanged();

  /*! \brief %Signal which indicates that an invalid internal path is navigated.
   */
  Signal<std::string>& internalPathInvalid() { return internalPathInvalid_; }

  /*! \brief Redirects the application to another location.
   *
   * The client will be redirected to a new location identified by \p
   * url. Use this in conjunction with quit() if you want the
   * application to be terminated as well.
   *
   * Calling %redirect() does not imply %quit() since it may be useful
   * to switch between a non-secure and secure (SSL) transport
   * connection.
   */
  void redirect(const std::string& url);
  //@}

  /*! \brief Returns the URL at which the resources are deployed.
   *
   * Returns resolveRelativeUrl(relativeResourcesUrl())
   */
  static std::string resourcesUrl();

  /*! \brief Returns the URL at which the resources are deployed.
   *
   * \if cpp
   * This returns the value of the 'resources' property set in the
   * configuration file, and may thus be a URL relative to the deployment
   * path.
   * \endif
   *
   * \sa resolveRelativeUrl()
   */
  static std::string relativeResourcesUrl();

#ifndef WT_TARGET_JAVA
  /*! \brief Returns the appRoot special property
   *
   * This returns the "appRoot" property, with a trailing slash added
   * to the end if it was not yet present.
   *
   * The property "appRoot" was introduced as a generalization of the
   * working directory for the location of files that do not need to
   * be served over http to the client, but are required by the
   * program to run properly. Typically, these are message resource
   * bundles (xml), CSV files, database files (e.g. SQLite files for
   * Wt::Dbo), ...
   *
   * Some connectors do not allow you to control what the current
   * working directory (CWD) is set to (fcgi, isapi). Instead of
   * referring to files assuming a sensible CWD, it is therefore
   * better to refer to them relative to the application root.
   *
   * The appRoot property is special in the sense that it can be set
   * implicitly by the connector (see the connector documentation for
   * more info). If it was not set by the connector, it can be set as
   * a normal property in the configuration file (the default
   * wt_config.xml describes how to set properties). If the property
   * is not set at all, it is assumed that the appRoot is CWD and this
   * function will return an empty string.
   *
   * \if cpp
   * Usage example:
   * \code
   * messageResourceBundle().use(appRoot() + "text");
   * messageResourceBundle().use(appRoot() + "charts");
   *
   * Wt::Dbo::backend::Sqlite3 sqlite3_(appRoot() + "planner.db");
   * \endcode
   * \endif
   *
   * \sa WServer::appRoot(), docRoot()
   */
  static std::string appRoot();

  /*! \brief Returns the server document root.
   *
   * This returns the filesystem path that corresponds to the document root
   * of the webserver.
   *
   * \note This does not work reliably for complex webserver configurations
   *       (e.g. using FastCGI with Apache and rewrite rules). See also the
   *       <a href="https://issues.apache.org/bugzilla/show_bug.cgi?id=26052">
   *       discussion here</a>.
   *
   * \sa appRoot()
   */
  std::string docRoot() const;

  /*! \brief Sets a client-side connection monitor
   *
   * This can be used to be notified, in the browser, of changes in
   * connection state between the browser and the server. The passed
   * \p jsObject should be an object that has the following prototype:
   * \code
   *  {
   *     onChange: function(type, oldValue, newValue) { ... }
   *  }
   * \endcode
   *
   * The 'onChange' function will be called on an connection status change
   * event. The following types are defined:
   *  - "connectionStatus": 0 = disconnected, 1 = connected
   *  - "websocket": true = websocket is used, false = websocket is not used
   *
   * The current state is also stored in a 'status' object inside the
   * connection monitor.
   *
   * Example usage:
   * \code
   * app.setConnectionMonitor("{ onChange: function(type, ov, nv) { console.log(type, ov, nv); } }");
   * \endcode
   */
  void setConnectionMonitor(const std::string& jsObject);

#else
  static std::string appRoot();
#endif // WT_TARGET_JAVA

  /*! \brief Returns the unique identifier for the current session.
   *
   * The session id is a string that uniquely identifies the current session.
   * Note that the actual contents has no particular meaning and client
   * applications should in no way try to interpret its value.
   */
  std::string sessionId() const;

#ifndef WT_TARGET_JAVA
  /*! \brief Changes the session id.
   *
   * To mitigate session ID fixation attacks, you should use this
   * method to change the session ID to a new random value after a
   * user has authenticated himself.
   *
   * \sa sessionId()
   */
  void changeSessionId();
#endif // WT_TARGET_JAVA

  WebSession *session() const { return session_; }

  /** @name Manipulation outside the main event loop
   */
  //@{
  /*! \brief Enables server-initiated updates.
   *
   * By default, updates to the user interface are possible only at
   * startup, during any event (in a slot), or at regular time points
   * using WTimer. This is the normal %Wt event loop.
   *
   * In some cases, one may want to modify the user interface from a
   * second thread, outside the event loop. While this may be worked
   * around by the WTimer, in some cases, there are bandwidth and
   * processing overheads associated which may be unnecessary, and
   * which create a trade-off with time resolution of the updates.
   *
   * When \p enabled is \c true, this enables "server push" (what is
   * called 'comet' in AJAX terminology). Widgets may then be
   * modified, created or deleted outside of the event loop (e.g. in
   * response to execution of another thread), and these changes are
   * propagated by calling triggerUpdate().
   *
   * \if cpp
   * There are two ways for safely manipulating a session's UI, with
   * respect to thread-safety and application life-time (the library
   * can decide to terminate an application if it lost connectivity
   * with the browser).
   *
   * <h3>WServer::post()</h3>
   *
   * The easiest and less error-prone solution is to post an event,
   * represented by a function/method call, to a session using
   * WServer::post().
   *
   * The method is non-blocking: it returns immediately, avoiding
   * dead-lock scenarios. The function is called from within a thread
   * of the server's thread pool, and not if the session has been or
   * is being terminated. The function is called in the context of the
   * targeted application session, and with exclusive access to the
   * session.
   *
   * <h3>WApplication::UpdateLock</h3>
   *
   * A more direct approach is to grab the application's update lock and
   * manipulate the application's state directly from another thread.
   *
   * At any time, the application may be deleted (e.g. because of a
   * time out or because the user closes the application window). You
   * should thus make sure you do no longer reference an application
   * after it has been deleted. When %Wt decides to delete an
   * application, it first runs WApplication::finalize() and then
   * invokes the destructor. While doing this, any other thread trying
   * to grab the update lock will unblock, but the lock will return \c
   * false. You should therefore always check whether the lock is
   * valid.
   *
   * \elseif java
   *
   * Note that you need to grab the application's update lock to avoid
   * concurrency problems, whenever you modify the application's state
   * from another thread.
   *
   * \endif
   *
   * An example of how to modify the widget tree outside the event loop
   * and propagate changes is:
   * \if cpp
   * \code
   * // You need to have a reference to the application whose state
   * // you are about to manipulate.
   * // You should prevent the application from being deleted somehow,
   * // before you could grab the application lock.
   * Wt::WApplication *app = ...;
   *
   * {
   *   // Grab the application lock. It is a scoped lock.
   *   Wt::WApplication::UpdateLock lock(app);
   *
   *   if (lock) {
   *     // We now have exclusive access to the application: we can safely modify the widget tree for example.
   *     app->root()->addWidget(new Wt::WText("Something happened!"));
   *
   *     // Push the changes to the browser
   *     app->triggerUpdate();
   *   }
   * }
   * \endcode
   * \elseif java
   * \code
   * // You need to have a reference to the application whose state
   * // you are about to manipulate.
   * WApplication app = ...;
   *
   * // Grab the application lock
   * WApplication.UpdateLock lock = app.getUpdateLock();
   *
   * try {
   *   // We now have exclusive access to the application:
   *   // we can safely modify the widget tree for example.
   *   app.getRoot().addWidget(new WText("Something happened!"));
   *
   *   // Push the changes to the browser
   *   app.triggerUpdate();
   * } finally {
   *   lock.release();
   * }
   * \endcode
   * \endif
   *
   * \if java
   * This works only if your servlet container supports the Servlet 3.0
   * API. If you try to invoke this function on a servlet container with 
   * no such support, an exception will be thrown.
   * \endif
   *
   * \note This works only if JavaScript is available on the client.
   *
   * \sa triggerUpdate()
   */
  void enableUpdates(bool enabled = true);

  /*! \brief Returns whether server-initiated updates are enabled.
   *
   * \sa enableUpdates()
   */
  bool updatesEnabled() const { return serverPush_ > 0; }

  /*! \brief Propagates server-initiated updates.
   *
   * When the lock to the application is released, changes will
   * propagate to the user interface. This call only has an effect
   * after updates have been enabled from within the normal event loop
   * using enableUpdates().
   *
   * This is typically used only outside of the main event loop,
   * e.g. from another thread or from within a method posted to an
   * application using WServer::post(), since changes always propagate
   * within the event loop at the end of the event.
   *
   * The update is not immediate, and thus changes that happen after this
   * call will equally be pushed to the client.
   *
   * \sa enableUpdates()
   */
  void triggerUpdate();

#ifndef WT_TARGET_JAVA
  /*! \brief A RAII lock for manipulating and updating the
   *         application and its widgets outside of the event loop.
   *
   * You can use this lock to manipulate widgets outside of the event
   * loop. Inside the event loop (including events posted using
   * WServer::post()), this lock is already held by the library itself.
   *
   * The lock is recursive, so trying to take a lock, while already
   * holding a lock, will not block.
   */
#else
  /*! \brief A synchronization lock for manipulating and updating the
   *         application and its widgets outside of the event loop.
   *
   * You need to take this lock only when you want to manipulate
   * widgets outside of the event loop. Inside the event loop, this
   * lock is already held by the library itself.
   *
   * \sa getUpdateLock()
   */
#endif // WT_TARGET_JAVA
  class WT_API UpdateLock
  {
  public:
#ifndef WT_TARGET_JAVA
    /*! \brief Creates and locks the given application.
     *
     * The lock guarantees exclusive access to modify the
     * application's state.
     *
     * You should also consider WServer::post() for lock-free
     * communication between different application sessions.
     *
     * As soon as the library decides to destroy the application, the
     * lock will no longer succeed in taking the application lock. You
     * can need to detect this by checking that after the lock is taken,
     * the lock is taken:
     * \code
     * WApplication::UpdateLock lock(app);
     * if (lock) {
     *   // exclusive access to app state
     * }
     * \endcode
     */
    UpdateLock(WApplication *app);

    /*! \brief Copy constructor (<b>deprecated</b>).
     *
     * By copying the lock, lock ownership is transferred. The original
     * object becomes empty, and its destructor has no longer the
     * effect of releasing the lock.
     *
     * \deprecated use UpdateLock(WApplication *) instead of getUpdateLock()
     *             which requires this copy.
     */
    UpdateLock(const UpdateLock&);

    /*! \brief Tests whether the update lock was succesfully taken.
     *
     * This may return \c false when the library has already decided
     * to destroy the session (but before your application
     * finalizer/destructor has run to notify helper threads that the
     * application is destroyed).
     */
    operator bool() const { return ok_; }

    /*! \brief Releases the lock.
     */
    ~UpdateLock();

#else
    /*! \brief Releases the lock.
     */
    void release();
#endif

  private:
#ifdef WT_TARGET_JAVA
    UpdateLock(WApplication *app);
    bool createdHandler_;
#endif // WT_TARGET_JAVA

#ifndef WT_TARGET_JAVA
    mutable UpdateLockImpl *impl_;
    bool ok_;
#endif // !WT_TARGET_JAVA

    friend class WApplication;
  };

#ifndef WT_TARGET_JAVA
  /*! \brief Grabs and returns the lock for manipulating widgets outside
   *         the event loop (<b>deprecated</b>).
   *
   * You need to keep this lock in scope while manipulating widgets
   * outside of the event loop. In normal cases, inside the %Wt event
   * loop, you do not need to care about it.
   *
   * \sa enableUpdates(), triggerUpdate()
   *
   * \deprecated Use the RAII-style UpdateLock(WApplication *) constructor
   *             instead.
   */
#else
  /*! \brief Grabs and returns the lock for manipulating widgets outside
   *         the event loop.
   *
   * You need to keep this lock in scope while manipulating widgets
   * outside of the event loop. In normal cases, inside the %Wt event
   * loop, you do not need to care about it.
   *
   * \sa enableUpdates(), triggerUpdate()
   */
#endif // WT_TARGET_JAVA
  UpdateLock getUpdateLock();

  /*! \brief Attach an auxiliary thread to this application.
   *
   * In a multi-threaded environment, WApplication::instance() uses
   * thread-local data to retrieve the application object that
   * corresponds to the session currently being handled by the
   * thread. This is set automatically by the library whenever an
   * event is delivered to the application, or when you use the
   * UpdateLock to modify the application from an auxiliary thread
   * outside the normal event loop.
   *
   * When you want to manipulate the widget tree inside the main event
   * loop, but from within an auxiliary thread, then you cannot use
   * the UpdateLock since this will create an immediate dead
   * lock. Instead, you may attach the auxiliary thread to the
   * application, by calling this method from the auxiliary thread,
   * and in this way you can modify the application from within that
   * thread without needing the update lock.
   *
   * Calling attachThread() with \p attach = \c false, detaches the
   * current thread.
   */
  void attachThread(bool attach = true);
  //@}

  /** @name Invoking JavaScript or including scripts
   */
  //@{
  /*! \brief Executes some JavaScript code.
   *
   * This method may be used to call some custom \p javaScript code as
   * part of an event response.
   *
   * This function does not wait until the JavaScript is run, but
   * returns immediately. The JavaScript will be run after the normal
   * event handling, unless \p afterLoaded is set to \c false.
   *
   * In most situations, it's more robust to use
   * WWidget::doJavaScript() however.
   *
   * \sa WWidget::doJavaScript(), declareJavaScriptFunction()
   */
  void doJavaScript(const std::string& javascript, bool afterLoaded = true);

  /*! \brief Adds JavaScript statements that should be run continuously.
   *
   * This is an internal method.
   *
   * It is used by for example layout managers to adjust the layout
   * whenever the DOM tree is manipulated.
   *
   * \sa doJavaScript()
   */
  void addAutoJavaScript(const std::string& javascript);

  /*! \brief Declares an application-wide JavaScript function.
   *
   * The function is stored in WApplication::javaScriptClass().
   * 
   * The next code snippet declares and invokes function foo:
   * \if cpp
   * \code
   * app->declareJavaScriptFunction("foo",
   *                                "function(id) { ... }");
   * ...
   * std::string id("myId");
   * app->doJavaScript(app->javaScriptClass() + ".foo('" + id + "');");
   * \endcode
   * \endif
   */
  void declareJavaScriptFunction(const std::string& name,
				 const std::string& function);

  /*! \brief Loads a JavaScript library.
   *
   * Loads a JavaScript library located at the URL \p url. %Wt keeps
   * track of libraries (with the same URL) that already have been
   * loaded, and will load a library only once. In addition, you may
   * provide a \p symbol which if already defined will also indicate
   * that the library was already loaded (possibly outside of %Wt when
   * in WidgetSet mode).
   *
   * This method returns \c true only when the library is loaded
   * for the first time.
   *
   * JavaScript libraries may be loaded at any point in time. Any
   * JavaScript code is deferred until the library is loaded, except
   * for JavaScript that was defined to load before, passing \c false
   * as second parameter to doJavaScript().
   *
   * Although %Wt includes an off-the-shelf JQuery version (which can
   * also be used by your own JavaScript code), you can override the
   * one used by %Wt and load another JQuery version instead, but this
   * needs to be done using requireJQuery().
   */
  bool require(const std::string& url,
	       const std::string& symbol = std::string());

  /*! \brief Loads a custom JQuery library.
   *
   * %Wt ships with a rather old version of JQuery (1.4.1) which is
   * sufficient for its needs and is many times smaller than more recent
   * JQuery releases (about 50% smaller).
   *
   * Using this function, you can replace Wt's JQuery version with another
   * version of JQuery.
   *
   * \code
   * requireJQuery("jquery/jquery-1.7.2.min.js");
   * \endcode
   */
  bool requireJQuery(const std::string& url);

  /*! \brief Returns whether a custom JQuery library is used.
   *
   * \sa requireJQuery(const std::string& url)
   */
  bool customJQuery() const { return customJQuery_; }

  /*! \brief Sets the name of the application JavaScript class.
   *
   * This should be called right after construction of the application, and
   * changing the JavaScript class is only supported for WidgetSet mode
   * applications. The \p className should be a valid JavaScript identifier, and
   * should also be unique in a single page.
   */
  void setJavaScriptClass(const std::string& className);

  /*! \brief Returns the name of the application JavaScript class.
   *
   * This JavaScript class encapsulates all JavaScript methods
   * specific to this application instance. The method is foreseen to
   * allow multiple applications to run simultaneously on the same
   * page in Wt::WidgtSet mode, without interfering.
   */
  std::string javaScriptClass() { return javaScriptClass_; }
  //@}

  /*! \brief Processes UI events.
   *
   * You may call this method during a long operation to:
   *   - propagate widget changes to the client.
   *   - process UI events.
   *
   * This method starts a recursive event loop, blocking the current
   * thread, and resumes when all pending user interface events have been
   * processed.
   *
   * Because a thread is blocked, this may affect your application
   * scalability.
   */
  void processEvents();

  /*! \brief Blocks the thread, waiting for an UI event.
   *
   * This function is used by functions like WDialog::exec() or
   * WPopupMenu::exec(), to block the current thread waiting for a new
   * event.
   *
   * This requires that at least one additional thread is available to
   * process incoming requests, and is not scalable when working with
   * a fixed size thread pools.
   */
  virtual void waitForEvent();

#ifndef WT_TARGET_JAVA
  /*! \brief Reads a configuration property.
   *
   * Tries to read a configured value for the property
   * \p name. The method returns whether a value is defined for
   * the property, and sets it to \p value.
   *
   * \sa WServer::readConfigurationProperty()
   */
  static bool readConfigurationProperty(const std::string& name,
					std::string& value);
#else
  /*! \brief Reads a configuration property.
   *
   * Tries to read a configured value for the property
   * \p name. If no value was configured, the default \p value
   * is returned.
   */
  static std::string *readConfigurationProperty(const std::string& name,
						const std::string& value);
#endif // WT_TARGET_JAVA

  /*! \brief Sets the Ajax communication method (<b>deprecated</b>).
   *
   * This method has no effect.
   *
   * Since %Wt 3.1.8, a communication method that works is detected at
   * run time. For widget set mode, cross-domain Ajax is chosen if
   * available.
   *
   * \deprecated this setting is no longer needed.
   */
  void setAjaxMethod(AjaxMethod method);

  /*! \brief Returns the Ajax communication method (<b>deprecated</b>).
   *
   * \sa setAjaxMethod()
   */
  AjaxMethod ajaxMethod() const { return ajaxMethod_; }

  /*
   * The DOM root object. This contains not only the application root but
   * also other invisible objects (timers, dialog covers, ...).
   */
  WContainerWidget *domRoot() const { return domRoot_; }

  /*
   * A phony DOM root object, used to logically contain all widgets bound
   * in widgetset mode.
   */
  WContainerWidget *domRoot2() const { return domRoot2_; }

  /*
   * Encode an object to a string, to make it referencable from JavaScript.
   * Currently only used to encode the drag object in drag & drop.
   *
   * FIXME: provide a way to remove the encoding!
   *
   * \see decodeObject()
   */
  std::string encodeObject(WObject *object);

  /*
   * Decode an object.
   *
   * \see encodeObject()
   */
  WObject *decodeObject(const std::string& objectId) const;

#ifndef WT_TARGET_JAVA
  /*! \brief Initializes the application, post-construction.
   *
   * This method is invoked by the %Wt library after construction of a
   * new application. You may reimplement this method to do additional
   * initialization that is not possible from the constructor
   * (e.g. which uses virtual methods).
   */
  virtual void initialize();

  /*! \brief Finalizes the application, pre-destruction.
   *
   * This method is invoked by the %Wt library before destruction of a
   * new application. You may reimplement this method to do additional
   * finalization that is not possible from the destructor (e.g. which
   * uses virtual methods).
   */
  virtual void finalize();
#else
  /*! \brief Destroys the application session.
   *
   * The application is destroyed when the session is invalidated. You
   * should put here any logic which is needed to cleanup the
   * application session.
   *
   * The default implementation does nothing.
   */
  virtual void destroy();
#endif //WT_TARGET_JAVA

  /*! \brief Changes the threshold for two-phase rendering.
   *
   * This changes the threshold for the \p size of a JavaScript
   * response (in bytes) to render invisible changes in one go. If the
   * bandwidth for rendering the invisible changes exceed the
   * threshold, they will be fetched in a second communication, after
   * the visible changes have been rendered.
   *
   * The value is a trade-off: setting it smaller will always use
   * two-phase rendering, increasing the total render time but
   * reducing the latency for the visible changes. Setting it too
   * large will increase the latency to render the visible changes,
   * since first also all invisible changes need to be computed and
   * received in the browser.
   *
   * \if cpp
   * The initial value is read from the configuration file, see \ref
   * config_general.
   * \endif
   */
  void setTwoPhaseRenderingThreshold(int size);

  /*! \brief Sets a new cookie.
   *
   * Use cookies to transfer information across different sessions
   * (e.g. a user name). In a subsequent session you will be able to
   * read this cookie using WEnvironment::getCookie(). You cannot use
   * a cookie to store information in the current session.
   *
   * The name must be a valid cookie name (of type 'token': no special
   * characters or separators, see RFC2616 page 16). The value may be
   * anything. Specify the maximum age (in seconds) after which the
   * client must discard the cookie. To delete a cookie, use a value of '0'.
   *
   * By default the cookie only applies to the application deployment
   * path (WEnvironment::deploymentPath()) in the current domain. To
   * set a proper value for domain, see also RFC2109.
   *
   * \if cpp
   * \note %Wt provides session tracking automatically, and may be configured
   *       to use a cookie for this. You only need to use cookies yourself
   *       if you want to remember some information (like a logged in identity)
   *       <i>across sessions</i>.
   * \endif
   *
   * \sa WEnvironment::supportsCookies(), WEnvironment::getCookie()
   */
  void setCookie(const std::string& name, const std::string& value,
		 int maxAge, const std::string& domain = "",
		 const std::string& path = "", bool secure = false);

#ifndef WT_TARGET_JAVA
  void setCookie(const std::string& name, const std::string& value,
		 const WDateTime& expires, const std::string& domain = "",
		 const std::string& path = "", bool secure = false);
#endif // WT_TARGET_JAVA

  /*! \brief Removes a cookie.
   *
   * \sa setCookie()
   */
  void removeCookie(const std::string& name, const std::string& domain = "",
		    const std::string& path = "");
  
  /*! \brief Adds an HTML meta link.
   * 
   * When a link was previously set for the same \p href, its contents
   * are replaced.
   * When an empty string is used for the arguments \p media, \p hreflang, 
   * \p type or \p sizes, they will be ignored.
   *
   * \sa removeMetaLink()
   */
  void addMetaLink(const std::string &href,
		   const std::string &rel,
		   const std::string &media,
		   const std::string &hreflang,
		   const std::string &type,
		   const std::string &sizes,
		   bool disabled);

  /*! \brief Removes the HTML meta link.
   *
   * \sa addMetaLink()
   */
  void removeMetaLink(const std::string &href);

  /*! \brief Adds a "name" HTML meta header.
   *
   * \sa addMetaHeader(MetaHeaderType, const std::string&, const WString&, const std::string&)
   */
  void addMetaHeader(const std::string& name, const WString& content,
		     const std::string& lang = "");

  /*! \brief Adds an HTML meta header.
   *
   * This method sets either a "name" meta headers, which configures a
   * document property, or a "http-equiv" meta headers, which defines
   * a HTTP headers (but these latter headers are being deprecated).
   *
   * A meta header can however only be added in the following situations:
   *
   * - when a plain HTML session is used (including when the user agent is a
   *   bot), you can add meta headers at any time.
   * - or, when \ref progressive_bootstrap "progressive bootstrap" is
   *   used, you can set meta headers for any type of session, from
   *   within the application constructor (which corresponds to the
   *   initial request).
   * - but never for a Wt::WidgetSet mode application since then the
   *   application is hosted within a foreign HTML page.
   *
   * These situations coincide with WEnvironment::ajax() returning \c
   * false (see environment()). The reason that it other cases the
   * HTML page has already been rendered, and will not be rerendered
   * since all updates are done dynamically.
   *
   * As an alternative, you can use the &lt;meta-headers&gt;
   * configuration property in the configuration file, which will be
   * applied in all circumstances.
   *
   * \sa removeMetaHeader()
   */
  void addMetaHeader(MetaHeaderType type, const std::string& name,
		     const WString& content, const std::string& lang = "");

  /*! \brief Returns a meta header value.
   *
   * \sa addMetaHeader()
   */
  WString metaHeader(MetaHeaderType type, const std::string& name) const;

  /*! \brief Removes one or all meta headers.
   *
   * Removes the meta header with given type and name (if it is present).
   * If name is empty, all meta headers of the given type are removed.
   *
   * \sa addMetaHeader()
   */
  void removeMetaHeader(MetaHeaderType type, const std::string& name = "");

#ifndef WT_TARGET_JAVA
  /*! \brief Adds an entry to the application log.
   *
   * Starts a new log entry of the given \p type in the %Wt
   * application log file. This method returns a stream-like object to
   * which the message may be streamed.
   * 
   * \if cpp
   * A typical usage would be:
   * \code
   *  wApp->log("notice") << "User " << userName << " logged in successfully.";
   * \endcode
   *
   * This would create a log entry that looks like:
   * \verbatim
[2008-Jul-13 14:01:17.817348] 16879 [/app.wt Z2gCmSxIGjLHD73L] [notice] "User bart logged in successfully."
   * \endverbatim
   * \endif
   *
   * \if cpp
   * \sa \ref config_general
   * \endif
   */
  WLogEntry log(const std::string& type) const;
#endif // WT_TARGET_JAVA

  /*! \brief Sets the loading indicator.
   *
   * The loading indicator is shown to indicate that a response from
   * the server is pending or JavaScript is being evaluated.
   *
   * The default loading indicator is a WDefaultLoadingIndicator.
   *
   * When setting a new loading indicator, the previous one is
   * deleted.
   */
  void setLoadingIndicator(WLoadingIndicator *indicator);

  /*! \brief Returns the loading indicator.
   *
   * \sa setLoadingIndicator()
   */
  WLoadingIndicator *loadingIndicator() const { return loadingIndicator_; }

  /*
   * A url to a resource that provides a one pixel gif. This is sometimes
   * useful for CSS hackery to make IE behave.
   */
  std::string onePixelGifUrl();

  /*
   * The doctype used to deliver the application.
   */
  std::string docType() const;

  /*! \brief Quits the application.
   *
   * This quits the application with a default restart message resolved
   * as WString::tr("Wt.QuittedMessage").
   *
   * \sa quit(const WString&)
   */
  void quit();

  /*! \brief Quits the application.
   *
   * The method returns immediately, but has as effect that the
   * application will be terminated after the current event is
   * completed.
   *
   * The current widget tree (including any modifications still
   * pending and applied during the current event handling) will still
   * be rendered, after which the application is terminated.
   *
   * If the restart message is not empty, then the user will be
   * offered to restart the application (using the provided message)
   * when further interacting with the application.
   *
   * \sa redirect()
   */
  void quit(const WString& restartMessage);

  /*! \brief Returns whether the application has quit. (<b>deprecated</b>)
   *
   * \sa quit()
   *
   * \deprecated hasQuit() is proper English
   */
  bool isQuited() const { return quitted_; }

  /*! \brief Returns whether the application has quit.
   *
   * \sa quit()
   */
  bool hasQuit() const { return quitted_; }

  /*! \brief Returns the current maximum size of a request to the
   *         application.
   *
   * The returned value is the maximum request size in bytes.
   *
   * \if cpp
   * The maximum request size is configured in the configuration file,
   * see \ref config_general.
   * \endif
   *
   * \sa requestTooLarge()
   */
  ::int64_t maximumRequestSize() const;

  /*! \brief %Signal which indicates that too a large request was received.
   *
   * The integer parameter is the request size that was received in bytes.
   */
  Signal< ::int64_t >& requestTooLarge() { return requestTooLarge_; }

  /*
   * For persistent sessions only: return whether the persistent session
   * is connected to a browser.
   */
  bool isConnected() const { return connected_; }

  /** @name Global keyboard and mouse events
   */
  //@{
  /*! \brief Event signal emitted when a keyboard key is pushed down.
   *
   * The application receives key events when no widget currently
   * has focus. Otherwise, key events are handled by the widget in focus,
   * and its ancestors.
   *
   * \sa See WInteractWidget::keyWentDown()
   */
  EventSignal<WKeyEvent>& globalKeyWentDown();

  /*! \brief Event signal emitted when a "character" was entered.
   *
   * The application receives key events when no widget currently
   * has focus. Otherwise, key events are handled by the widget in focus,
   * and its ancestors.
   *
   * \sa See WInteractWidget::keyPressed()
   */
  EventSignal<WKeyEvent>& globalKeyPressed();
    
  /*! \brief Event signal emitted when a keyboard key is released.
   *
   * The application receives key events when no widget currently
   * has focus. Otherwise, key events are handled by the widget in focus,
   * and its ancestors.
   *
   * \sa See WInteractWidget::keyWentUp()
   */
  EventSignal<WKeyEvent>& globalKeyWentUp();

  /*! \brief Event signal emitted when enter was pressed.
   *
   * The application receives key events when no widget currently
   * has focus. Otherwise, key events are handled by the widget in focus,
   * and its ancestors.
   *
   * \sa See WInteractWidget::enterPressed()
   */
  EventSignal<>& globalEnterPressed();

  /*! \brief Event signal emitted when escape was pressed.
   *
   * The application receives key events when no widget currently
   * has focus. Otherwise, key events are handled by the widget in focus,
   * and its ancestors.
   *
   * \sa See WInteractWidget::escapePressed()
   */
  EventSignal<>& globalEscapePressed();
  //@}

  /*
   * Returns whether debug was configured.
   * (should be public API ?)
   */
  bool debug() const;

  /*
   * Methods for client-side focus
   */
  void setFocus(const std::string& id, int selectionStart, int selectionEnd);

#ifdef WT_DEBUG_JS
  void loadJavaScript(const char *jsFile);
#else
#ifdef WT_TARGET_JAVA
  /*! \brief Loads an internal JavaScript file.
   *
   * This is an internal function and should not be called directly.
   *
   * \sa require(), doJavaScript()
   */
#endif
  void loadJavaScript(const char *jsFile, const WJavaScriptPreamble& preamble);
#endif

  bool javaScriptLoaded(const char *jsFile) const;

  /*! \brief Sets the message for the user to confirm closing of the
   *         application window/tab.
   *
   * If the message is empty, then the user may navigate away from the page
   * without confirmation.
   *
   * Otherwise the user will be prompted with a browser-specific
   * dialog asking him to confirm leaving the page. This \p message is
   * added to the page.
   *
   * \sa unload()
   */
  void setConfirmCloseMessage(const WString& message);

  /*! \brief Sets the message for the user when the application was .
   */
  void enableInternalPaths();

  // should we move this into an InternalPaths utility class / namespace ?
#ifdef WT_TARGET_JAVA
  /*! \brief Utility function to check if one path falls under another path.
   *
   * This returns whether the \p query path matches the given \p path,
   * meaning that it is equal to that path or it specifies a more
   * specific sub path of that path.
   */
#endif // WT_TARGET_JAVA
  static bool pathMatches(const std::string& path, const std::string& query);

#ifndef WT_TARGET_JAVA
  /*! \brief Defers rendering of the current event response.
   *
   * This method defers the rendering of the current event response
   * until resumeRendering() is called. This may be used if you do not
   * want to actively block the current thread while waiting for an
   * event which is needed to complete the current event
   * response. Note that this effectively freezes the user interface,
   * and thus you should only do this if you know that the event you
   * are waiting for will arrive shortly, or there is really nothing more
   * useful for the user to do than wait for the action to complete.
   *
   * A typical use case is in conjunction with the Http::Client, to
   * defer the rendering while waiting for the Http::Client to
   * complete.
   *
   * The function may be called multiple times and the number of deferral
   * requests is counted. The current response is deferred until as
   * many calls to resumeRendering() have been performed.
   *
   * \sa resumeRendering()
   */
  void deferRendering();

  /*! \brief Resumes rendering of a deferred event response.
   *
   * \sa deferRendering()
   */
  void resumeRendering();
#endif

#ifndef WT_CNOR
  /*! \brief Protects a function against deletion of the target object.
   *
   * When posting an event using WServer::post(), it is convenient to
   * bind an object method to be called. However, while
   * WServer::post() guarantees that the application to which an event
   * is posted is still alive, it may be that the targeted widget (or
   * WObject in general) has been deleted.
   *
   * This function wraps such an object method with a protection layer
   * which guarantees that the method is only called when the targeted
   * object is alive, in the same way as how a signal automatically
   * disconnects slots from objects that are being deleted.
   *
   * You typically will bind the function immediately within the event
   * loop where you register the "callback", and pass this bound
   * function to (typically an external thread) which calls post()
   * later on. What you cannot do is bind the function only later on,
   * since at that time the target object may already have been
   * destroyed.
   *
   * As with the signal/slot connection tracking mechanism, this
   * requires that the object is a WObject.
   */
  template <typename F> boost::function<void()> bind(const F& f);
#endif // WT_CNOR

  /*! \brief Encodes an untrusted URL to prevent referer leaks.
   *
   * This encodes an URL so that in case the session ID is present
   * in the current URL, this session ID does not leak to the refenced
   * URL.
   *
   * %Wt will safely handle URLs in the API (in WImage and WAnchor) but
   * you may want to use this function to encode URLs which you use in
   * WTemplate texts.
   */
  std::string encodeUntrustedUrl(const std::string& url) const;

  /*! \brief Pushes a (modal) widget onto the expose stack.
   *
   * This defines a new context of widgets that are currently visible.
   */
  void pushExposedConstraint(WWidget *w);
  void popExposedConstraint(WWidget *w);
  void addGlobalWidget(WWidget *w);
  void removeGlobalWidget(WWidget *w);

protected:
  /*! \brief Notifies an event to the application.
   *
   * This method is called by the event loop for propagating an event
   * to the application. It provides a single point of entry for
   * events to the application, besides the application constructor.
   *
   * You may want to reimplement this method for two reasons:
   *
   * - for having a single point for exception handling: while you may want
   *   to catch recoverable exceptions in a more appropriate place, general
   *   (usually fatal) exceptions may be caught here. You will in probably
   *   also want to catch the same exceptions in the application constructor
   *   in the same way.
   * - you want to manage resource usage during requests. For example, at
   *   the end of request handling, you want to return a database session
   *   back to the pool. Since %notify() is also used for rendering right after
   *   the application is created, this will also clean up resources after
   *   application construction.
   *
   * In either case, you will need to call the base class
   * implementation of %notify(), as otherwise no events will be
   * delivered to your application.
   *
   * The following shows a generic template for reimplementhing this
   * method for both managing request resources and generic exception
   * handling.
   *
   * \if cpp
   * \code
   * MyApplication::notify(const WEvent& event)
   * {
   *    // Grab resources for during request handling
   *    try {
   *      WApplication::notify(event);
   *    } catch (MyException& exception) {
   *      // handle this exception in a central place
   *    }
   *    // Free resources used during request handling
   * }
   * \endcode
   * \elseif java
   * \code
   * void notify(WEvent event) {
   *     // Grab resources for during request handling
   *     try {
   *       super.notify(event);
   *     }  catch (MyException exception) {
   *       // handle this exception in a central place
   *     }
   *     // Free resources used during request handling
   * }
   * \endcode
   * \endif
   *
   * Note that any uncaught exception throw during event handling
   * terminates the session.
   */
  virtual void notify(const WEvent& e);

  /*! \brief Returns whether a widget is exposed in the interface.
   *
   * The default implementation simply returns \c true, unless a modal
   * dialog is active, in which case it returns \c true only for widgets
   * that are inside the dialog.
   *
   * You may want to reimplement this method if you wish to disallow
   * events from certain widgets even when they are inserted in the
   * widget hierachy.
   */
  virtual bool isExposed(WWidget *w) const;

  /*! \brief Progresses to an Ajax-enabled user interface.
   *
   * This method is called when the progressive bootstrap method is used, and
   * support for AJAX has been detected. The default behavior will propagate
   * the WWidget::enableAjax() method through the widget hierarchy.
   *
   * You may want to reimplement this method if you want to make
   * changes to the user-interface when AJAX is enabled. You should
   * always call the base implementation.
   *
   * \sa WWidget::enableAjax()
   */
  virtual void enableAjax();

  /*! \brief Handles a browser unload event.
   *
   * The browser unloads the application when the user navigates away or
   * when he closes the window or tab.
   *
   * When <tt>reload-is-new-session</tt> is set to \c true, then the
   * default implementation of this method terminates this session by
   * calling quit(), otherwise the session is scheduled to expire within
   * seconds (since it may be a refresh).
   *
   * You may want to reimplement this if you want to keep the
   * application running until it times out (as was the behaviour
   * before %Wt 3.1.6).
   */
  virtual void unload();

  /**
   * @brief handleJavaScriptError print javaScript errors to log file.
   * You may want to overwrite it to render error page for example.
   *
   * @param errorText the error will usually be in json format.
   */
  virtual void handleJavaScriptError(const std::string& errorText);
private:
  Signal< ::int64_t > requestTooLarge_;

  struct ScriptLibrary {
    ScriptLibrary(const std::string& uri, const std::string& symbol);

    std::string uri, symbol, beforeLoadJS;
    bool operator< (const ScriptLibrary& other) const;
    bool operator== (const ScriptLibrary& other) const;
  };

  struct MetaLink {
    MetaLink(const std::string &href,
	     const std::string &rel,
	     const std::string &media,
	     const std::string &hreflang,
	     const std::string &type,
	     const std::string &sizes,
	     bool disabled);

    std::string href;
    std::string rel;
    std::string media;
    std::string hreflang;
    std::string type;
    std::string sizes;
    bool disabled;
  };

#ifndef WT_TARGET_JAVA
  typedef std::map<std::string, EventSignalBase *> SignalMap;
  typedef std::map<std::string, WResource *> ResourceMap;
#else
  typedef std::weak_value_map<std::string, EventSignalBase *> SignalMap;
  typedef std::weak_value_map<std::string, WResource *> ResourceMap;
#endif
  typedef std::map<std::string, WObject *> ObjectMap;

  /*
   * Basic application stuff
   */
  WebSession            *session_;     // session owning this application
#ifndef WT_CNOR
  boost::weak_ptr<WebSession> weakSession_; // used to sense destruction
#endif // WT_CNOR
  WString                title_;
  WString                closeMessage_;
  bool                   titleChanged_, closeMessageChanged_, localeChanged_;
  WContainerWidget      *widgetRoot_;  // widgets in main DOM root
  WContainerWidget      *domRoot_;     // main DOM root
  WContainerWidget      *domRoot2_;    // other virtual root for WidgetSet mode
  WContainerWidget      *timerRoot_;   // timers in main DOM root
  WCssStyleSheet         styleSheet_;  // internal stylesheet
  WCombinedLocalizedStrings *localizedStrings_;
  WLocale                locale_;
  std::string            renderedInternalPath_, newInternalPath_;
  Signal<std::string>    internalPathChanged_, internalPathInvalid_;
  bool                   internalPathIsChanged_;
  bool                   internalPathDefaultValid_, internalPathValid_;
  int                    serverPush_;
  bool                   serverPushChanged_;
#ifndef WT_TARGET_JAVA
  boost::pool<boost::default_user_allocator_new_delete> *eventSignalPool_;
#endif // WT_TARGET_JAVA
  std::string            javaScriptClass_;
  AjaxMethod             ajaxMethod_;
  bool                   quitted_;
  WString                quittedMessage_;
  WResource             *onePixelGifR_;
  bool                   internalPathsEnabled_;
  WWidget               *exposedOnly_;
  WLoadingIndicator     *loadingIndicator_;
  WWidget               *loadingIndicatorWidget_;
  bool                   connected_;
  std::string            htmlClass_, bodyClass_;
  bool                   bodyHtmlClassChanged_;
  bool                   enableAjax_;
#ifndef WT_TARGET_JAVA
  bool                   initialized_;
#endif // WT_TARGET_JAVA
  std::string            focusId_;
  int                    selectionStart_, selectionEnd_;
  LayoutDirection        layoutDirection_;

  std::vector<ScriptLibrary> scriptLibraries_;
  int                        scriptLibrariesAdded_;

  const WTheme *theme_;
  std::vector<WCssStyleSheet> styleSheets_;
  std::vector<WCssStyleSheet> styleSheetsToRemove_;

  int styleSheetsAdded_;

  std::vector<MetaHeader> metaHeaders_;
  std::vector<MetaLink>   metaLinks_;

  SignalMap   exposedSignals_;   // signals that may be accessed
  ResourceMap exposedResources_; // resources that may be accessed
  ObjectMap   encodedObjects_;   // objects encoded for internal purposes
                                 // like 'virtual pointers' (see D&D)
  std::set<std::string> justRemovedSignals_;

  bool exposeSignals_;           // if we are currently exposing signals
                                 // (see WViewWidget)

  std::string afterLoadJavaScript_, beforeLoadJavaScript_;
  int newBeforeLoadJavaScript_;
  std::string autoJavaScript_;
  bool autoJavaScriptChanged_;

#ifndef WT_DEBUG_JS
  std::vector<WJavaScriptPreamble> javaScriptPreamble_;
  int newJavaScriptPreamble_;
#else
  std::vector<const char *> newJavaScriptToLoad_;
#endif // WT_DEBUG_JS
  std::set<const char *> javaScriptLoaded_;
  bool customJQuery_;

  EventSignal<> showLoadingIndicator_, hideLoadingIndicator_;
  JSignal<> unloaded_;

  std::map<const char *, boost::any> objectStore_;

  WContainerWidget *timerRoot() const { return timerRoot_; }
  WEnvironment& env(); // short-hand for session_->env()

  /*
   * Functions for exposed signals, resources, and objects
   */
  void              addExposedSignal(EventSignalBase* signal);
  void              removeExposedSignal(EventSignalBase* signal);
  EventSignalBase  *decodeExposedSignal(const std::string& signalName) const;
  std::string       encodeSignal(const std::string& objectId,
				 const std::string& name) const;

  SignalMap&  exposedSignals() { return exposedSignals_; }
  std::set<std::string>& justRemovedSignals() { return justRemovedSignals_; }

  std::string resourceMapKey(WResource *resource);
  std::string addExposedResource(WResource *resource);
  bool removeExposedResource(WResource *resource);
  WResource *decodeExposedResource(const std::string& resourceMapKey) const;

  /*
   * Methods for application state handling
   */
  bool changeInternalPath(const std::string& path);
  bool changedInternalPath(const std::string& path);

  /*
   * Methods for accessing javaScript, which may have erase-on-read
   * semantics
   */
  void streamAfterLoadJavaScript(WStringStream& out);
  void streamBeforeLoadJavaScript(WStringStream& out, bool all);
  void streamJavaScriptPreamble(WStringStream& out, bool all);
#ifdef WT_DEBUG_JS
  void loadJavaScriptFile(WStringStream& out, const char *jsFile);
#endif // WT_DEBUG_JS

  /*
   * Methods that control exposing of signals
   */
  void setExposeSignals(bool how) { exposeSignals_ = how; }
  bool exposeSignals() const { return exposeSignals_; }
  void doUnload();

#ifndef WT_TARGET_JAVA
  int startWaitingAtLock();
  void endWaitingAtLock(int id);
#endif // WT_TARGET_JAVA

  std::string focus() const { return focusId_; }
  int selectionStart() const { return selectionStart_; }
  int selectionEnd() const { return selectionEnd_; }

  /*
   * Methods for audio handling
   */
  SoundManager *getSoundManager();
  SoundManager *soundManager_;

  static const char *RESOURCES_URL;

#ifdef WT_TARGET_JAVA
  JSlot showLoadJS;
  JSlot hideLoadJS;
#endif

  friend class WCssStyleSheet;
  friend class WebRenderer;
  friend class WebSession;
  friend class WebController;
  friend class EventSignalBase;
  friend class JavaScriptEvent;
  friend class UpdateLockImpl;
  friend class WContainerWidget;
  friend class WDialog;
  friend class WFileUpload;
  friend class WInteractWidget;
  friend class WLineEdit;
  friend class WMenu;
  friend class WResource;
  friend class WSound;
  friend class WString;
  friend class WTextArea;
  friend class WTimer;
  friend class WViewWidget;
  friend class WWidget;
  friend class WWebWidget;
  friend class Ext::Dialog;
  friend class Ext::MessageBox;
};

#ifndef WT_TARGET_JAVA
#ifdef DOXYGEN_ONLY
/*! \brief Runs the %Wt application server.
 *
 * This function runs the application server, and should be called
 * only once (e.g. from within your main function).
 *
 * The \p createApplication parameter is a <tt>boost::function</tt>
 * object that should create a new application instance for a new user
 * visiting the application. It is of type:
 * <tt>boost::function<Wt::WApplication* (const
 * Wt::WEnvironment&)></tt>, and thus you can pass to it a function
 * like:
 *
 * <pre>
 * Wt::WApplication *createApplication(const Wt::WEnvironment& env)
 * {
 *   // ...
 * }
 * </pre>
 *
 * When using the built-in httpd, the implementation listens for POSIX
 * termination signals (or console CTRL-C) event. You can use the
 * WServer class for more flexible control on starting and stopping
 * the server.
 *
 * \relates WServer
 * \sa WApplication
 */
extern int WRun(int argc, char** argv,
		ApplicationCreator createApplication = 0);
#else // DOXYGEN_ONLY
extern int WTCONNECTOR_API WRun(int argc, char** argv,
				ApplicationCreator createApplication = 0);

#endif // DOXYGEN_ONLY
#endif // WT_TARGET_JAVA

/*! \def wApp
 *  \brief Global constant for accessing the application instance.
 *
 * This is equivalent to WApplication::instance()
 *
 * \relates WApplication
 */
#define wApp Wt::WApplication::instance()

#ifndef WT_CNOR
extern void WT_API WtEmitBindSignal(const boost::shared_ptr< Wt::Signals::signal<void()> >& s);
#else
extern void WT_API WtEmitBindSignal(const boost::shared_ptr< Wt::Signals::signal0<void> >& s);
#endif

#ifndef WT_CNOR
template <typename F>
boost::function<void()> Wt::WApplication::bind(const F& f)
{
  typedef boost::shared_ptr< Wt::Signals::signal<void()> > SignalPtr;
  SignalPtr s(new Wt::Signals::signal<void()>());

  s->connect(f);

  return boost::bind(&WtEmitBindSignal, s);
}
#endif // WT_CNOR

}

#endif // WAPPLICATION_
=======
#ifndef WT_WAPPLICATION_EXTENSIONLESS_H_
#define WT_WAPPLICATION_EXTENSIONLESS_H_
#include <Wt/WConfig.h>
#if defined(WT_WARN_HEADER_MISSING_H)
#if defined(__GNUC__) || defined(__clang__)
#warning "The use of header files without .h is deprecated since Wt 4.0.0, please use WApplication.h instead"
#elif defined(_MSC_VER)
#pragma message("The use of header files without .h is deprecated since Wt 4.0.0, please use WApplication.h instead")
#endif
#endif // defined(WT_WARN_HEADER_MISSING_H)
#include "WApplication.h"
#endif // WT_WAPPLICATION_EXTENSIONLESS_H_
>>>>>>> 65e32ff2
<|MERGE_RESOLUTION|>--- conflicted
+++ resolved
@@ -4,2506 +4,6 @@
  *
  * See the LICENSE file for terms of use.
  */
-<<<<<<< HEAD
-#ifndef WAPPLICATION_
-#define WAPPLICATION_
-
-#include <vector>
-#include <string>
-#include <set>
-
-// even boost/poolfwd.hpp includes <windows.h> ...
-namespace boost {
-  struct default_user_allocator_new_delete;
-
-  template <typename UserAllocator>
-  class pool;
-}
-
-#include <boost/any.hpp>
-#include <boost/shared_ptr.hpp>
-
-#include <Wt/WObject>
-#include <Wt/WCssStyleSheet>
-#include <Wt/WEvent>
-#include <Wt/WJavaScriptPreamble>
-#include <Wt/WLocale>
-#include <Wt/WMessageResourceBundle>
-#include <Wt/WSignal>
-#include <Wt/WString>
-#include <boost/function.hpp>
-
-namespace Wt {
-
-#ifndef WT_TARGET_JAVA
-/*
- * Symbols used to check that included version matches library version
- * against which you link.
- */
-struct WtLibVersion { };
-extern WT_API const WtLibVersion WT_INCLUDED_VERSION;
-#endif
-
-class WApplication;
-class WCombinedLocalizedStrings;
-class WContainerWidget;
-class WEnvironment;
-class WEvent;
-class WLoadingIndicator;
-class WLogEntry;
-class WResource;
-class WText;
-
-namespace Ext {
-  class Dialog;
-  class MessageBox;
-}
-
-class WebSession;
-class UpdateLockImpl;
-class SoundManager;
-
-#ifndef WT_TARGET_JAVA
-/*! \brief Typedef for a function that creates WApplication objects.
- *
- * \sa WRun()
- *
- * \relates WApplication
- */
-typedef boost::function<WApplication* (const WEnvironment&)> ApplicationCreator;
-#endif // !WT_TARGET_JAVA
-
-#ifdef WT_TARGET_JAVA
-/*! \brief An HTML Meta Header
- */
-#endif // WT_TARGET_JAVA
-class MetaHeader {
-public:
-  /*! \brief Constructor
-   *
-   * Creates a meta header. The lang and user agents are optional, and should
-   * be an empty string if not used.
-   */
-  MetaHeader(MetaHeaderType type, const std::string& name,
-	     const WString& content, const std::string& lang,
-	     const std::string& userAgent);
-  
-  MetaHeaderType type;
-  std::string name, lang, userAgent;
-  WString content;
-};
-
-/*! \class WApplication Wt/WApplication Wt/WApplication
- *  \brief Represents an application instance for a single session.
- *
- * \if cpp
- *
- * Each user session of your application has a corresponding
- * %WApplication instance. You need to create a new instance and return
- * it as the result of the callback function passed to WRun(). The
- * instance is the main entry point to session information, and holds
- * a reference to the root() of the widget tree.
- *
- * \elseif java
- *
- * Each user session of your application has a corresponding
- * %WApplication instance. You need to create a new instance and return
- * it as the result of {javadoclink WtServlet#createApplication(WEnvironment)}. 
- * The instance is the main entry point to session information,
- * and holds a reference to the root() of the widget tree.
- *
- * \endif
- *
- * The recipe for a %Wt web application, which allocates new
- * WApplication instances for every user visiting the application is
- * thus:
- *
- * \if cpp
- * \code
- * WApplication *createApplication(const WEnvironment& env)
- * {
- *   //
- *   // Optionally, check the environment and redirect to an error page.
- *   //
- *   bool valid = ...;
- *
- *   WApplication *app;
- *   if (!valid) {
- *     app = new WApplication(env);
- *     app->redirect("error.html");
- *     app->quit();
- *   } else {
- *     // usually you will specialize your application class
- *     app = new WApplication(env);
- *
- *     //
- *     // Add widgets to app->root() and return the application object.
- *     //
- *   }
- *
- *   return app;
- * }
- * \endcode
- * \elseif java
- * \code
- * public class HelloServlet extends WtServlet {
- *  public HelloServlet() {
- *      super();
- *  }
- *
- *  public WApplication createApplication(WEnvironment env) {
- *      // In practice, you will specialize WApplication and simply
- *      // return a new instance.
- *      WApplication app = new WApplication(env);
- *      app.getRoot().addWidget(new WText("Hello world."));
- *      return app;
- *  }
- * }
- * \endcode
- * \endif
- *
- * \if cpp
- *
- * Throughout the session, the instance is available through
- * WApplication::instance() (or through #wApp). The application may be
- * exited either using the method quit(), or because of a timeout
- * after the user has closed the window, but not because the user does
- * not interact: keep-alive messages in the background will keep the
- * session around as long as the user has the page opened. In either
- * case, the application object is deleted, allowing for cleanup of
- * the entire widget tree, and any other resources.
- *
- * \elseif java
- *
- * Throughout the session, the instance is available through the
- * static method WApplication::instance(), which uses thread-specific
- * storage to keep track of the current session. The application may
- * be exited either using the method quit(), or because of a timeout
- * after the user has closed the window, but not because the user does
- * not interact: keep-alive messages in the background will keep the
- * session around as long as the user has the page opened.
- *
- * \endif
- *
- * The %WApplication object provides access to session-wide settings, including:
- *
- * - circumstantial information through environment(), which gives
- *   details about the user, start-up arguments, and user agent
- *   capabilities.
- * - the application title with setTitle().
- * - inline and external style sheets using styleSheet() and
- *   useStyleSheet().
- * - inline and external JavaScript using doJavaScript() and require().
- * - the top-level widget in root(), representing the entire browser window,
- *   or multiple top-level widgets using bindWidget() when deployed in
- *   %WidgetSet mode to manage a number of widgets within a 3rd party page.
- * - definition of cookies using setCookie() to persist information across
- *   sessions, which may be read using WEnvironment::getCookie() in a future
- *   session.
- * - management of the internal path (that enables browser history and
- *   bookmarks) using setInternalPath() and related methods.
- * - support for server-initiated updates with enableUpdates()
- * \if cpp
- * - localization information and message resources bundles using setLocale()
- *   and messageResourceBundle().
- * \elseif java
- * - localization information and message resources bundles, with
- *   setLocale() and setLocalizedStrings()
- * \endif
- */
-class WT_API WApplication : public WObject
-{
-public:
-  /*! \brief Enumeration that indicates the method for dynamic (AJAX-alike)
-   *         updates ((<b>deprecated</b>).
-   *
-   * \sa setAjaxMethod()
-   */
-  enum AjaxMethod {
-    XMLHttpRequest,  //!< Using the XMLHttpRequest object (real AJAX)
-    DynamicScriptTag //!< Using dynamic script tags (for cross-domain AJAX)
-  };
-
-#ifndef WT_TARGET_JAVA
-  /*! \brief Typedef for a function that creates WApplication objects.
-   *
-   * \sa WRun()
-   */
-  typedef Wt::ApplicationCreator ApplicationCreator;
-#endif // WT_TARGET_JAVA
-
-  /*! \brief Creates a new application instance.
-   *
-   * The \p environment provides information on the initial request,
-   * user agent, and deployment-related information.
-   */
-#if defined(DOXYGEN_ONLY) || defined(WT_TARGET_JAVA) 
-  WApplication(const WEnvironment& environment);
-#else
-  WApplication(const WEnvironment& environment,
-	       WtLibVersion version = WT_INCLUDED_VERSION);
-#endif
-
-#ifndef WT_TARGET_JAVA
-  /*! \brief Destructor.
-   *
-   * The destructor deletes the root() container, and as a consequence
-   * the entire widget tree.
-   */
-  ~WApplication();
-#endif // WT_TARGET_JAVA
-
-  /*! \brief Returns the current application instance.
-   *
-   * \if cpp
-   * This is the same as the global define #wApp. In a multi-threaded server,
-   * this method uses thread-specific storage to fetch the current session.
-   * \elseif java
-   * This method uses thread-specific storage to fetch the current session.
-   * \endif
-   */
-  static WApplication *instance();
-
-  /*! \brief Returns the environment information.
-   *
-   * This method returns the environment object that was used when
-   * constructing the application. The environment provides
-   * information on the initial request, user agent, and
-   * deployment-related information.
-   *
-   * \sa url(), sessionId()
-   */
-  const WEnvironment& environment() const;
-
-  /*! \brief Returns the root container.
-   *
-   * This is the top-level widget container of the application, and
-   * corresponds to entire browser window. The user interface of your
-   * application is represented by the content of this container.
-   *
-   * \if cpp
-   *
-   * The %root() widget is only defined when the application manages
-   * the entire window. When deployed as a \link Wt::WidgetSet
-   * WidgetSet\endlink application, there is no %root() container, and
-   * \c 0 is returned.  Instead, use bindWidget() to bind one or more
-   * root widgets to existing HTML &lt;div&gt; (or other) elements on
-   * the page.
-   *
-   * \elseif java
-   *
-   * The root() widget is only defined when the application manages
-   * the entire window. When deployed as a \link Wt::WidgetSet
-   * WidgetSet\endlink application, there is no %root() container, and
-   * <code>null</code> is returned. Instead, use bindWidget() to bind
-   * one or more root widgets to existing HTML &lt;div&gt; (or other)
-   * elements on the page.
-   *
-   * \endif
-   */
-  WContainerWidget *root() const { return widgetRoot_; }
-
-  /*! \brief Finds a widget by name.
-   *
-   * This finds a widget in the application's widget hierarchy. It
-   * does not only consider widgets in the root(), but also widgets
-   * that are placed outside this root, such as in dialogs, or other
-   * "roots" such as all the bound widgets in a widgetset application.
-   *
-   * \sa WWidget::setObjectName(), WWidget::find()
-   */
-  WWidget *findWidget(const std::string& name);
-
-  /** @name Style sheets and CSS
-   */
-  //@{
-  /*! \brief Returns a reference to the inline style sheet.
-   *
-   * Widgets may allow configuration of their look and feel through
-   * style classes. These may be defined in this inline stylesheet, or
-   * in external style sheets.
-   *
-   * It is usually preferable to use external stylesheets (and
-   * consider more accessible). Still, the internal stylesheet has as
-   * benefit that style rules may be dynamically updated, and it is
-   * easier to manage logistically.
-   *
-   * \sa useStyleSheet()
-   * \sa WWidget::setStyleClass()
-   */
-  WCssStyleSheet& styleSheet() { return styleSheet_; }
-
-  /*! \brief Adds an external style sheet.
-   *
-   * The \p link is a link to a stylesheet.
-   *
-   * The \p media indicates the CSS media to which this stylesheet
-   * applies. This may be a comma separated list of media. The default
-   * value is "all" indicating all media.
-   *
-   * This is an overloaded method for convenience, equivalent to:
-   * \code
-   * useStyleSheet(Wt::WCssStyleSheet(link, media))
-   * \endcode
-   */
-  void useStyleSheet(const WLink& link, const std::string& media = "all");
-
-  /*! \brief Conditionally adds an external style sheet.
-   *
-   * This is an overloaded method for convenience, equivalent to:
-   * \code
-   * useStyleSheet(Wt::WCssStyleSheet(link, media), condition)
-   * \endcode
-   */
-  void useStyleSheet(const WLink& link, const std::string& condition,
-		     const std::string& media);
-
-  /*! \brief Adds an external stylesheet.
-   *
-   * Widgets may allow configuration of their look and feel through
-   * style classes. These may be defined in an inline stylesheet,
-   * or in external style sheets.
-   *
-   * External stylesheets are inserted after the internal style sheet,
-   * and can therefore override default styles set by widgets in the
-   * internal style sheet.
-   * External stylesheets must have valid link.
-   *
-   * If not empty, \p condition is a string that is used to apply the
-   * stylesheet to specific versions of IE. Only a limited subset of
-   * the IE conditional comments syntax is supported (since these are
-   * in fact interpreted server-side instead of client-side). Examples
-   * are:
-   *
-   * - "IE gte 6": only for IE version 6 or later.
-   * - "!IE gte 6": only for IE versions prior to IE6.
-   * - "IE lte 7": only for IE versions prior to IE7.
-   *
-   * \sa styleSheet(), useStyleSheet(const std::string&, const std::string&),
-   *  removeStyleSheet(const WLink& link)
-   * \sa WWidget::setStyleClass()
-   */
-  void useStyleSheet(const WCssStyleSheet& styleSheet,
-		     const std::string& condition = "");
-
-  /*! \brief Removes an external stylesheet.
-   *
-   * \sa styleSheet(), useStyleSheet(const std::string&, const std::string&)
-   * \sa WWidget::setStyleClass()
-   */
-  void removeStyleSheet(const WLink& link);
-
-  /*! \brief Sets the theme.
-   *
-   * The theme provides the look and feel of several built-in widgets,
-   * using CSS style rules. Rules for each theme are defined in the
-   * <tt>resources/themes/</tt><i>theme</i><tt>/</tt> folder.
-   *
-   * The default theme is "default" CSS theme.
-   */
-  void setTheme(const WTheme *theme);
-
-  /*! \brief Returns the theme.
-   */
-  const WTheme *theme() const { return theme_; }
-
-  /*! \brief Sets a CSS theme.
-   *
-   * This sets a WCssTheme as theme.
-   *
-   * The theme provides the look and feel of several built-in widgets,
-   * using CSS style rules. Rules for each CSS theme are defined in
-   * the <tt>resources/themes/</tt><i>name</i><tt>/</tt> folder.
-   *
-   * The default theme is "default". Setting an empty theme "" will
-   * result in a stub CSS theme that does not load any stylesheets. 
-   */
-  void setCssTheme(const std::string& name);
-
-  /*! \brief Sets the layout direction.
-   * 
-   * The default direction is LeftToRight.
-   *
-   * This sets the language text direction, which by itself sets the
-   * default text alignment and reverse the column orders of &lt;table&gt;
-   * elements.
-   *
-   * In addition, %Wt will take this setting into account in WTextEdit,
-   * WTableView and WTreeView (so that columns are reverted), and swap
-   * the behaviour of WWidget::setFloatSide() and
-   * WWidget::setOffsets() for RightToLeft languages. Note that CSS
-   * settings themselves are not affected by this setting, and thus
-   * for example <tt>"float: right"</tt> will move a box to the right,
-   * irrespective of the layout direction.
-   *
-   * The library sets <tt>"Wt-ltr"</tt> or <tt>"Wt-rtl"</tt> as style
-   * classes for the document body. You may use this if to override
-   * certain style rules for a Right-to-Left document.
-   *
-   * For example:
-   * \code
-   * body        .sidebar { float: right; }
-   * body.Wt-rtl .sidebar { float: left; }
-   * \endcode
-   *
-   * \note The layout direction can be set only at application startup
-   * and does not have the effect of rerendering the entire UI.
-   */
-  void setLayoutDirection(LayoutDirection direction);
-
-  /*! \brief Returns the layout direction.
-   *
-   * \sa setLayoutDirection()
-   */
-  LayoutDirection layoutDirection() const { return layoutDirection_; }
-
-  /*! \brief Sets a style class to the entire page &lt;body&gt;.
-   *
-   * \sa setHtmlClass()
-   */
-  void setBodyClass(const std::string& styleClass);
-
-  /*! \brief Returns the style class set for the entire page &lt;body&gt;.
-   *
-   * \sa setBodyClass()
-   */
-  std::string bodyClass() const { return bodyClass_; }
-
-  /*! \brief Sets a style class to the entire page &lt;html&gt;.
-   *
-   * \sa setBodyClass()
-   */
-  void setHtmlClass(const std::string& styleClass);
-
-  /*! \brief Returns the style class set for the entire page &lt;html&gt;.
-   *
-   * \sa setHtmlClass()
-   */
-  std::string htmlClass() const { return htmlClass_; }
-  //@}
-
-  /*! \brief Sets the window title.
-   *
-   * Sets the browser window title to \p title.
-   *
-   * The default title is "".
-   *
-   * \sa title()
-   */
-  void setTitle(const WString& title);
-
-  /*! \brief Returns the window title.
-   *
-   * \sa setTitle(const WString&)
-   */
-  const WString& title() const { return title_; }
-
-  /*! \brief Returns the close message.
-   *
-   * \sa setConfirmCloseMessage()
-   */
-  const WString& closeMessage() const { return closeMessage_; }
-
-  /*! \brief Returns the resource object that provides localized strings.
-   *
-   * \if cpp
-   * The default value is a WMessageResourceBundle instance, which
-   * uses XML files to resolve localized strings, but you can set a
-   * custom class using setLocalizedStrings().
-   * \elseif java
-   * This returns the object previously set using setLocalizedStrings().
-   * \endif
-   *
-   * WString::tr() is used to create localized strings, whose
-   * localized translation is looked up through this object, using a
-   * key.
-   * 
-   * \if cpp
-   * \sa WString::tr(), messageResourceBundle()
-   * \elseif java
-   * \sa WString::tr()
-   * \endif
-   */
-  WLocalizedStrings *localizedStrings();
-
-#ifdef WT_TARGET_JAVA
-  /*! \brief Accesses the built-in resource bundle.
-   *
-   * This is an internal function and should not be called directly.
-   *
-   * \sa localizedStrings()
-   */
-#endif // WT_TARGET_JAVA
-  WMessageResourceBundle& builtinLocalizedStrings();
-
-  /*! \brief Sets the resource object that provides localized strings.
-   *
-   * The \p translator resolves localized strings within the current
-   * application locale.
-   *
-   * \if cpp
-   * The previous resource is deleted, and ownership of the new resource
-   * passes to the application.
-   * \endif
-   *
-   * \sa localizedStrings(), WString::tr(const char *key)
-   */
-  void setLocalizedStrings(WLocalizedStrings *stringResolver);
-
-#ifndef WT_TARGET_JAVA
-  /*! \brief Returns the message resource bundle.
-   *
-   * The message resource bundle defines the list of external XML
-   * files that are used to lookup localized strings.
-   *
-   * The default localizedStrings() is a WMessageResourceBundle
-   * object, and this method returns localizedStrings() downcasted to
-   * this type.
-   *
-   * \sa WString::tr(const char *key)
-   */
-  WMessageResourceBundle& messageResourceBundle();
-#endif // WT_TARGET_JAVA
-
-  /*! \brief Changes the locale.
-   *
-   * The locale is used by the localized strings resource to resolve
-   * localized strings.
-   *
-   * By passing an empty \p locale, the default locale is
-   * chosen.
-   *
-   * When the locale is changed, refresh() is called, which will
-   * resolve the strings of the current user-interface in the new
-   * locale.
-   *
-   * At construction, the locale is copied from the environment
-   * (WEnvironment::locale()), and this is the locale that was
-   * configured by the user in his browser preferences, and passed
-   * using an HTTP request header.
-   *
-   * \sa localizedStrings(), WString::tr()
-   */
-  void setLocale(const WLocale& locale);
-
-  /*! \brief Returns the current locale.
-   *
-   * \sa setLocale(const WLocale&)
-   */
-  const WLocale& locale() const { return locale_; }
-
-  /*! \brief Refreshes the application.
-   *
-   * This lets the application to refresh its data, including strings
-   * from message-resource bundles. This done by propagating
-   * WWidget::refresh() through the widget hierarchy.
-   *
-   * This method is also called when the user hits the refresh (or
-   * reload) button, if this can be caught within the current session.
-   *
-   * \if cpp
-   *
-   * The reload button may only be caught when %Wt is configured so that
-   * reload should not spawn a new session. When URL rewriting is used for
-   * session tracking, this will cause an ugly session ID to be added to the
-   * URL. See \ref config_session for configuring the reload
-   * behavior ("<reload-is-new-session>").
-   *
-   * \elseif java
-   *
-   * The reload button may only be caught when cookies for session
-   * tracking are configured in the servlet container.
-   *
-   * \endif
-   *
-   * \sa WWidget::refresh()
-   */
-  virtual void refresh();
-
-  /*! \brief Binds a top-level widget for a WidgetSet deployment.
-   *
-   * This method binds a \p widget to an existing element with DOM id
-   * \p domId on the page. The element type should correspond with
-   * the widget type (e.g. it should be a &lt;div&gt; for a
-   * WContainerWidget, or a &lt;table&gt; for a WTable).
-   *
-   * \sa root()
-   * \sa Wt::WidgetSet
-   */
-  void bindWidget(WWidget *widget, const std::string& domId);
-
-  /** @name URLs and internal paths
-   */
-  //@{
-  /*! \brief Returns a URL for the current session
-   *
-   * Returns the (relative) URL for this application session
-   * (including the session ID if necessary). The URL includes the
-   * full application path, and is expanded by the browser into a full
-   * URL.
-   *
-   * For example, for an application deployed at \code
-   * http://www.mydomain.com/stuff/app.wt \endcode this method might
-   * return <tt>"/stuff/app.wt?wtd=AbCdEf"</tt>. Additional query
-   * parameters can be appended in the form of
-   * <tt>"&param1=value&param2=value"</tt>.
-   *
-   * To obtain a URL that is suitable for bookmarking the current
-   * application state, to be used across sessions, use bookmarkUrl()
-   * instead.
-   *
-   * \sa redirect(), WEnvironment::hostName(), WEnvironment::urlScheme()
-   * \sa bookmarkUrl()
-   */
-  std::string url(const std::string& internalPath = std::string()) const;
-
-  /*! \brief Makes an absolute URL.
-   *
-   * Returns an absolute URL for a given (relative url) by including
-   * the schema, hostname, and deployment path.
-   *
-   * If \p url is "", then the absolute base URL is returned. This is
-   * the absolute URL at which the application is deployed, up to the
-   * last '/'.
-   *
-   * The default implementation is not complete: it does not handle relative
-   * URL path segments with '..'. It just handles the cases that are necessary for
-   * Wt.
-   *
-   * This is not used in the library, except when a public URL is
-   * needed, e.g. for inclusion in an email.
-   *
-   * You may want to reimplement this method when the application is
-   * hosted behind a reverse proxy or in general the public URL of the
-   * application cannot be guessed correctly by the application.
-   */
-  virtual std::string makeAbsoluteUrl(const std::string& url) const;
-
-  /*! \brief "Resolves" a relative URL taking into account internal paths.
-   *
-   * This resolves the relative URL against the base path of the application,
-   * so that it will point to the correct path regardless of the current internal
-   * path, e.g. if the application is deployed at <tt>%http://example.com/one</tt>
-   * and we're at the internal path <tt>/two/</tt>, so that the full URL is
-   * <tt>%http://example.com/one/two/</tt>, the output of the input URL <tt>three</tt>
-   * will point to <tt>%http://example.com/three</tt>, and not
-   * <tt>%http://example.com/one/two/three</tt>.
-   *
-   * If the given url is the empty string, the result will point to the base path
-   * of the application.
-   *
-   * See the table below for more examples.
-   *
-   * <h3>When you would want to use resolveRelativeUrl:</h3>
-   *
-   * Using HTML5 History API or in a plain HTML session (without ugly
-   * internal paths), the internal path is present as a full part of
-   * the URL. This has a consequence that relative URLs, if not dealt
-   * with, would be resolved against the last 'folder' name of the
-   * internal path, rather than against the application deployment
-   * path (which is what you probably want).
-   *
-   * When using a widgetset mode deployment, or when configuring a
-   * baseURL property in the configuration, this method will make an
-   * absolute URL so that the property is fetched from the right
-   * server.
-   *
-   * Otherwise, this method will fixup a relative URL so that it
-   * resolves correctly against the base path of an application. This
-   * does not necessarily mean that the URL is resolved into an
-   * absolute URL. In fact, %Wt will simply prepend a sequence of "../"
-   * path elements to correct for the internal path. When passed an
-   * absolute URL (i.e. starting with '/'), the url is returned
-   * unchanged.
-   *
-   * For URLs passed to the %Wt API (and of which the library knows it
-   * represents a URL) this method is called internally by the
-   * library. But it may be useful for URLs which are set e.g. inside
-   * a WTemplate.
-   *
-   * <h3>Examples</h3>
-   *
-   * Note that whether the deployment path and entry point ends with a slash is significant.
-   * Below are some examples with the
-   * <span style="color:red;">deployment path</span> in <span style="color:red;">red</span>
-   * and the <span style="color:blue;">internal path</span> in <span style="color:blue;">blue</span>.
-   *
-   * <table>
-   * <tr><th>Current full path</th><th>url argument</th><th>Result points to</th></tr>
-   * <tr><td rowspan="4"><tt>%http://example.com</tt><tt style="color:red;">/foo/bar</tt><tt style="color:blue;">/internal/path</tt><br />Deployment path: <tt style="color:red;">/foo/bar</tt> (no slash at the end)<br />Internal path: <tt style="color:blue;">/internal/path</tt></td>
-   * <td><i>(empty string)</i></td><td><tt>%http://example.com/foo/bar</tt></tr>
-   * <tr><td><tt>.</tt></td><td><tt>%http://example.com/foo/</tt></td></tr>
-   * <tr><td><tt>./</tt></td><td><tt>%http://example.com/foo/</tt></td></tr>
-   * <tr><td><tt>../</tt></td><td><tt>%http://example.com/</tt></td></tr>
-   * <tr><td rowspan="4"><tt>%http://example.com</tt><tt style="color:red;">/foo/bar</tt><tt style="color:magenta;font-weight:bold;">/</tt><tt style="color:blue;">internal/path</tt><br />Deployment path: <tt style="color:red;">/foo/bar/</tt> (with slash at the end)<br />Internal path: <tt style="color:blue;">/internal/path</tt><br />Note that the slash between the deployment path and the internal path is shared</td>
-   * <td><i>(empty string)</i></td><td><tt>%http://example.com/foo/bar/</tt></tr>
-   * <tr><td><tt>.</tt></td><td><tt>%http://example.com/foo/bar/</tt></td></tr>
-   * <tr><td><tt>./</tt></td><td><tt>%http://example.com/foo/bar/</tt></td></tr>
-   * <tr><td><tt>../</tt></td><td><tt>%http://example.com/foo/</tt></td></tr>
-   * </table>
-   */
-  std::string resolveRelativeUrl(const std::string& url) const;
-
-  /*! \brief Returns a bookmarkable URL for the current internal path.
-   *
-   * Is equivalent to <tt>bookmarkUrl(internalPath())</tt>, see
-   * bookmarkUrl(const std::string&) const.
-   *
-   * To obtain a URL that is refers to the current session of the
-   * application, use url() instead.
-   *
-   * \sa url(), bookmarkUrl(const std::string&) const
-   */
-  std::string bookmarkUrl() const;
-
-  /*! \brief Returns a bookmarkable URL for a given internal path.
-   *
-   * Returns the (relative) URL for this application that includes the
-   * internal path \p internalPath, usable across sessions.
-   *
-   * The returned URL concatenates the internal path to the application
-   * base URL, and when no JavaScript is available and URL rewriting is used
-   * for session-tracking, a session Id is appended to reuse an existing
-   * session if available.
-   *
-   * \if cpp
-   * See also \ref config_session for configuring the session-tracking 
-   * method.
-   *
-   * For the built-in httpd, when the application is deployed at a folder
-   * (ending with '/'), only an exact matching path is routed to
-   * the application (this can be changed since Wt 3.1.9, see
-   * \ref wthttpd ), making clean URLs impossible. Returned URLs then
-   * include a <tt>"?_="</tt> encoding for the internal path.
-   * \endif
-   *
-   * You can use bookmarkUrl() as the destination for a WAnchor, and
-   * listen to a click event is attached to a slot that switches to
-   * the internal path \p internalPath (see
-   * WAnchor::setRefInternalPath()). In this way, an anchor can be
-   * used to switch between internal paths within an application
-   * regardless of the situation (browser with or without Ajax
-   * support, or a web spider bot), but still generates suitable URLs
-   * across sessions, which can be used for bookmarking, opening in a
-   * new window/tab, or indexing.
-   *
-   * To obtain a URL that refers to the current session of the
-   * application, use url() instead.
-   *
-   * \sa url(), bookmarkUrl()
-   *
-   * \if cpp
-   * \note the \p internalPath should be UTF8 encoded (we may fix the API
-   *       to use WString in the future).
-   * \endif
-   */
-  std::string bookmarkUrl(const std::string& internalPath) const;
-
-  /*! \brief Changes the internal path.
-   *
-   * A %Wt application may manage multiple virtual paths. The virtual
-   * path is appended to the application URL. Depending on the
-   * situation, the path is directly appended to the application URL
-   * or it is appended using a name anchor (#).
-   *
-   * For example, for an application deployed at:
-   * \code
-   * http://www.mydomain.com/stuff/app.wt
-   * \endcode
-   * for which an \p internalPath <tt>"/project/z3cbc/details/"</tt> is
-   * set, the two forms for the application URL are:
-   * <ul>
-   * <li> in an AJAX session (HTML5):
-   * \code
-   * http://www.mydomain.com/stuff/app.wt/project/z3cbc/details/
-   * \endcode
-   * </li><li> in an AJAX session (HTML4):
-   * \code
-   * http://www.mydomain.com/stuff/app.wt#/project/z3cbc/details/
-   * \endcode
-   * </li><li>
-   * </li><li>
-   * in a plain HTML session:
-   * \code
-   * http://www.mydomain.com/stuff/app.wt/project/z3cbc/details/
-   * \endcode
-   * </li></ul>
-   *
-   * Note, since %Wt 3.1.9, the actual form of the URL no longer
-   * affects relative URL resolution, since now %Wt includes an HTML
-   * <tt>meta base</tt> tag which points to the deployment path,
-   * regardless of the current internal path. This does break
-   * deployments behind a reverse proxy which changes paths.
-   *
-   * \if cpp
-   * For the built-in httpd, when the application is deployed
-   * at a folder (ending with '/'), only an exact matching path is
-   * routed to the application (this can be changed since Wt 3.1.9,
-   * see \ref wthttpd ), making clean URLs impossible. Returned
-   * URLs then include a <tt>"?_="</tt> encoding for the internal
-   * path:
-   * 
-   * \code
-   * http://www.mydomain.com/stuff/?_=/project/z3cbc/details/
-   * \endcode
-   * \endif
-   *
-   * When the internal path is changed, an entry is added to the
-   * browser history. When the user navigates back and forward through
-   * this history (using the browser back/forward buttons), an
-   * internalPathChanged() event is emitted. You should listen to this
-   * signal to switch the application to the corresponding state. When
-   * \p emitChange is \c true, this signal is also emitted by setting
-   * the path (but only if the path is actually changed).
-   *
-   * A url that includes the internal path may be obtained using
-   * bookmarkUrl().
-   *
-   * The \p internalPath must start with a '/'. In this way, you
-   * can still use normal anchors in your HTML. Internal path changes
-   * initiated in the browser to paths that do not start with a '/'
-   * are ignored.
-   *
-   * The \p emitChange parameter determines whether calling this
-   * method causes the internalPathChanged() signal to be emitted.
-   *
-   * \sa bookmarkUrl(), internalPath(), internalPathChanged()
-   *
-   * \if cpp
-   * \note the \p path should be UTF8 encoded (we may fix the API
-   *       to use WString in the future).
-   * \endif
-   */
-  void setInternalPath(const std::string& path, bool emitChange = false);
-
-  /*! \brief Sets whether an internal path is valid by default.
-   *
-   * This configures how you treat (invalid) internal paths. If an
-   * internal path is treated valid by default then you need to call
-   * setInternalPath(false) for an invalid path. If on the other hand
-   * you treat an internal path as invalid by default, then you need
-   * to call setInternalPath(true) for a valid path.
-   * 
-   * A user which opens an invalid internal path will receive a HTTP
-   * 404-Not Found response code (if sent an HTML response).
-   *
-   * The default value is \c true.
-   */
-  void setInternalPathDefaultValid(bool valid);
-
-  /*! \brief Returns whether an internal path is valid by default.
-   *
-   * \sa setInternalPathDefaultValid()
-   */
-  bool internalPathDefaultValid() const { return internalPathDefaultValid_; }
-
-  /*! \brief Sets whether the current internal path is valid.
-   *
-   * You can use this function in response to an internal path change
-   * event (or at application startup) to indicate whether the new (or
-   * initial) internal path is valid. This has only an effect on plain
-   * HTML sessions, or on the first response in an application
-   * deployed with progressive bootstrap settings, as this generates
-   * then a 404 Not-Found response.
-   *
-   * \sa internalPathChanged(), setInternalPathDefaultValid()
-   */
-  void setInternalPathValid(bool valid);
-
-  /*! \brief Returns whether the current internal path is valid.
-   *
-   * \sa setInternalPathValid()
-   */
-  bool internalPathValid() const { return internalPathValid_; }
-
-  /*! \brief Returns the current internal path.
-   *
-   * When the application is just created, this is equal to
-   * WEnvironment::internalPath().
-   *
-   * \sa setInternalPath(), internalPathNextPart(), internalPathMatches()
-   *
-   * \if cpp
-   * \note the \p returned path is UTF8 (we may fix the API
-   *       to use WString in the future).
-   * \endif
-   */
-  std::string internalPath() const;
-
-  /*! \brief Returns a part of the current internal path.
-   *
-   * This is a convenience method which returns the next \p folder
-   * in the internal path, after the given \p path.
-   *
-   * For example, when the current internal path is
-   * <tt>"/project/z3cbc/details"</tt>, this method returns
-   * <tt>"details"</tt> when called with <tt>"/project/z3cbc/"</tt> as
-   * \p path argument.
-   *
-   * The \p path must start with a '/', and internalPathMatches()
-   * should evaluate to \c true for the given \p path. If not,
-   * an empty string is returned and an error message is logged.
-   *
-   * \sa internalPath(), internalPathChanged()
-   *
-   * \if cpp
-   * \note the \p internal path is UTF8 encoded (we may fix the API
-   *       to use WString in the future).
-   * \endif
-   */
-  std::string internalPathNextPart(const std::string& path) const;
-
-  std::string internalSubPath(const std::string& path) const;
-
-  /*! \brief Checks if the internal path matches a given path.
-   *
-   * Returns whether the current internalPath() starts with
-   * \p path (or is equal to \p path). You will typically use
-   * this method within a slot conneted to the internalPathChanged()
-   * signal, to check that an internal path change affects the
-   * widget. It may also be useful before changing \p path using
-   * setInternalPath() if you do not intend to remove sub paths when
-   * the current internal path already matches \p path.
-   *
-   * The \p path must start with a '/'.
-   *
-   * \sa setInternalPath(), internalPath()
-   *
-   * \if cpp
-   * \note the \p internal path is UTF8 encoded (we may fix the API
-   *       to use WString in the future).
-   * \endif
-   */
-  bool internalPathMatches(const std::string& path) const;
-
-  /*! \brief %Signal which indicates that the user changes the internal path.
-   *
-   * This signal indicates a change to the internal path, which is
-   * usually triggered by the user using the browser back/forward
-   * buttons.
-   *
-   * The argument contains the new internal path.
-   *
-   * \sa setInternalPath()
-   *
-   * \if cpp
-   * \note the \p internal path is UTF8 encoded (we may fix the API
-   *       to use WString in the future).
-   * \endif
-   */
-  Signal<std::string>& internalPathChanged();
-
-  /*! \brief %Signal which indicates that an invalid internal path is navigated.
-   */
-  Signal<std::string>& internalPathInvalid() { return internalPathInvalid_; }
-
-  /*! \brief Redirects the application to another location.
-   *
-   * The client will be redirected to a new location identified by \p
-   * url. Use this in conjunction with quit() if you want the
-   * application to be terminated as well.
-   *
-   * Calling %redirect() does not imply %quit() since it may be useful
-   * to switch between a non-secure and secure (SSL) transport
-   * connection.
-   */
-  void redirect(const std::string& url);
-  //@}
-
-  /*! \brief Returns the URL at which the resources are deployed.
-   *
-   * Returns resolveRelativeUrl(relativeResourcesUrl())
-   */
-  static std::string resourcesUrl();
-
-  /*! \brief Returns the URL at which the resources are deployed.
-   *
-   * \if cpp
-   * This returns the value of the 'resources' property set in the
-   * configuration file, and may thus be a URL relative to the deployment
-   * path.
-   * \endif
-   *
-   * \sa resolveRelativeUrl()
-   */
-  static std::string relativeResourcesUrl();
-
-#ifndef WT_TARGET_JAVA
-  /*! \brief Returns the appRoot special property
-   *
-   * This returns the "appRoot" property, with a trailing slash added
-   * to the end if it was not yet present.
-   *
-   * The property "appRoot" was introduced as a generalization of the
-   * working directory for the location of files that do not need to
-   * be served over http to the client, but are required by the
-   * program to run properly. Typically, these are message resource
-   * bundles (xml), CSV files, database files (e.g. SQLite files for
-   * Wt::Dbo), ...
-   *
-   * Some connectors do not allow you to control what the current
-   * working directory (CWD) is set to (fcgi, isapi). Instead of
-   * referring to files assuming a sensible CWD, it is therefore
-   * better to refer to them relative to the application root.
-   *
-   * The appRoot property is special in the sense that it can be set
-   * implicitly by the connector (see the connector documentation for
-   * more info). If it was not set by the connector, it can be set as
-   * a normal property in the configuration file (the default
-   * wt_config.xml describes how to set properties). If the property
-   * is not set at all, it is assumed that the appRoot is CWD and this
-   * function will return an empty string.
-   *
-   * \if cpp
-   * Usage example:
-   * \code
-   * messageResourceBundle().use(appRoot() + "text");
-   * messageResourceBundle().use(appRoot() + "charts");
-   *
-   * Wt::Dbo::backend::Sqlite3 sqlite3_(appRoot() + "planner.db");
-   * \endcode
-   * \endif
-   *
-   * \sa WServer::appRoot(), docRoot()
-   */
-  static std::string appRoot();
-
-  /*! \brief Returns the server document root.
-   *
-   * This returns the filesystem path that corresponds to the document root
-   * of the webserver.
-   *
-   * \note This does not work reliably for complex webserver configurations
-   *       (e.g. using FastCGI with Apache and rewrite rules). See also the
-   *       <a href="https://issues.apache.org/bugzilla/show_bug.cgi?id=26052">
-   *       discussion here</a>.
-   *
-   * \sa appRoot()
-   */
-  std::string docRoot() const;
-
-  /*! \brief Sets a client-side connection monitor
-   *
-   * This can be used to be notified, in the browser, of changes in
-   * connection state between the browser and the server. The passed
-   * \p jsObject should be an object that has the following prototype:
-   * \code
-   *  {
-   *     onChange: function(type, oldValue, newValue) { ... }
-   *  }
-   * \endcode
-   *
-   * The 'onChange' function will be called on an connection status change
-   * event. The following types are defined:
-   *  - "connectionStatus": 0 = disconnected, 1 = connected
-   *  - "websocket": true = websocket is used, false = websocket is not used
-   *
-   * The current state is also stored in a 'status' object inside the
-   * connection monitor.
-   *
-   * Example usage:
-   * \code
-   * app.setConnectionMonitor("{ onChange: function(type, ov, nv) { console.log(type, ov, nv); } }");
-   * \endcode
-   */
-  void setConnectionMonitor(const std::string& jsObject);
-
-#else
-  static std::string appRoot();
-#endif // WT_TARGET_JAVA
-
-  /*! \brief Returns the unique identifier for the current session.
-   *
-   * The session id is a string that uniquely identifies the current session.
-   * Note that the actual contents has no particular meaning and client
-   * applications should in no way try to interpret its value.
-   */
-  std::string sessionId() const;
-
-#ifndef WT_TARGET_JAVA
-  /*! \brief Changes the session id.
-   *
-   * To mitigate session ID fixation attacks, you should use this
-   * method to change the session ID to a new random value after a
-   * user has authenticated himself.
-   *
-   * \sa sessionId()
-   */
-  void changeSessionId();
-#endif // WT_TARGET_JAVA
-
-  WebSession *session() const { return session_; }
-
-  /** @name Manipulation outside the main event loop
-   */
-  //@{
-  /*! \brief Enables server-initiated updates.
-   *
-   * By default, updates to the user interface are possible only at
-   * startup, during any event (in a slot), or at regular time points
-   * using WTimer. This is the normal %Wt event loop.
-   *
-   * In some cases, one may want to modify the user interface from a
-   * second thread, outside the event loop. While this may be worked
-   * around by the WTimer, in some cases, there are bandwidth and
-   * processing overheads associated which may be unnecessary, and
-   * which create a trade-off with time resolution of the updates.
-   *
-   * When \p enabled is \c true, this enables "server push" (what is
-   * called 'comet' in AJAX terminology). Widgets may then be
-   * modified, created or deleted outside of the event loop (e.g. in
-   * response to execution of another thread), and these changes are
-   * propagated by calling triggerUpdate().
-   *
-   * \if cpp
-   * There are two ways for safely manipulating a session's UI, with
-   * respect to thread-safety and application life-time (the library
-   * can decide to terminate an application if it lost connectivity
-   * with the browser).
-   *
-   * <h3>WServer::post()</h3>
-   *
-   * The easiest and less error-prone solution is to post an event,
-   * represented by a function/method call, to a session using
-   * WServer::post().
-   *
-   * The method is non-blocking: it returns immediately, avoiding
-   * dead-lock scenarios. The function is called from within a thread
-   * of the server's thread pool, and not if the session has been or
-   * is being terminated. The function is called in the context of the
-   * targeted application session, and with exclusive access to the
-   * session.
-   *
-   * <h3>WApplication::UpdateLock</h3>
-   *
-   * A more direct approach is to grab the application's update lock and
-   * manipulate the application's state directly from another thread.
-   *
-   * At any time, the application may be deleted (e.g. because of a
-   * time out or because the user closes the application window). You
-   * should thus make sure you do no longer reference an application
-   * after it has been deleted. When %Wt decides to delete an
-   * application, it first runs WApplication::finalize() and then
-   * invokes the destructor. While doing this, any other thread trying
-   * to grab the update lock will unblock, but the lock will return \c
-   * false. You should therefore always check whether the lock is
-   * valid.
-   *
-   * \elseif java
-   *
-   * Note that you need to grab the application's update lock to avoid
-   * concurrency problems, whenever you modify the application's state
-   * from another thread.
-   *
-   * \endif
-   *
-   * An example of how to modify the widget tree outside the event loop
-   * and propagate changes is:
-   * \if cpp
-   * \code
-   * // You need to have a reference to the application whose state
-   * // you are about to manipulate.
-   * // You should prevent the application from being deleted somehow,
-   * // before you could grab the application lock.
-   * Wt::WApplication *app = ...;
-   *
-   * {
-   *   // Grab the application lock. It is a scoped lock.
-   *   Wt::WApplication::UpdateLock lock(app);
-   *
-   *   if (lock) {
-   *     // We now have exclusive access to the application: we can safely modify the widget tree for example.
-   *     app->root()->addWidget(new Wt::WText("Something happened!"));
-   *
-   *     // Push the changes to the browser
-   *     app->triggerUpdate();
-   *   }
-   * }
-   * \endcode
-   * \elseif java
-   * \code
-   * // You need to have a reference to the application whose state
-   * // you are about to manipulate.
-   * WApplication app = ...;
-   *
-   * // Grab the application lock
-   * WApplication.UpdateLock lock = app.getUpdateLock();
-   *
-   * try {
-   *   // We now have exclusive access to the application:
-   *   // we can safely modify the widget tree for example.
-   *   app.getRoot().addWidget(new WText("Something happened!"));
-   *
-   *   // Push the changes to the browser
-   *   app.triggerUpdate();
-   * } finally {
-   *   lock.release();
-   * }
-   * \endcode
-   * \endif
-   *
-   * \if java
-   * This works only if your servlet container supports the Servlet 3.0
-   * API. If you try to invoke this function on a servlet container with 
-   * no such support, an exception will be thrown.
-   * \endif
-   *
-   * \note This works only if JavaScript is available on the client.
-   *
-   * \sa triggerUpdate()
-   */
-  void enableUpdates(bool enabled = true);
-
-  /*! \brief Returns whether server-initiated updates are enabled.
-   *
-   * \sa enableUpdates()
-   */
-  bool updatesEnabled() const { return serverPush_ > 0; }
-
-  /*! \brief Propagates server-initiated updates.
-   *
-   * When the lock to the application is released, changes will
-   * propagate to the user interface. This call only has an effect
-   * after updates have been enabled from within the normal event loop
-   * using enableUpdates().
-   *
-   * This is typically used only outside of the main event loop,
-   * e.g. from another thread or from within a method posted to an
-   * application using WServer::post(), since changes always propagate
-   * within the event loop at the end of the event.
-   *
-   * The update is not immediate, and thus changes that happen after this
-   * call will equally be pushed to the client.
-   *
-   * \sa enableUpdates()
-   */
-  void triggerUpdate();
-
-#ifndef WT_TARGET_JAVA
-  /*! \brief A RAII lock for manipulating and updating the
-   *         application and its widgets outside of the event loop.
-   *
-   * You can use this lock to manipulate widgets outside of the event
-   * loop. Inside the event loop (including events posted using
-   * WServer::post()), this lock is already held by the library itself.
-   *
-   * The lock is recursive, so trying to take a lock, while already
-   * holding a lock, will not block.
-   */
-#else
-  /*! \brief A synchronization lock for manipulating and updating the
-   *         application and its widgets outside of the event loop.
-   *
-   * You need to take this lock only when you want to manipulate
-   * widgets outside of the event loop. Inside the event loop, this
-   * lock is already held by the library itself.
-   *
-   * \sa getUpdateLock()
-   */
-#endif // WT_TARGET_JAVA
-  class WT_API UpdateLock
-  {
-  public:
-#ifndef WT_TARGET_JAVA
-    /*! \brief Creates and locks the given application.
-     *
-     * The lock guarantees exclusive access to modify the
-     * application's state.
-     *
-     * You should also consider WServer::post() for lock-free
-     * communication between different application sessions.
-     *
-     * As soon as the library decides to destroy the application, the
-     * lock will no longer succeed in taking the application lock. You
-     * can need to detect this by checking that after the lock is taken,
-     * the lock is taken:
-     * \code
-     * WApplication::UpdateLock lock(app);
-     * if (lock) {
-     *   // exclusive access to app state
-     * }
-     * \endcode
-     */
-    UpdateLock(WApplication *app);
-
-    /*! \brief Copy constructor (<b>deprecated</b>).
-     *
-     * By copying the lock, lock ownership is transferred. The original
-     * object becomes empty, and its destructor has no longer the
-     * effect of releasing the lock.
-     *
-     * \deprecated use UpdateLock(WApplication *) instead of getUpdateLock()
-     *             which requires this copy.
-     */
-    UpdateLock(const UpdateLock&);
-
-    /*! \brief Tests whether the update lock was succesfully taken.
-     *
-     * This may return \c false when the library has already decided
-     * to destroy the session (but before your application
-     * finalizer/destructor has run to notify helper threads that the
-     * application is destroyed).
-     */
-    operator bool() const { return ok_; }
-
-    /*! \brief Releases the lock.
-     */
-    ~UpdateLock();
-
-#else
-    /*! \brief Releases the lock.
-     */
-    void release();
-#endif
-
-  private:
-#ifdef WT_TARGET_JAVA
-    UpdateLock(WApplication *app);
-    bool createdHandler_;
-#endif // WT_TARGET_JAVA
-
-#ifndef WT_TARGET_JAVA
-    mutable UpdateLockImpl *impl_;
-    bool ok_;
-#endif // !WT_TARGET_JAVA
-
-    friend class WApplication;
-  };
-
-#ifndef WT_TARGET_JAVA
-  /*! \brief Grabs and returns the lock for manipulating widgets outside
-   *         the event loop (<b>deprecated</b>).
-   *
-   * You need to keep this lock in scope while manipulating widgets
-   * outside of the event loop. In normal cases, inside the %Wt event
-   * loop, you do not need to care about it.
-   *
-   * \sa enableUpdates(), triggerUpdate()
-   *
-   * \deprecated Use the RAII-style UpdateLock(WApplication *) constructor
-   *             instead.
-   */
-#else
-  /*! \brief Grabs and returns the lock for manipulating widgets outside
-   *         the event loop.
-   *
-   * You need to keep this lock in scope while manipulating widgets
-   * outside of the event loop. In normal cases, inside the %Wt event
-   * loop, you do not need to care about it.
-   *
-   * \sa enableUpdates(), triggerUpdate()
-   */
-#endif // WT_TARGET_JAVA
-  UpdateLock getUpdateLock();
-
-  /*! \brief Attach an auxiliary thread to this application.
-   *
-   * In a multi-threaded environment, WApplication::instance() uses
-   * thread-local data to retrieve the application object that
-   * corresponds to the session currently being handled by the
-   * thread. This is set automatically by the library whenever an
-   * event is delivered to the application, or when you use the
-   * UpdateLock to modify the application from an auxiliary thread
-   * outside the normal event loop.
-   *
-   * When you want to manipulate the widget tree inside the main event
-   * loop, but from within an auxiliary thread, then you cannot use
-   * the UpdateLock since this will create an immediate dead
-   * lock. Instead, you may attach the auxiliary thread to the
-   * application, by calling this method from the auxiliary thread,
-   * and in this way you can modify the application from within that
-   * thread without needing the update lock.
-   *
-   * Calling attachThread() with \p attach = \c false, detaches the
-   * current thread.
-   */
-  void attachThread(bool attach = true);
-  //@}
-
-  /** @name Invoking JavaScript or including scripts
-   */
-  //@{
-  /*! \brief Executes some JavaScript code.
-   *
-   * This method may be used to call some custom \p javaScript code as
-   * part of an event response.
-   *
-   * This function does not wait until the JavaScript is run, but
-   * returns immediately. The JavaScript will be run after the normal
-   * event handling, unless \p afterLoaded is set to \c false.
-   *
-   * In most situations, it's more robust to use
-   * WWidget::doJavaScript() however.
-   *
-   * \sa WWidget::doJavaScript(), declareJavaScriptFunction()
-   */
-  void doJavaScript(const std::string& javascript, bool afterLoaded = true);
-
-  /*! \brief Adds JavaScript statements that should be run continuously.
-   *
-   * This is an internal method.
-   *
-   * It is used by for example layout managers to adjust the layout
-   * whenever the DOM tree is manipulated.
-   *
-   * \sa doJavaScript()
-   */
-  void addAutoJavaScript(const std::string& javascript);
-
-  /*! \brief Declares an application-wide JavaScript function.
-   *
-   * The function is stored in WApplication::javaScriptClass().
-   * 
-   * The next code snippet declares and invokes function foo:
-   * \if cpp
-   * \code
-   * app->declareJavaScriptFunction("foo",
-   *                                "function(id) { ... }");
-   * ...
-   * std::string id("myId");
-   * app->doJavaScript(app->javaScriptClass() + ".foo('" + id + "');");
-   * \endcode
-   * \endif
-   */
-  void declareJavaScriptFunction(const std::string& name,
-				 const std::string& function);
-
-  /*! \brief Loads a JavaScript library.
-   *
-   * Loads a JavaScript library located at the URL \p url. %Wt keeps
-   * track of libraries (with the same URL) that already have been
-   * loaded, and will load a library only once. In addition, you may
-   * provide a \p symbol which if already defined will also indicate
-   * that the library was already loaded (possibly outside of %Wt when
-   * in WidgetSet mode).
-   *
-   * This method returns \c true only when the library is loaded
-   * for the first time.
-   *
-   * JavaScript libraries may be loaded at any point in time. Any
-   * JavaScript code is deferred until the library is loaded, except
-   * for JavaScript that was defined to load before, passing \c false
-   * as second parameter to doJavaScript().
-   *
-   * Although %Wt includes an off-the-shelf JQuery version (which can
-   * also be used by your own JavaScript code), you can override the
-   * one used by %Wt and load another JQuery version instead, but this
-   * needs to be done using requireJQuery().
-   */
-  bool require(const std::string& url,
-	       const std::string& symbol = std::string());
-
-  /*! \brief Loads a custom JQuery library.
-   *
-   * %Wt ships with a rather old version of JQuery (1.4.1) which is
-   * sufficient for its needs and is many times smaller than more recent
-   * JQuery releases (about 50% smaller).
-   *
-   * Using this function, you can replace Wt's JQuery version with another
-   * version of JQuery.
-   *
-   * \code
-   * requireJQuery("jquery/jquery-1.7.2.min.js");
-   * \endcode
-   */
-  bool requireJQuery(const std::string& url);
-
-  /*! \brief Returns whether a custom JQuery library is used.
-   *
-   * \sa requireJQuery(const std::string& url)
-   */
-  bool customJQuery() const { return customJQuery_; }
-
-  /*! \brief Sets the name of the application JavaScript class.
-   *
-   * This should be called right after construction of the application, and
-   * changing the JavaScript class is only supported for WidgetSet mode
-   * applications. The \p className should be a valid JavaScript identifier, and
-   * should also be unique in a single page.
-   */
-  void setJavaScriptClass(const std::string& className);
-
-  /*! \brief Returns the name of the application JavaScript class.
-   *
-   * This JavaScript class encapsulates all JavaScript methods
-   * specific to this application instance. The method is foreseen to
-   * allow multiple applications to run simultaneously on the same
-   * page in Wt::WidgtSet mode, without interfering.
-   */
-  std::string javaScriptClass() { return javaScriptClass_; }
-  //@}
-
-  /*! \brief Processes UI events.
-   *
-   * You may call this method during a long operation to:
-   *   - propagate widget changes to the client.
-   *   - process UI events.
-   *
-   * This method starts a recursive event loop, blocking the current
-   * thread, and resumes when all pending user interface events have been
-   * processed.
-   *
-   * Because a thread is blocked, this may affect your application
-   * scalability.
-   */
-  void processEvents();
-
-  /*! \brief Blocks the thread, waiting for an UI event.
-   *
-   * This function is used by functions like WDialog::exec() or
-   * WPopupMenu::exec(), to block the current thread waiting for a new
-   * event.
-   *
-   * This requires that at least one additional thread is available to
-   * process incoming requests, and is not scalable when working with
-   * a fixed size thread pools.
-   */
-  virtual void waitForEvent();
-
-#ifndef WT_TARGET_JAVA
-  /*! \brief Reads a configuration property.
-   *
-   * Tries to read a configured value for the property
-   * \p name. The method returns whether a value is defined for
-   * the property, and sets it to \p value.
-   *
-   * \sa WServer::readConfigurationProperty()
-   */
-  static bool readConfigurationProperty(const std::string& name,
-					std::string& value);
-#else
-  /*! \brief Reads a configuration property.
-   *
-   * Tries to read a configured value for the property
-   * \p name. If no value was configured, the default \p value
-   * is returned.
-   */
-  static std::string *readConfigurationProperty(const std::string& name,
-						const std::string& value);
-#endif // WT_TARGET_JAVA
-
-  /*! \brief Sets the Ajax communication method (<b>deprecated</b>).
-   *
-   * This method has no effect.
-   *
-   * Since %Wt 3.1.8, a communication method that works is detected at
-   * run time. For widget set mode, cross-domain Ajax is chosen if
-   * available.
-   *
-   * \deprecated this setting is no longer needed.
-   */
-  void setAjaxMethod(AjaxMethod method);
-
-  /*! \brief Returns the Ajax communication method (<b>deprecated</b>).
-   *
-   * \sa setAjaxMethod()
-   */
-  AjaxMethod ajaxMethod() const { return ajaxMethod_; }
-
-  /*
-   * The DOM root object. This contains not only the application root but
-   * also other invisible objects (timers, dialog covers, ...).
-   */
-  WContainerWidget *domRoot() const { return domRoot_; }
-
-  /*
-   * A phony DOM root object, used to logically contain all widgets bound
-   * in widgetset mode.
-   */
-  WContainerWidget *domRoot2() const { return domRoot2_; }
-
-  /*
-   * Encode an object to a string, to make it referencable from JavaScript.
-   * Currently only used to encode the drag object in drag & drop.
-   *
-   * FIXME: provide a way to remove the encoding!
-   *
-   * \see decodeObject()
-   */
-  std::string encodeObject(WObject *object);
-
-  /*
-   * Decode an object.
-   *
-   * \see encodeObject()
-   */
-  WObject *decodeObject(const std::string& objectId) const;
-
-#ifndef WT_TARGET_JAVA
-  /*! \brief Initializes the application, post-construction.
-   *
-   * This method is invoked by the %Wt library after construction of a
-   * new application. You may reimplement this method to do additional
-   * initialization that is not possible from the constructor
-   * (e.g. which uses virtual methods).
-   */
-  virtual void initialize();
-
-  /*! \brief Finalizes the application, pre-destruction.
-   *
-   * This method is invoked by the %Wt library before destruction of a
-   * new application. You may reimplement this method to do additional
-   * finalization that is not possible from the destructor (e.g. which
-   * uses virtual methods).
-   */
-  virtual void finalize();
-#else
-  /*! \brief Destroys the application session.
-   *
-   * The application is destroyed when the session is invalidated. You
-   * should put here any logic which is needed to cleanup the
-   * application session.
-   *
-   * The default implementation does nothing.
-   */
-  virtual void destroy();
-#endif //WT_TARGET_JAVA
-
-  /*! \brief Changes the threshold for two-phase rendering.
-   *
-   * This changes the threshold for the \p size of a JavaScript
-   * response (in bytes) to render invisible changes in one go. If the
-   * bandwidth for rendering the invisible changes exceed the
-   * threshold, they will be fetched in a second communication, after
-   * the visible changes have been rendered.
-   *
-   * The value is a trade-off: setting it smaller will always use
-   * two-phase rendering, increasing the total render time but
-   * reducing the latency for the visible changes. Setting it too
-   * large will increase the latency to render the visible changes,
-   * since first also all invisible changes need to be computed and
-   * received in the browser.
-   *
-   * \if cpp
-   * The initial value is read from the configuration file, see \ref
-   * config_general.
-   * \endif
-   */
-  void setTwoPhaseRenderingThreshold(int size);
-
-  /*! \brief Sets a new cookie.
-   *
-   * Use cookies to transfer information across different sessions
-   * (e.g. a user name). In a subsequent session you will be able to
-   * read this cookie using WEnvironment::getCookie(). You cannot use
-   * a cookie to store information in the current session.
-   *
-   * The name must be a valid cookie name (of type 'token': no special
-   * characters or separators, see RFC2616 page 16). The value may be
-   * anything. Specify the maximum age (in seconds) after which the
-   * client must discard the cookie. To delete a cookie, use a value of '0'.
-   *
-   * By default the cookie only applies to the application deployment
-   * path (WEnvironment::deploymentPath()) in the current domain. To
-   * set a proper value for domain, see also RFC2109.
-   *
-   * \if cpp
-   * \note %Wt provides session tracking automatically, and may be configured
-   *       to use a cookie for this. You only need to use cookies yourself
-   *       if you want to remember some information (like a logged in identity)
-   *       <i>across sessions</i>.
-   * \endif
-   *
-   * \sa WEnvironment::supportsCookies(), WEnvironment::getCookie()
-   */
-  void setCookie(const std::string& name, const std::string& value,
-		 int maxAge, const std::string& domain = "",
-		 const std::string& path = "", bool secure = false);
-
-#ifndef WT_TARGET_JAVA
-  void setCookie(const std::string& name, const std::string& value,
-		 const WDateTime& expires, const std::string& domain = "",
-		 const std::string& path = "", bool secure = false);
-#endif // WT_TARGET_JAVA
-
-  /*! \brief Removes a cookie.
-   *
-   * \sa setCookie()
-   */
-  void removeCookie(const std::string& name, const std::string& domain = "",
-		    const std::string& path = "");
-  
-  /*! \brief Adds an HTML meta link.
-   * 
-   * When a link was previously set for the same \p href, its contents
-   * are replaced.
-   * When an empty string is used for the arguments \p media, \p hreflang, 
-   * \p type or \p sizes, they will be ignored.
-   *
-   * \sa removeMetaLink()
-   */
-  void addMetaLink(const std::string &href,
-		   const std::string &rel,
-		   const std::string &media,
-		   const std::string &hreflang,
-		   const std::string &type,
-		   const std::string &sizes,
-		   bool disabled);
-
-  /*! \brief Removes the HTML meta link.
-   *
-   * \sa addMetaLink()
-   */
-  void removeMetaLink(const std::string &href);
-
-  /*! \brief Adds a "name" HTML meta header.
-   *
-   * \sa addMetaHeader(MetaHeaderType, const std::string&, const WString&, const std::string&)
-   */
-  void addMetaHeader(const std::string& name, const WString& content,
-		     const std::string& lang = "");
-
-  /*! \brief Adds an HTML meta header.
-   *
-   * This method sets either a "name" meta headers, which configures a
-   * document property, or a "http-equiv" meta headers, which defines
-   * a HTTP headers (but these latter headers are being deprecated).
-   *
-   * A meta header can however only be added in the following situations:
-   *
-   * - when a plain HTML session is used (including when the user agent is a
-   *   bot), you can add meta headers at any time.
-   * - or, when \ref progressive_bootstrap "progressive bootstrap" is
-   *   used, you can set meta headers for any type of session, from
-   *   within the application constructor (which corresponds to the
-   *   initial request).
-   * - but never for a Wt::WidgetSet mode application since then the
-   *   application is hosted within a foreign HTML page.
-   *
-   * These situations coincide with WEnvironment::ajax() returning \c
-   * false (see environment()). The reason that it other cases the
-   * HTML page has already been rendered, and will not be rerendered
-   * since all updates are done dynamically.
-   *
-   * As an alternative, you can use the &lt;meta-headers&gt;
-   * configuration property in the configuration file, which will be
-   * applied in all circumstances.
-   *
-   * \sa removeMetaHeader()
-   */
-  void addMetaHeader(MetaHeaderType type, const std::string& name,
-		     const WString& content, const std::string& lang = "");
-
-  /*! \brief Returns a meta header value.
-   *
-   * \sa addMetaHeader()
-   */
-  WString metaHeader(MetaHeaderType type, const std::string& name) const;
-
-  /*! \brief Removes one or all meta headers.
-   *
-   * Removes the meta header with given type and name (if it is present).
-   * If name is empty, all meta headers of the given type are removed.
-   *
-   * \sa addMetaHeader()
-   */
-  void removeMetaHeader(MetaHeaderType type, const std::string& name = "");
-
-#ifndef WT_TARGET_JAVA
-  /*! \brief Adds an entry to the application log.
-   *
-   * Starts a new log entry of the given \p type in the %Wt
-   * application log file. This method returns a stream-like object to
-   * which the message may be streamed.
-   * 
-   * \if cpp
-   * A typical usage would be:
-   * \code
-   *  wApp->log("notice") << "User " << userName << " logged in successfully.";
-   * \endcode
-   *
-   * This would create a log entry that looks like:
-   * \verbatim
-[2008-Jul-13 14:01:17.817348] 16879 [/app.wt Z2gCmSxIGjLHD73L] [notice] "User bart logged in successfully."
-   * \endverbatim
-   * \endif
-   *
-   * \if cpp
-   * \sa \ref config_general
-   * \endif
-   */
-  WLogEntry log(const std::string& type) const;
-#endif // WT_TARGET_JAVA
-
-  /*! \brief Sets the loading indicator.
-   *
-   * The loading indicator is shown to indicate that a response from
-   * the server is pending or JavaScript is being evaluated.
-   *
-   * The default loading indicator is a WDefaultLoadingIndicator.
-   *
-   * When setting a new loading indicator, the previous one is
-   * deleted.
-   */
-  void setLoadingIndicator(WLoadingIndicator *indicator);
-
-  /*! \brief Returns the loading indicator.
-   *
-   * \sa setLoadingIndicator()
-   */
-  WLoadingIndicator *loadingIndicator() const { return loadingIndicator_; }
-
-  /*
-   * A url to a resource that provides a one pixel gif. This is sometimes
-   * useful for CSS hackery to make IE behave.
-   */
-  std::string onePixelGifUrl();
-
-  /*
-   * The doctype used to deliver the application.
-   */
-  std::string docType() const;
-
-  /*! \brief Quits the application.
-   *
-   * This quits the application with a default restart message resolved
-   * as WString::tr("Wt.QuittedMessage").
-   *
-   * \sa quit(const WString&)
-   */
-  void quit();
-
-  /*! \brief Quits the application.
-   *
-   * The method returns immediately, but has as effect that the
-   * application will be terminated after the current event is
-   * completed.
-   *
-   * The current widget tree (including any modifications still
-   * pending and applied during the current event handling) will still
-   * be rendered, after which the application is terminated.
-   *
-   * If the restart message is not empty, then the user will be
-   * offered to restart the application (using the provided message)
-   * when further interacting with the application.
-   *
-   * \sa redirect()
-   */
-  void quit(const WString& restartMessage);
-
-  /*! \brief Returns whether the application has quit. (<b>deprecated</b>)
-   *
-   * \sa quit()
-   *
-   * \deprecated hasQuit() is proper English
-   */
-  bool isQuited() const { return quitted_; }
-
-  /*! \brief Returns whether the application has quit.
-   *
-   * \sa quit()
-   */
-  bool hasQuit() const { return quitted_; }
-
-  /*! \brief Returns the current maximum size of a request to the
-   *         application.
-   *
-   * The returned value is the maximum request size in bytes.
-   *
-   * \if cpp
-   * The maximum request size is configured in the configuration file,
-   * see \ref config_general.
-   * \endif
-   *
-   * \sa requestTooLarge()
-   */
-  ::int64_t maximumRequestSize() const;
-
-  /*! \brief %Signal which indicates that too a large request was received.
-   *
-   * The integer parameter is the request size that was received in bytes.
-   */
-  Signal< ::int64_t >& requestTooLarge() { return requestTooLarge_; }
-
-  /*
-   * For persistent sessions only: return whether the persistent session
-   * is connected to a browser.
-   */
-  bool isConnected() const { return connected_; }
-
-  /** @name Global keyboard and mouse events
-   */
-  //@{
-  /*! \brief Event signal emitted when a keyboard key is pushed down.
-   *
-   * The application receives key events when no widget currently
-   * has focus. Otherwise, key events are handled by the widget in focus,
-   * and its ancestors.
-   *
-   * \sa See WInteractWidget::keyWentDown()
-   */
-  EventSignal<WKeyEvent>& globalKeyWentDown();
-
-  /*! \brief Event signal emitted when a "character" was entered.
-   *
-   * The application receives key events when no widget currently
-   * has focus. Otherwise, key events are handled by the widget in focus,
-   * and its ancestors.
-   *
-   * \sa See WInteractWidget::keyPressed()
-   */
-  EventSignal<WKeyEvent>& globalKeyPressed();
-    
-  /*! \brief Event signal emitted when a keyboard key is released.
-   *
-   * The application receives key events when no widget currently
-   * has focus. Otherwise, key events are handled by the widget in focus,
-   * and its ancestors.
-   *
-   * \sa See WInteractWidget::keyWentUp()
-   */
-  EventSignal<WKeyEvent>& globalKeyWentUp();
-
-  /*! \brief Event signal emitted when enter was pressed.
-   *
-   * The application receives key events when no widget currently
-   * has focus. Otherwise, key events are handled by the widget in focus,
-   * and its ancestors.
-   *
-   * \sa See WInteractWidget::enterPressed()
-   */
-  EventSignal<>& globalEnterPressed();
-
-  /*! \brief Event signal emitted when escape was pressed.
-   *
-   * The application receives key events when no widget currently
-   * has focus. Otherwise, key events are handled by the widget in focus,
-   * and its ancestors.
-   *
-   * \sa See WInteractWidget::escapePressed()
-   */
-  EventSignal<>& globalEscapePressed();
-  //@}
-
-  /*
-   * Returns whether debug was configured.
-   * (should be public API ?)
-   */
-  bool debug() const;
-
-  /*
-   * Methods for client-side focus
-   */
-  void setFocus(const std::string& id, int selectionStart, int selectionEnd);
-
-#ifdef WT_DEBUG_JS
-  void loadJavaScript(const char *jsFile);
-#else
-#ifdef WT_TARGET_JAVA
-  /*! \brief Loads an internal JavaScript file.
-   *
-   * This is an internal function and should not be called directly.
-   *
-   * \sa require(), doJavaScript()
-   */
-#endif
-  void loadJavaScript(const char *jsFile, const WJavaScriptPreamble& preamble);
-#endif
-
-  bool javaScriptLoaded(const char *jsFile) const;
-
-  /*! \brief Sets the message for the user to confirm closing of the
-   *         application window/tab.
-   *
-   * If the message is empty, then the user may navigate away from the page
-   * without confirmation.
-   *
-   * Otherwise the user will be prompted with a browser-specific
-   * dialog asking him to confirm leaving the page. This \p message is
-   * added to the page.
-   *
-   * \sa unload()
-   */
-  void setConfirmCloseMessage(const WString& message);
-
-  /*! \brief Sets the message for the user when the application was .
-   */
-  void enableInternalPaths();
-
-  // should we move this into an InternalPaths utility class / namespace ?
-#ifdef WT_TARGET_JAVA
-  /*! \brief Utility function to check if one path falls under another path.
-   *
-   * This returns whether the \p query path matches the given \p path,
-   * meaning that it is equal to that path or it specifies a more
-   * specific sub path of that path.
-   */
-#endif // WT_TARGET_JAVA
-  static bool pathMatches(const std::string& path, const std::string& query);
-
-#ifndef WT_TARGET_JAVA
-  /*! \brief Defers rendering of the current event response.
-   *
-   * This method defers the rendering of the current event response
-   * until resumeRendering() is called. This may be used if you do not
-   * want to actively block the current thread while waiting for an
-   * event which is needed to complete the current event
-   * response. Note that this effectively freezes the user interface,
-   * and thus you should only do this if you know that the event you
-   * are waiting for will arrive shortly, or there is really nothing more
-   * useful for the user to do than wait for the action to complete.
-   *
-   * A typical use case is in conjunction with the Http::Client, to
-   * defer the rendering while waiting for the Http::Client to
-   * complete.
-   *
-   * The function may be called multiple times and the number of deferral
-   * requests is counted. The current response is deferred until as
-   * many calls to resumeRendering() have been performed.
-   *
-   * \sa resumeRendering()
-   */
-  void deferRendering();
-
-  /*! \brief Resumes rendering of a deferred event response.
-   *
-   * \sa deferRendering()
-   */
-  void resumeRendering();
-#endif
-
-#ifndef WT_CNOR
-  /*! \brief Protects a function against deletion of the target object.
-   *
-   * When posting an event using WServer::post(), it is convenient to
-   * bind an object method to be called. However, while
-   * WServer::post() guarantees that the application to which an event
-   * is posted is still alive, it may be that the targeted widget (or
-   * WObject in general) has been deleted.
-   *
-   * This function wraps such an object method with a protection layer
-   * which guarantees that the method is only called when the targeted
-   * object is alive, in the same way as how a signal automatically
-   * disconnects slots from objects that are being deleted.
-   *
-   * You typically will bind the function immediately within the event
-   * loop where you register the "callback", and pass this bound
-   * function to (typically an external thread) which calls post()
-   * later on. What you cannot do is bind the function only later on,
-   * since at that time the target object may already have been
-   * destroyed.
-   *
-   * As with the signal/slot connection tracking mechanism, this
-   * requires that the object is a WObject.
-   */
-  template <typename F> boost::function<void()> bind(const F& f);
-#endif // WT_CNOR
-
-  /*! \brief Encodes an untrusted URL to prevent referer leaks.
-   *
-   * This encodes an URL so that in case the session ID is present
-   * in the current URL, this session ID does not leak to the refenced
-   * URL.
-   *
-   * %Wt will safely handle URLs in the API (in WImage and WAnchor) but
-   * you may want to use this function to encode URLs which you use in
-   * WTemplate texts.
-   */
-  std::string encodeUntrustedUrl(const std::string& url) const;
-
-  /*! \brief Pushes a (modal) widget onto the expose stack.
-   *
-   * This defines a new context of widgets that are currently visible.
-   */
-  void pushExposedConstraint(WWidget *w);
-  void popExposedConstraint(WWidget *w);
-  void addGlobalWidget(WWidget *w);
-  void removeGlobalWidget(WWidget *w);
-
-protected:
-  /*! \brief Notifies an event to the application.
-   *
-   * This method is called by the event loop for propagating an event
-   * to the application. It provides a single point of entry for
-   * events to the application, besides the application constructor.
-   *
-   * You may want to reimplement this method for two reasons:
-   *
-   * - for having a single point for exception handling: while you may want
-   *   to catch recoverable exceptions in a more appropriate place, general
-   *   (usually fatal) exceptions may be caught here. You will in probably
-   *   also want to catch the same exceptions in the application constructor
-   *   in the same way.
-   * - you want to manage resource usage during requests. For example, at
-   *   the end of request handling, you want to return a database session
-   *   back to the pool. Since %notify() is also used for rendering right after
-   *   the application is created, this will also clean up resources after
-   *   application construction.
-   *
-   * In either case, you will need to call the base class
-   * implementation of %notify(), as otherwise no events will be
-   * delivered to your application.
-   *
-   * The following shows a generic template for reimplementhing this
-   * method for both managing request resources and generic exception
-   * handling.
-   *
-   * \if cpp
-   * \code
-   * MyApplication::notify(const WEvent& event)
-   * {
-   *    // Grab resources for during request handling
-   *    try {
-   *      WApplication::notify(event);
-   *    } catch (MyException& exception) {
-   *      // handle this exception in a central place
-   *    }
-   *    // Free resources used during request handling
-   * }
-   * \endcode
-   * \elseif java
-   * \code
-   * void notify(WEvent event) {
-   *     // Grab resources for during request handling
-   *     try {
-   *       super.notify(event);
-   *     }  catch (MyException exception) {
-   *       // handle this exception in a central place
-   *     }
-   *     // Free resources used during request handling
-   * }
-   * \endcode
-   * \endif
-   *
-   * Note that any uncaught exception throw during event handling
-   * terminates the session.
-   */
-  virtual void notify(const WEvent& e);
-
-  /*! \brief Returns whether a widget is exposed in the interface.
-   *
-   * The default implementation simply returns \c true, unless a modal
-   * dialog is active, in which case it returns \c true only for widgets
-   * that are inside the dialog.
-   *
-   * You may want to reimplement this method if you wish to disallow
-   * events from certain widgets even when they are inserted in the
-   * widget hierachy.
-   */
-  virtual bool isExposed(WWidget *w) const;
-
-  /*! \brief Progresses to an Ajax-enabled user interface.
-   *
-   * This method is called when the progressive bootstrap method is used, and
-   * support for AJAX has been detected. The default behavior will propagate
-   * the WWidget::enableAjax() method through the widget hierarchy.
-   *
-   * You may want to reimplement this method if you want to make
-   * changes to the user-interface when AJAX is enabled. You should
-   * always call the base implementation.
-   *
-   * \sa WWidget::enableAjax()
-   */
-  virtual void enableAjax();
-
-  /*! \brief Handles a browser unload event.
-   *
-   * The browser unloads the application when the user navigates away or
-   * when he closes the window or tab.
-   *
-   * When <tt>reload-is-new-session</tt> is set to \c true, then the
-   * default implementation of this method terminates this session by
-   * calling quit(), otherwise the session is scheduled to expire within
-   * seconds (since it may be a refresh).
-   *
-   * You may want to reimplement this if you want to keep the
-   * application running until it times out (as was the behaviour
-   * before %Wt 3.1.6).
-   */
-  virtual void unload();
-
-  /**
-   * @brief handleJavaScriptError print javaScript errors to log file.
-   * You may want to overwrite it to render error page for example.
-   *
-   * @param errorText the error will usually be in json format.
-   */
-  virtual void handleJavaScriptError(const std::string& errorText);
-private:
-  Signal< ::int64_t > requestTooLarge_;
-
-  struct ScriptLibrary {
-    ScriptLibrary(const std::string& uri, const std::string& symbol);
-
-    std::string uri, symbol, beforeLoadJS;
-    bool operator< (const ScriptLibrary& other) const;
-    bool operator== (const ScriptLibrary& other) const;
-  };
-
-  struct MetaLink {
-    MetaLink(const std::string &href,
-	     const std::string &rel,
-	     const std::string &media,
-	     const std::string &hreflang,
-	     const std::string &type,
-	     const std::string &sizes,
-	     bool disabled);
-
-    std::string href;
-    std::string rel;
-    std::string media;
-    std::string hreflang;
-    std::string type;
-    std::string sizes;
-    bool disabled;
-  };
-
-#ifndef WT_TARGET_JAVA
-  typedef std::map<std::string, EventSignalBase *> SignalMap;
-  typedef std::map<std::string, WResource *> ResourceMap;
-#else
-  typedef std::weak_value_map<std::string, EventSignalBase *> SignalMap;
-  typedef std::weak_value_map<std::string, WResource *> ResourceMap;
-#endif
-  typedef std::map<std::string, WObject *> ObjectMap;
-
-  /*
-   * Basic application stuff
-   */
-  WebSession            *session_;     // session owning this application
-#ifndef WT_CNOR
-  boost::weak_ptr<WebSession> weakSession_; // used to sense destruction
-#endif // WT_CNOR
-  WString                title_;
-  WString                closeMessage_;
-  bool                   titleChanged_, closeMessageChanged_, localeChanged_;
-  WContainerWidget      *widgetRoot_;  // widgets in main DOM root
-  WContainerWidget      *domRoot_;     // main DOM root
-  WContainerWidget      *domRoot2_;    // other virtual root for WidgetSet mode
-  WContainerWidget      *timerRoot_;   // timers in main DOM root
-  WCssStyleSheet         styleSheet_;  // internal stylesheet
-  WCombinedLocalizedStrings *localizedStrings_;
-  WLocale                locale_;
-  std::string            renderedInternalPath_, newInternalPath_;
-  Signal<std::string>    internalPathChanged_, internalPathInvalid_;
-  bool                   internalPathIsChanged_;
-  bool                   internalPathDefaultValid_, internalPathValid_;
-  int                    serverPush_;
-  bool                   serverPushChanged_;
-#ifndef WT_TARGET_JAVA
-  boost::pool<boost::default_user_allocator_new_delete> *eventSignalPool_;
-#endif // WT_TARGET_JAVA
-  std::string            javaScriptClass_;
-  AjaxMethod             ajaxMethod_;
-  bool                   quitted_;
-  WString                quittedMessage_;
-  WResource             *onePixelGifR_;
-  bool                   internalPathsEnabled_;
-  WWidget               *exposedOnly_;
-  WLoadingIndicator     *loadingIndicator_;
-  WWidget               *loadingIndicatorWidget_;
-  bool                   connected_;
-  std::string            htmlClass_, bodyClass_;
-  bool                   bodyHtmlClassChanged_;
-  bool                   enableAjax_;
-#ifndef WT_TARGET_JAVA
-  bool                   initialized_;
-#endif // WT_TARGET_JAVA
-  std::string            focusId_;
-  int                    selectionStart_, selectionEnd_;
-  LayoutDirection        layoutDirection_;
-
-  std::vector<ScriptLibrary> scriptLibraries_;
-  int                        scriptLibrariesAdded_;
-
-  const WTheme *theme_;
-  std::vector<WCssStyleSheet> styleSheets_;
-  std::vector<WCssStyleSheet> styleSheetsToRemove_;
-
-  int styleSheetsAdded_;
-
-  std::vector<MetaHeader> metaHeaders_;
-  std::vector<MetaLink>   metaLinks_;
-
-  SignalMap   exposedSignals_;   // signals that may be accessed
-  ResourceMap exposedResources_; // resources that may be accessed
-  ObjectMap   encodedObjects_;   // objects encoded for internal purposes
-                                 // like 'virtual pointers' (see D&D)
-  std::set<std::string> justRemovedSignals_;
-
-  bool exposeSignals_;           // if we are currently exposing signals
-                                 // (see WViewWidget)
-
-  std::string afterLoadJavaScript_, beforeLoadJavaScript_;
-  int newBeforeLoadJavaScript_;
-  std::string autoJavaScript_;
-  bool autoJavaScriptChanged_;
-
-#ifndef WT_DEBUG_JS
-  std::vector<WJavaScriptPreamble> javaScriptPreamble_;
-  int newJavaScriptPreamble_;
-#else
-  std::vector<const char *> newJavaScriptToLoad_;
-#endif // WT_DEBUG_JS
-  std::set<const char *> javaScriptLoaded_;
-  bool customJQuery_;
-
-  EventSignal<> showLoadingIndicator_, hideLoadingIndicator_;
-  JSignal<> unloaded_;
-
-  std::map<const char *, boost::any> objectStore_;
-
-  WContainerWidget *timerRoot() const { return timerRoot_; }
-  WEnvironment& env(); // short-hand for session_->env()
-
-  /*
-   * Functions for exposed signals, resources, and objects
-   */
-  void              addExposedSignal(EventSignalBase* signal);
-  void              removeExposedSignal(EventSignalBase* signal);
-  EventSignalBase  *decodeExposedSignal(const std::string& signalName) const;
-  std::string       encodeSignal(const std::string& objectId,
-				 const std::string& name) const;
-
-  SignalMap&  exposedSignals() { return exposedSignals_; }
-  std::set<std::string>& justRemovedSignals() { return justRemovedSignals_; }
-
-  std::string resourceMapKey(WResource *resource);
-  std::string addExposedResource(WResource *resource);
-  bool removeExposedResource(WResource *resource);
-  WResource *decodeExposedResource(const std::string& resourceMapKey) const;
-
-  /*
-   * Methods for application state handling
-   */
-  bool changeInternalPath(const std::string& path);
-  bool changedInternalPath(const std::string& path);
-
-  /*
-   * Methods for accessing javaScript, which may have erase-on-read
-   * semantics
-   */
-  void streamAfterLoadJavaScript(WStringStream& out);
-  void streamBeforeLoadJavaScript(WStringStream& out, bool all);
-  void streamJavaScriptPreamble(WStringStream& out, bool all);
-#ifdef WT_DEBUG_JS
-  void loadJavaScriptFile(WStringStream& out, const char *jsFile);
-#endif // WT_DEBUG_JS
-
-  /*
-   * Methods that control exposing of signals
-   */
-  void setExposeSignals(bool how) { exposeSignals_ = how; }
-  bool exposeSignals() const { return exposeSignals_; }
-  void doUnload();
-
-#ifndef WT_TARGET_JAVA
-  int startWaitingAtLock();
-  void endWaitingAtLock(int id);
-#endif // WT_TARGET_JAVA
-
-  std::string focus() const { return focusId_; }
-  int selectionStart() const { return selectionStart_; }
-  int selectionEnd() const { return selectionEnd_; }
-
-  /*
-   * Methods for audio handling
-   */
-  SoundManager *getSoundManager();
-  SoundManager *soundManager_;
-
-  static const char *RESOURCES_URL;
-
-#ifdef WT_TARGET_JAVA
-  JSlot showLoadJS;
-  JSlot hideLoadJS;
-#endif
-
-  friend class WCssStyleSheet;
-  friend class WebRenderer;
-  friend class WebSession;
-  friend class WebController;
-  friend class EventSignalBase;
-  friend class JavaScriptEvent;
-  friend class UpdateLockImpl;
-  friend class WContainerWidget;
-  friend class WDialog;
-  friend class WFileUpload;
-  friend class WInteractWidget;
-  friend class WLineEdit;
-  friend class WMenu;
-  friend class WResource;
-  friend class WSound;
-  friend class WString;
-  friend class WTextArea;
-  friend class WTimer;
-  friend class WViewWidget;
-  friend class WWidget;
-  friend class WWebWidget;
-  friend class Ext::Dialog;
-  friend class Ext::MessageBox;
-};
-
-#ifndef WT_TARGET_JAVA
-#ifdef DOXYGEN_ONLY
-/*! \brief Runs the %Wt application server.
- *
- * This function runs the application server, and should be called
- * only once (e.g. from within your main function).
- *
- * The \p createApplication parameter is a <tt>boost::function</tt>
- * object that should create a new application instance for a new user
- * visiting the application. It is of type:
- * <tt>boost::function<Wt::WApplication* (const
- * Wt::WEnvironment&)></tt>, and thus you can pass to it a function
- * like:
- *
- * <pre>
- * Wt::WApplication *createApplication(const Wt::WEnvironment& env)
- * {
- *   // ...
- * }
- * </pre>
- *
- * When using the built-in httpd, the implementation listens for POSIX
- * termination signals (or console CTRL-C) event. You can use the
- * WServer class for more flexible control on starting and stopping
- * the server.
- *
- * \relates WServer
- * \sa WApplication
- */
-extern int WRun(int argc, char** argv,
-		ApplicationCreator createApplication = 0);
-#else // DOXYGEN_ONLY
-extern int WTCONNECTOR_API WRun(int argc, char** argv,
-				ApplicationCreator createApplication = 0);
-
-#endif // DOXYGEN_ONLY
-#endif // WT_TARGET_JAVA
-
-/*! \def wApp
- *  \brief Global constant for accessing the application instance.
- *
- * This is equivalent to WApplication::instance()
- *
- * \relates WApplication
- */
-#define wApp Wt::WApplication::instance()
-
-#ifndef WT_CNOR
-extern void WT_API WtEmitBindSignal(const boost::shared_ptr< Wt::Signals::signal<void()> >& s);
-#else
-extern void WT_API WtEmitBindSignal(const boost::shared_ptr< Wt::Signals::signal0<void> >& s);
-#endif
-
-#ifndef WT_CNOR
-template <typename F>
-boost::function<void()> Wt::WApplication::bind(const F& f)
-{
-  typedef boost::shared_ptr< Wt::Signals::signal<void()> > SignalPtr;
-  SignalPtr s(new Wt::Signals::signal<void()>());
-
-  s->connect(f);
-
-  return boost::bind(&WtEmitBindSignal, s);
-}
-#endif // WT_CNOR
-
-}
-
-#endif // WAPPLICATION_
-=======
 #ifndef WT_WAPPLICATION_EXTENSIONLESS_H_
 #define WT_WAPPLICATION_EXTENSIONLESS_H_
 #include <Wt/WConfig.h>
@@ -2515,5 +15,4 @@
 #endif
 #endif // defined(WT_WARN_HEADER_MISSING_H)
 #include "WApplication.h"
-#endif // WT_WAPPLICATION_EXTENSIONLESS_H_
->>>>>>> 65e32ff2
+#endif // WT_WAPPLICATION_EXTENSIONLESS_H_