--- conflicted
+++ resolved
@@ -100,18 +100,11 @@
     nextState="c";
     break;
   }
-<<<<<<< HEAD
-  if(partialStateSelectable_)
-	doJavaScript(this->jsRef() + ".nextState='"+nextState+"';");
-  else 
-	doJavaScript(this->jsRef() + ".nextState=null;");
-=======
 
   if (partialStateSelectable_)
     doJavaScript(this->jsRef() + ".nextState='"+nextState+"';");
   else 
     doJavaScript(this->jsRef() + ".nextState=null;");
->>>>>>> 65e32ff2
 }
 
 void WCheckBox::setCheckState(CheckState state)
