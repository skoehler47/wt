--- conflicted
+++ resolved
@@ -4,51 +4,6 @@
  *
  * See the LICENSE file for terms of use.
  */
-<<<<<<< HEAD
-#ifndef WT_WEXCEPTION_H_
-#define WT_WEXCEPTION_H_
-
-#include <string>
-#include <Wt/WDllDefs.h>
-
-namespace Wt {
-
-extern WT_API std::string backtrace();
-
-/*! \class WException Wt/WException
- *  \brief Base class for exceptions thrown by %Wt.
- */
-class WT_API WException : public std::exception
-{
-public:
-  /*! \brief Creates an exception.
-   */
-  explicit WException(const std::string& what);
-
-  /*! \brief Creates an exception.
-   */
-  WException(const std::string& what, const std::exception& wrapped);
-
-  /*! \brief Destructor
-   */
-  virtual ~WException() throw();
-
-  /*! \brief Returns the message.
-   */
-  virtual const char *what() const throw();
-
-  /*! \brief Sets the message.
-   */
-  void setMessage(const std::string& msg);
-
-private:
-  std::string what_;
-};
-
-}
-
-#endif // WT_WEXCEPTION_H_
-=======
 #ifndef WT_WEXCEPTION_EXTENSIONLESS_H_
 #define WT_WEXCEPTION_EXTENSIONLESS_H_
 #include <Wt/WConfig.h>
@@ -60,5 +15,4 @@
 #endif
 #endif // defined(WT_WARN_HEADER_MISSING_H)
 #include "WException.h"
-#endif // WT_WEXCEPTION_EXTENSIONLESS_H_
->>>>>>> 65e32ff2
+#endif // WT_WEXCEPTION_EXTENSIONLESS_H_