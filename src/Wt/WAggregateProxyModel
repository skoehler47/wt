--- conflicted
+++ resolved
@@ -4,241 +4,6 @@
  *
  * See the LICENSE file for terms of use.
  */
-<<<<<<< HEAD
-#ifndef WAGGREGATE_PROXY_MODEL_H_
-#define WAGGREGATE_PROXY_MODEL_H_
-
-#include <Wt/WAbstractProxyModel>
-
-namespace Wt {
-
-class WRegExp;
-
-/*! \class WAggregateProxyModel Wt/WAggregateProxyModel Wt/WAggregateProxyModel
- *  \brief A proxy model for %Wt's item models that provides column aggregation.
- *
- * This proxy model does not store data itself, but presents data from
- * a source model, and presents methods to organize columns using aggregation,
- * through which a user may navigate (usually to obtain more detailed results
- * related to a single aggregate quantity).
- *
- * To use this proxy model, you should provide a source model using
- * setSourceModel(), and define column ranges that can be aggregated
- * using addAggregate().
- *
- * \if cpp
- * Example:
- * \code
-    int COLS = 18;
-    int ROWS = 20;
-
-    // set up the source model
-    model_ = new WStandardItemModel(0, COLS);
-
-    std::string columns[] = {
-      "Supplier",
-      "2004",
-        "Q1",
-          "January",
-          "February",
-          "March",
-        "Q2",
-          "April",
-          "May",
-          "June",
-        "Q3",
-          "July",
-          "August",
-          "September",
-        "Q4",
-          "October",
-          "November",
-          "December"
-    };
-
-    for (unsigned i = 0; i < COLS; ++i) {
-      model_->setHeaderData(i, Horizontal, columns[i]);
-    }
-
-    for (unsigned i = 0; i < ROWS; ++i) {
-      model_->insertRow(i);
-      for (unsigned j = 0; j < COLS; ++j)
-	model_->setData(i, j, "col " + boost::lexical_cast<std::string>(j));
-    }
-
-    // set up the proxy model
-    WAggregateProxyModel *proxy = new WAggregateProxyModel();
-    proxy->setSourceModel(model_);
-
-    proxy->addAggregate(1, 2, 17);
-    proxy->addAggregate(2, 3, 5);
-    proxy->addAggregate(6, 7, 9);
-    proxy->addAggregate(10, 11, 13);
-    proxy->addAggregate(14, 15, 17);
-
-    proxy->expandColumn(1); // expand 2004 -> Q1 Q2 Q3 Q4
-
-    // define a view
-    treeView_ = new WTreeView(root());
-    treeView_->setColumnBorder(Wt::black);
-    treeView_->setModel(proxy);
-    treeView_->setColumnWidth(0, 160);
-    treeView_->setColumnResizeEnabled(true);
-    treeView_->setSortingEnabled(true);
-\endcode
- * \endif
- *
- * This example would render like this:
- *
- * \image html WAggregateProxyModel-1.png "A WTreeView using a WAggregateProxyModel"
- *
- * \note This model does not support dynamic changes to the column
- * definition of the source model (i.e. insertions or deletions of
- * source model columns).
- *
- * \ingroup modelview
- */
-class WT_API WAggregateProxyModel : public WAbstractProxyModel
-{
-public:
-  /*! \brief Constructor.
-   *
-   * Sets up the proxy without aggregation functionality.
-   */
-  WAggregateProxyModel(WObject *parent = 0);
-
-  /*! \brief Destructor.
-   */
-  virtual ~WAggregateProxyModel();
-
-  /*! \brief Adds a new column aggregation definition.
-   *
-   * The \p parentColumn is the column index in the source model that
-   * acts as an aggregate for columns \p firstColumn to \p
-   * lastColumn. \p parentColumn must border the range defined by
-   * \p firstColumn to \p lastColumn:
-   * \code
-   * parentColumn == firstColumn - 1 || parentColumn == lastColumn + 1 
-   * \endcode
-   *
-   * Note that column parameters reference column indexes in the
-   * source model.
-   *
-   * Aggregation definitions can be nested, but should be strictly
-   * hierarchical.
-   *
-   * The aggregate column will initially be collapsed.
-   *
-   * Only one aggregate can be defined per \p parentColumn.
-   */
-  void addAggregate(int parentColumn, int firstColumn, int lastColumn);
-
-  virtual WModelIndex mapFromSource(const WModelIndex& sourceIndex) const;
-  virtual WModelIndex mapToSource(const WModelIndex& proxyIndex) const;
-
-  virtual void setSourceModel(WAbstractItemModel *sourceModel);
-
-  virtual void expandColumn(int column);
-  virtual void collapseColumn(int column);
-
-  virtual int columnCount(const WModelIndex& parent = WModelIndex()) const;
-  virtual int rowCount(const WModelIndex& parent = WModelIndex()) const;
-
-  virtual WFlags<HeaderFlag> headerFlags(int section,
-					 Orientation orientation = Horizontal)
-    const;
-
-  virtual bool setHeaderData(int section, Orientation orientation,
-			     const boost::any& value,
-			     int role = EditRole);
-  virtual boost::any headerData(int section,
-				Orientation orientation = Horizontal,
-				int role = DisplayRole) const;
-
-  virtual WModelIndex parent(const WModelIndex& index) const;
-  virtual WModelIndex index(int row, int column,
-			    const WModelIndex& parent = WModelIndex()) const;
-
-  virtual void sort(int column, SortOrder order = AscendingOrder);
-
-private:
-  struct Aggregate {
-    int parentSrc_;
-    int firstChildSrc_, lastChildSrc_;
-    int level_;
-
-    bool collapsed_;
-
-    std::vector<Aggregate> nestedAggregates_;
-
-    Aggregate();
-    Aggregate(int parentColumn, int firstColumn, int lastColumn);
-    bool contains(const Aggregate& other) const;
-    bool contains(int column) const;
-    Aggregate *add(const Aggregate& other);
-    int mapFromSource(int sourceColumn) const;
-    int mapToSource(int column) const;
-    bool before(const Aggregate& other) const;
-    bool after(int column) const;
-    bool before(int column) const;
-    int collapsedCount() const;
-    Aggregate *findAggregate(int parentColumn);
-    const Aggregate *findAggregate(int parentColumn) const;
-    const Aggregate *findEnclosingAggregate(int column) const;
-    int firstVisibleNotBefore(int column) const;
-    int lastVisibleNotAfter(int column) const;
-  };
-
-  Aggregate topLevel_;
-
-  std::vector<Wt::Signals::connection> modelConnections_;
-
-  void expand(Aggregate& aggregate);
-  void collapse(Aggregate& aggregate);
-
-  void propagateBeginRemove(const WModelIndex& proxyIndex,
-			    int start, int end);
-  void propagateEndRemove(const WModelIndex& proxyIndex,
-			  int start, int end);
-  void propagateBeginInsert(const WModelIndex& proxyIndex,
-			    int start, int end);
-  void propagateEndInsert(const WModelIndex& proxyIndex,
-			  int start, int end);
-
-  int lastVisibleSourceNotAfter(int sourceColumn) const;
-  int firstVisibleSourceNotBefore(int sourceColumn) const;
-  
-  void sourceColumnsAboutToBeInserted(const WModelIndex& parent,
-				      int start, int end);
-  void sourceColumnsInserted(const WModelIndex& parent, int start, int end);
-
-  void sourceColumnsAboutToBeRemoved(const WModelIndex& parent,
-				     int start, int end);
-  void sourceColumnsRemoved(const WModelIndex& parent, int start, int end);
-
-  void sourceRowsAboutToBeInserted(const WModelIndex& parent,
-				   int start, int end);
-  void sourceRowsInserted(const WModelIndex& parent, int start, int end);
-
-  void sourceRowsAboutToBeRemoved(const WModelIndex& parent,
-				  int start, int end);
-  void sourceRowsRemoved(const WModelIndex& parent, int start, int end);
-
-  void sourceDataChanged(const WModelIndex& topLeft,
-			 const WModelIndex& bottomRight);
-
-  void sourceHeaderDataChanged(Orientation orientation, int start, int end);
-
-  void sourceLayoutAboutToBeChanged();
-  void sourceLayoutChanged();
-
-  void sourceModelReset();
-};
-
-}
-
-#endif // WAGGREGATE_PROXY_MODEL_H_
-=======
 #ifndef WT_WAGGREGATEPROXYMODEL_EXTENSIONLESS_H_
 #define WT_WAGGREGATEPROXYMODEL_EXTENSIONLESS_H_
 #include <Wt/WConfig.h>
@@ -250,5 +15,4 @@
 #endif
 #endif // defined(WT_WARN_HEADER_MISSING_H)
 #include "WAggregateProxyModel.h"
-#endif // WT_WAGGREGATEPROXYMODEL_EXTENSIONLESS_H_
->>>>>>> 65e32ff2
+#endif // WT_WAGGREGATEPROXYMODEL_EXTENSIONLESS_H_