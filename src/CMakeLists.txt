--- conflicted
+++ resolved
@@ -479,10 +479,6 @@
 
 TARGET_LINK_LIBRARIES(wt
   PUBLIC
-<<<<<<< HEAD
-    ${BOOST_WT_LIBRARIES}
-=======
->>>>>>> 65e32ff2
     ${WT_SOCKET_LIBRARY}
   PRIVATE
     ${WT_MATH_LIBRARY}
@@ -534,11 +530,7 @@
 ENDIF(HAVE_SSL)
 
 IF(HAVE_HARU)
-<<<<<<< HEAD
-  TARGET_LINK_LIBRARIES(wt PUBLIC ${HARU_LIBRARIES})
-=======
   TARGET_LINK_LIBRARIES(wt PRIVATE ${HARU_LIBRARIES})
->>>>>>> 65e32ff2
   INCLUDE_DIRECTORIES(${HARU_INCLUDE_DIRS})
 ELSE(HAVE_HARU)
   MESSAGE("** Disabling PDF support (WPdfImage, WPdfRenderer): requires libharu.")
